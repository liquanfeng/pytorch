--- conflicted
+++ resolved
@@ -42,11 +42,7 @@
         return NamedCType(binds, OptionalCType(elem.type))
     elif isinstance(t, ListType):
         if t.elem == BaseType(BaseTy.Tensor):
-<<<<<<< HEAD
-            return NamedCType(binds, ConstRefCType(BaseCType(iTensorListT)))
-=======
-            return NamedCType(binds, BaseCType(iTensorListRefT))
->>>>>>> 9cf7a8c8
+            return NamedCType(binds, ConstRefCType(BaseCType(iTensorListRefT)))
         elif t.elem == OptionalType(BaseType(BaseTy.Tensor)):
             return NamedCType(binds, BaseCType(iOptTensorListRefT))
         # TODO: delete these special cases; see tools.codegen.api.cpp--these
