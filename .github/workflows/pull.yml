--- conflicted
+++ resolved
@@ -48,6 +48,7 @@
     name: linux-focal-py3.7-gcc7-no-ops
     uses: ./.github/workflows/_linux-build.yml
     with:
+      artifact-suffix: no-ops
       docker-image-name: pytorch-linux-focal-py3.7-gcc7
       env-variables: |
         USE_PER_OPERATOR_HEADERS=0
@@ -57,6 +58,7 @@
     name: linux-xenial-py3.7-gcc7
     uses: ./.github/workflows/_linux-build.yml
     with:
+      artifact-suffix: no-ops
       docker-image-name: pytorch-linux-xenial-py3.7-gcc7
 
   # TODO: remove after full migration off Xenial
@@ -71,7 +73,6 @@
     name: linux-focal-py3.7-clang7-asan
     uses: ./.github/workflows/_linux-build.yml
     with:
-      build-environment: linux-focal-py3.7-clang7-asan
       docker-image-name: pytorch-linux-focal-py3-clang7-asan
 
   linux-focal-py3_7-clang7-asan-test:
@@ -79,12 +80,8 @@
     uses: ./.github/workflows/_linux-test.yml
     needs: linux-focal-py3_7-clang7-asan-build
     with:
-<<<<<<< HEAD
-      docker-image: ${{ needs.linux-xenial-py3_7-clang7-asan-build.outputs.docker-image }}
-=======
       build-environment: linux-focal-py3.7-clang7-asan
       docker-image: ${{ needs.linux-focal-py3_7-clang7-asan-build.outputs.docker-image }}
->>>>>>> af911569
       test-matrix: |
         { include: [
           { config: "default", shard: 1, num_shards: 5, runner: "linux.2xlarge" },
@@ -94,7 +91,6 @@
           { config: "default", shard: 5, num_shards: 5, runner: "linux.2xlarge" },
         ]}
 
-
   linux-xenial-py3_7-clang7-onnx-build:
     name: linux-xenial-py3.7-clang7-onnx
     uses: ./.github/workflows/_linux-build.yml
@@ -145,7 +141,7 @@
     name: linux-vulkan-bionic-py3.7-clang9
     uses: ./.github/workflows/_linux-build.yml
     with:
-      build-environment: linux-vulkan-bionic-py3.7-clang9
+      artifact-suffix: vulkan
       docker-image-name: pytorch-linux-bionic-py3.7-clang9
 
   linux-vulkan-bionic-py3_7-clang9-test:
@@ -153,6 +149,7 @@
     uses: ./.github/workflows/_linux-test.yml
     needs: linux-vulkan-bionic-py3_7-clang9-build
     with:
+      artifact-suffix: vulkan
       build-environment: linux-vulkan-bionic-py3.7-clang9
       docker-image: ${{ needs.linux-vulkan-bionic-py3_7-clang9-build.outputs.docker-image }}
       test-matrix: |
@@ -164,24 +161,14 @@
     name: linux-bionic-cuda11.6-py3.7-gcc7
     uses: ./.github/workflows/_linux-build.yml
     with:
-<<<<<<< HEAD
-      docker-image-name: pytorch-linux-xenial-cuda11.3-cudnn8-py3-gcc7
-=======
-      build-environment: linux-bionic-cuda11.6-py3.7-gcc7
       docker-image-name: pytorch-linux-bionic-cuda11.6-cudnn8-py3-gcc7
->>>>>>> af911569
 
   linux-bionic-cuda11_6-py3_7-gcc7-test:
     name: linux-bionic-cuda11.6-py3.7-gcc7
     uses: ./.github/workflows/_linux-test.yml
     needs: linux-bionic-cuda11_6-py3_7-gcc7-build
     with:
-<<<<<<< HEAD
-      docker-image: ${{ needs.linux-xenial-cuda11_3-py3_7-gcc7-build.outputs.docker-image }}
-=======
-      build-environment: linux-bionic-cuda11.6-py3.7-gcc7
       docker-image: ${{ needs.linux-bionic-cuda11_6-py3_7-gcc7-build.outputs.docker-image }}
->>>>>>> af911569
       test-matrix: |
         { include: [
           { config: "default", shard: 1, num_shards: 4, runner: "linux.4xlarge.nvidia.gpu" },
@@ -197,7 +184,7 @@
     uses: ./.github/workflows/_linux-build.yml
     with:
       docker-image-name: pytorch-linux-xenial-py3-clang5-asan
-      build-generates-artifacts: false
+      upload-artifacts: false
       script: .jenkins/pytorch/build-mobile.sh
 
   linux-jammy-cuda-11_6-cudnn8-py3_8-clang12-build:
@@ -212,18 +199,15 @@
     uses: ./.github/workflows/_linux-build.yml
     with:
       docker-image-name: pytorch-linux-xenial-py3-clang5-android-ndk-r19c
-      build-generates-artifacts: false
+      upload-artifacts: false
       script: .jenkins/pytorch/build-mobile.sh
 
   linux-bionic-py3_7-clang8-xla-build:
     name: linux-bionic-py3_7-clang8-xla
     uses: ./.github/workflows/_linux-build.yml
     with:
-<<<<<<< HEAD
-=======
-      build-environment: linux-bionic-py3_7-clang8-xla
->>>>>>> af911569
       docker-image-name: xla_base
+      force-docker-tag: v0.2
       # XLA test build fails when WERROR=1
       env-variables: WERROR=0
 
@@ -232,12 +216,7 @@
     uses: ./.github/workflows/_linux-test.yml
     needs: linux-bionic-py3_7-clang8-xla-build
     with:
-<<<<<<< HEAD
-      docker-image: ${{ needs.pytorch-xla-linux-bionic-py3_7-clang8-build.outputs.docker-image }}
-=======
-      build-environment: linux-bionic-py3_7-clang8-xla
       docker-image: ${{ needs.linux-bionic-py3_7-clang8-xla-build.outputs.docker-image }}
->>>>>>> af911569
       test-matrix: |
         { include: [
           { config: "xla", shard: 1, num_shards: 1, runner: "linux.2xlarge" },
@@ -308,10 +287,7 @@
     name: linux-xenial-cuda11_3-py3_7-gcc7-deploy
     uses: ./.github/workflows/_linux-build.yml
     with:
-<<<<<<< HEAD
-=======
-      build-environment: linux-xenial-cuda11.3-py3.7-gcc7-deploy
->>>>>>> af911569
+      artifact-suffix: deploy
       docker-image-name: pytorch-linux-xenial-cuda11.3-cudnn8-py3-gcc7
       env-variables: USE_DEPLOY=1
 
@@ -320,13 +296,9 @@
     uses: ./.github/workflows/_linux-test.yml
     needs: linux-xenial-cuda11_3-py3_7-gcc7-deploy-build
     with:
-<<<<<<< HEAD
+      artifact-suffix: deploy
+      docker-image: ${{ needs.linux-xenial-cuda11_3-py3_7-gcc7-deploy-build.outputs.docker-image }}
       script: .jenkins/pytorch/test-deploy.sh
-      docker-image: ${{ needs.deploy-linux-xenial-cuda11_3-py3_7-gcc7-build.outputs.docker-image }}
-=======
-      build-environment: linux-xenial-cuda11.3-py3.7-gcc7-deploy
-      docker-image: ${{ needs.linux-xenial-cuda11_3-py3_7-gcc7-deploy-build.outputs.docker-image }}
->>>>>>> af911569
       test-matrix: |
         { include: [
           { config: "deploy", shard: 1, num_shards: 1, runner: "linux.4xlarge.nvidia.gpu" },
