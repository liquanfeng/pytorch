// #define TORCH_ASSERT_ONLY_METHOD_OPERATORS
#include <ATen/ATen.h>
#include <ATen/core/Tensor.h>
#include <c10/util/Optional.h>
#include <ATen/quantized/Quantizer.h>
#include <ATen/Dispatch.h>
#include <ATen/Parallel.h>
#include <ATen/TensorOperators.h>

#ifndef AT_PER_OPERATOR_HEADERS
#include <ATen/Functions.h>
#include <ATen/NativeFunctions.h>
#else
#include <ATen/ops/_autocast_to_full_precision_native.h>
#include <ATen/ops/_autocast_to_reduced_precision_native.h>
#include <ATen/ops/_convert_indices_from_coo_to_csr.h>
#include <ATen/ops/_convert_indices_from_coo_to_csr_native.h>
#include <ATen/ops/_convert_indices_from_csr_to_coo.h>
#include <ATen/ops/_convert_indices_from_csr_to_coo_native.h>
#include <ATen/ops/_sparse_bsc_tensor_unsafe_native.h>
#include <ATen/ops/_sparse_bsr_tensor_unsafe_native.h>
#include <ATen/ops/_sparse_compressed_tensor_unsafe_native.h>
#include <ATen/ops/_sparse_coo_tensor_unsafe_native.h>
#include <ATen/ops/_sparse_csc_tensor_unsafe_native.h>
#include <ATen/ops/_sparse_csr_tensor_unsafe_native.h>
#include <ATen/ops/_to_copy.h>
#include <ATen/ops/_to_copy_native.h>
#include <ATen/ops/_to_cpu_native.h>
#include <ATen/ops/_to_dense_native.h>
#include <ATen/ops/arange_native.h>
#include <ATen/ops/empty.h>
#include <ATen/ops/empty_like.h>
#include <ATen/ops/empty_quantized.h>
#include <ATen/ops/empty_strided.h>
#include <ATen/ops/empty_strided_native.h>
#include <ATen/ops/to_dense_backward_native.h>
#include <ATen/ops/to_dense_native.h>
#include <ATen/ops/to_mkldnn_backward_native.h>
#include <ATen/ops/to_native.h>
#include <ATen/ops/to_sparse_bsc_native.h>
#include <ATen/ops/to_sparse_bsr_native.h>
#include <ATen/ops/to_sparse_csc_native.h>
#include <ATen/ops/to_sparse_csr_native.h>
#include <ATen/ops/to_sparse_native.h>
#include <ATen/ops/view_native.h>
#include <ATen/ops/zeros.h>
#endif

#include <ATen/SparseCsrTensorUtils.h>
#include <ATen/core/ATen_fwd.h>
#include <ATen/native/IndexingUtils.h>
#include <ATen/native/NonSymbolicBC.h>
#include <ATen/native/SparseTensorUtils.h>
#include <ATen/native/TensorConversions.h>
#include <c10/core/impl/DeviceGuardImplInterface.h>
#include <algorithm>
#include <numeric>

namespace at {
namespace native {

namespace {
// dense_to_sparse_{csr,bsr,csc,bsc} common helpers

// Preparation fo the N-D dense -> sparse compressed conversion.
// The N-D input is converted to 3-D (single batch dim) where we check that the
// product of batch dims is nonzero and for each batch the sparse matrix
// contained within has the same number of non-zero elements.
// The batches are joined along the compressed axis. The generation of indices
// for this matrix can be performed in a single step followed by a single step
// conversion to restore the batch dimension.
void dense_to_sparse_compressed_prepare_check_mask_values_batched(
    const Layout& target_layout,
    Tensor& values,
    Tensor& mask,
    const int64_t& n_batch_dim) {
  if (n_batch_dim > 1) {
    // For inputs with more than 1 batch dim we flatten them out.
    // Input shape (b0, b1 ..., bn, r, c) -> (b0 * b1 * ... * bn, r ,c)
    values = values.flatten(0, n_batch_dim - 1);
    mask = mask.flatten(0, n_batch_dim - 1);
  }

  // For informative messaging form the name of the function
  // to_sparse_{csr,csc,bsr,bsc}.
  TORCH_CHECK(
      mask.size(0) > 0,
      "to_sparse_",
      // We want the message to match the function name so generate the
      // lowercase acronym for the layout
      sparse_csr::layoutToString(target_layout, false, true),
      ": Expected product of batch dimensions to be non-zero.");

  // Compute the number of non-zero elements in the first batch, expand to full
  // size
  auto nse_per_batch = mask.select(0, 0).sum().expand(mask.size(0));
  TORCH_CHECK(
      mask.sum({-2, -1}).equal(nse_per_batch),
      "Expect the same number of specified elements per batch.");

  // We need to join batches into a matrix increasing the length of the
  // compressed axis. This allows us to create indices for a compressed matrix
  // and de-batch them later (two kernels). Otherwise we would have to create
  // indices for each batch individually requiring n_batch kernels. For csr/bsr,
  // we already have the batch dim adjacent to the compressed axis and can
  // flatten them together. For csc/bsc, we need to transpose first.
  // For BSR/CSR (b, r, c) -> (b*r, c)
  // For BSC/CSC (b, c, r) -> (r, b*c)
  AT_DISPATCH_ROW_SPARSE_COMPRESSED_LAYOUTS(
      target_layout,
      "dense_to_sparse_compressed",
      [&]() {
        values = values.flatten(0, 1);
        mask = mask.flatten(0, 1);
      },
      [&]() {
        values = values.transpose(0, 1).flatten(1, 2);
        mask = mask.transpose(0, 1).flatten(1, 2);
      });
}

// This function unfolds the compressed indices of a compressed sparse matrix
// into a batched compressed sparse tensor.
// This is analogous to an unflatten-like operation:
// unflatten(0, {b, r}) for csr/bsr with input shape (r*b, c)
//          (output shape (b, r, c))
// unflatten(1, {b, c}).transpose(0,1) for csc/bsc with input shape (r, c*b)
//          (output shape (r, b, c) unflatten, (b, r, c) unflatten + transpose)
// This only operates on the compressed indices as the plain indices and values
// can be manipulated as described above without special handling.
// It is a prerequisite for the conversion that the sparsity pattern is sane for
// the batched shape. That is each batch has the same number of nonzero
// elements.
Tensor compressed_to_batched_compressed_indices(
    const Tensor& compressed_in,
    const int64_t& n_batch,
    bool out_int32) {
  auto n_compressed_per_batch = (compressed_in.size(0) - 1) / n_batch;
  ScalarType out_type = out_int32 ? ScalarType::Int : ScalarType::Long;
  auto batched_out = at::zeros(
      {n_batch, n_compressed_per_batch + 1},
      compressed_in.options().dtype(out_type));

  // If the compressed dimension has length zero there is 1 element in each
  // batch and it is zero we already have this result formed
  if (n_compressed_per_batch > 0) {
    // Slice the compressed indices ignoring the leading 0 element and reshape
    // to n-batch rows
    auto trailing_slice =
        compressed_in.slice(0, 1, c10::nullopt, 1).reshape({n_batch, -1});
    // Slice the compressed indices again selecting the elements corresponding
    // to the batch boundary. The values here will be increasing multiples of
    // nnz per batch. Reshape to n-batch rows (1 col) for broadcasting.
    // This is equivalent to arange(n_batch) * nnz_per_batch with the same
    // reshape
    auto offsets = compressed_in.slice(0, 0, -1, n_compressed_per_batch)
                       .reshape({n_batch, -1});
    // Subtracting the offsets from each row of the reshaped compressed indices
    // gives us the compressed indices within the batch. The leading element of
    // each row is not computed as it is always zero.  We copy into the view on
    // the output buffer.
    batched_out.narrow(-1, 1, n_compressed_per_batch)
        .copy_(trailing_slice - offsets);
  }
  return batched_out;
}

// After generating member tensors for sparse_compressed matrix, if the target
// shape is N-D we must reform the batch dimensions.
// Single kernel is used to restore one batch dimension in the compressed
// indices. From there full batch shape is restored by reshape. No special
// handling is needed for restoring batch dimensions of the values or
// plain_indices it can be done with reshape/unflatten.
void reshape_2d_sparse_compressed_members_to_nd_batched(
    const IntArrayRef full_sizes,
    const int64_t& n_batch_dim,
    Tensor& compressed_indices,
    Tensor& plain_indices,
    Tensor& values) {
  auto batch_shape = full_sizes.slice(0, n_batch_dim);
  auto n_batch = std::accumulate(
      batch_shape.begin(), batch_shape.end(), 1, std::multiplies<int64_t>());
  // NOTE: using this conversion requires the nnz per batch is the same for all
  // batches that will be formed. We ensured this was the case on the way in so
  // it is safe to use this conversion.
  compressed_indices = compressed_to_batched_compressed_indices(
      compressed_indices, n_batch, /*out_int32*/ false);

  // We can infer the last dim of the reshape targets, it will be nnz or
  // nrow/ncol+1 depending on the layout and member tensor targeted.
  auto batchsize_infer_last = DimVector(batch_shape);
  batchsize_infer_last.push_back(-1);

  // -1 will be nnz per batch
  plain_indices = plain_indices.reshape(batchsize_infer_last);
  // -1 will be ncols (bsc,csc) or nrows (bsr,csr) + 1
  compressed_indices = compressed_indices.reshape(batchsize_infer_last);
  // -1 will be nnz (per batch).
  // Note: Unflatten rather than reshape as it will work
  // for both blocked and unblocked layouts. reshape works for unblocked layouts
  // only
  values = values.unflatten(0, batchsize_infer_last);
}
} // namespace

// Take a Device that may not have device_index set (i.e., having it as -1
// representing the current device) and return the corresponding Device
// according to the actual device at the time of this function call.  No-op
// if the device_index is set.
static inline Device ensure_has_index(Device device) {
  if (device.is_cpu() || device.has_index()) {
    return device;
  }
  const c10::impl::DeviceGuardImplInterface* impl = c10::impl::getDeviceGuardImpl(device.type());
  return impl->getDevice();
}

static inline optional<Device> ensure_has_index(optional<Device> device) {
  if (!device.has_value()) {
    return nullopt;
  }
  return ensure_has_index(device.value());
}

Tensor _to_copy(
    const Tensor& self,
    c10::optional<ScalarType> dtype,
    c10::optional<Layout> layout,
    c10::optional<Device> device,
    c10::optional<bool> pin_memory,
    bool non_blocking,
    c10::optional<c10::MemoryFormat> optional_memory_format) {
  TORCH_CHECK(!layout.has_value() || self.layout() == layout.value(),
           "to(options) doesn't support converting to a different layout, "
           "but got self.layout being ", self.layout(),
           " and options.layout set as ", layout.value());
  auto options = TensorOptions()
    .dtype(dtype)
    .layout(layout)
    .device(device)
    .pinned_memory(pin_memory);

  if (options.has_device()) {
    options = options.device(ensure_has_index(options.device()));
  }
  // memory_format is handled separately due to MemoryFormat::Preserve logic
  options = self.options().merge_in(options).memory_format(c10::nullopt);
  auto memory_format = optional_memory_format.value_or(MemoryFormat::Preserve);

  // TODO: Use the dispatcher for this.
  // Currently there are unenumerated extensibility issues preventing this.
  if (at::sparse_csr::is_sparse_compressed(self)) {
      TORCH_CHECK(
          memory_format == MemoryFormat::Preserve,
          "to(options): ", at::sparse_csr::layoutToString(self.layout()),
          " only supports memory format Preserve, but got ", memory_format,
          " instead.");

      Tensor compressed_indices, plain_indices;
      std::tie(compressed_indices, plain_indices) = at::sparse_csr::getCompressedPlainIndices(self);

      const auto new_values = at::native::to(
          self.values(),
          dtype,
          c10::kStrided,
          device,
          pin_memory,
          non_blocking,
          true, // force copy since we are in _to_copy
          memory_format);

      const auto new_compressed_indices = at::native::to(
          compressed_indices,
          compressed_indices.scalar_type(),
          c10::kStrided,
          device,
          pin_memory,
          non_blocking,
          true, // force copy since we are in _to_copy
          memory_format);

      const auto new_plain_indices = at::native::to(
          plain_indices,
          plain_indices.scalar_type(),
          c10::kStrided,
          device,
          pin_memory,
          non_blocking,
          true, // force copy since we are in _to_copy
          memory_format);

    return at::native::_sparse_compressed_tensor_unsafe(
        new_compressed_indices,
        new_plain_indices,
        new_values,
        self.sizes(),
        new_values.scalar_type(),
        self.layout(),
        new_values.device());
  }

  bool pin_out = (non_blocking && self.is_cuda() && options.device().is_cpu() &&
                  (options.layout() == c10::kStrided));

  if (memory_format == MemoryFormat::Preserve) {
    if (options.device().supports_as_strided()) {
      if (self.is_non_overlapping_and_dense()) {
        Tensor r;
        if (self.is_quantized()) {
          r = at::empty_quantized(self.sizes(), self, options);
          at::QuantizerPtr quantizer = r.quantizer();
          r.copy_(self, non_blocking);
          set_quantizer_(r, quantizer);
        } else {
          r = at::empty_strided(
              self.sizes(),
              self.strides(),
              options.pinned_memory(pin_out));
          r.copy_(self, non_blocking);
        }
        return r;
      } else if (!self.is_quantized() && self.layout() == kStrided) {
          Tensor r;
          auto strides = infer_dense_strides(self.sizes(), self.strides());
          r = at::empty_strided(
              self.sizes(),
              strides,
              options.pinned_memory(pin_out));
          r.copy_(self, non_blocking);
          return r;
      } else {
        memory_format = self.suggest_memory_format();
      }
    } else {
      memory_format = self.suggest_memory_format();
    }
  }
  // See Note [Explicit nullopt MemoryFormat argument]
  // TODO: empty_quantized does not work here. It raises an exception in CheckMemoryFormat.h prior to
  // empty_affine_quantizd/_empty_per_channel_affine_quantized calls
  // at::empty also does not work here because there is no proper at::empty support for quantized tensors
  // as it would return a quantized tensor with an UnknownQuantizer
  auto r = self.is_quantized() ? at::empty_like(self, memory_format)
                               : at::empty_symint(self.sym_sizes(),
                                 options.memory_format(memory_format).pinned_memory(pin_out), c10::nullopt);
  r.copy_(self, non_blocking);
  return r;
}

template <typename T>
static inline bool is_null_or_equal_to(const c10::optional<T>& test, const T& value) {
  if (!test.has_value()) {
    return true;
  }
  return test.value() == value;
}

// NOTE: static runtime's to_maybe_copy_out relies on details of this
// check; if you change how it works, please update static runtime as
// well.
bool to_will_alias(
    const Tensor& self,
    c10::optional<ScalarType> dtype,
    c10::optional<Layout> layout,
    c10::optional<Device> device,
    bool copy,
    c10::optional<c10::MemoryFormat> optional_memory_format) {
  auto memory_format = optional_memory_format.value_or(MemoryFormat::Preserve);

  return is_null_or_equal_to(dtype, self.dtype().toScalarType()) &&
    is_null_or_equal_to(layout, self.layout()) &&
    is_null_or_equal_to(device, self.device()) &&
    !copy &&
    (memory_format == MemoryFormat::Preserve ||
     self.suggest_memory_format() == memory_format);
}

static inline Tensor to_impl(
    const Tensor& self,
    c10::optional<ScalarType> dtype,
    c10::optional<Layout> layout,
    c10::optional<Device> device,
    c10::optional<bool> pin_memory,
    bool non_blocking,
    bool copy,
    c10::optional<c10::MemoryFormat> optional_memory_format) {

  // fast path
  if (to_will_alias(self, dtype, layout, device, copy, optional_memory_format)) {
    return self;
  }
  return at::_to_copy(
      self, dtype, layout, device, pin_memory, non_blocking, optional_memory_format);
}

// If input tensor is fp32, cast it to fp16, otherwise leave it alone.
// (this is intended to be used internally by the JIT autocast implementation)
Tensor _autocast_to_reduced_precision(const Tensor& self, bool cuda_enabled, bool cpu_enabled, ScalarType cuda_dtype, ScalarType cpu_dtype) {
  if (self.dtype() == at::ScalarType::Float &&
      ((self.device().is_cuda() && cuda_enabled) ||
      (self.device().is_cpu() && cpu_enabled))
      ) {
    at::ScalarType target = at::ScalarType::Undefined;
    if (self.device().is_cuda()) {
      target = cuda_dtype;
    } else if (self.device().is_cpu()) {
      target = cpu_dtype;
    }

    TORCH_INTERNAL_ASSERT(target != at::ScalarType::Undefined, "_autocast_to_reduced_precision requires legit ScalarType argument for given device");

    return to_impl(
        self, target, c10::nullopt, c10::nullopt, c10::nullopt, false, false, c10::nullopt);
  } else {
    return self;
  }
}

// If input tensor is fp16, cast it to fp32, otherwise leave it alone.
// (this is intended to be used internally by the JIT autocast implementation)
Tensor _autocast_to_full_precision(const Tensor& self, bool cuda_enabled, bool cpu_enabled) {
  if ((self.dtype() == at::ScalarType::Half || self.dtype() == at::ScalarType::BFloat16) &&
      ((self.device().is_cuda() && cuda_enabled) ||
      (self.device().is_cpu() && cpu_enabled))
      ) {
    return to_impl(
        self, at::ScalarType::Float, c10::nullopt, c10::nullopt, c10::nullopt, false, false, c10::nullopt);
  } else {
    return self;
  }
}

Tensor to(
  const Tensor& self,
    c10::optional<ScalarType> dtype,
    c10::optional<Layout> layout,
    c10::optional<Device> device,
    c10::optional<bool> pin_memory,
  bool non_blocking,
  bool copy,
  c10::optional<c10::MemoryFormat> optional_memory_format
) {
  return to_impl(
      self,
      dtype,
      layout,
      ensure_has_index(device),
      pin_memory,
      non_blocking,
      copy,
      optional_memory_format);
}

Tensor to(const Tensor& self, Device device, ScalarType dtype, bool non_blocking, bool copy, c10::optional<c10::MemoryFormat> optional_memory_format) {
  return to_impl(
      self,
      dtype,
      nullopt,
      ensure_has_index(device),
      nullopt,
      non_blocking,
      copy,
      optional_memory_format);
}

Tensor to(const Tensor& self, ScalarType dtype, bool non_blocking, bool copy, c10::optional<c10::MemoryFormat> optional_memory_format) {
  return to_impl(
      self,
      dtype,
      nullopt,
      nullopt,
      nullopt,
      non_blocking,
      copy,
      optional_memory_format);
}

Tensor to(const Tensor& self, const Tensor& other, bool non_blocking, bool copy, c10::optional<c10::MemoryFormat> optional_memory_format) {
  auto options = other.options();
  return to_impl(
      self,
      options.dtype().toScalarType(),
      options.layout(),
      options.device(),
      options.pinned_memory(),
      non_blocking,
      copy,
      optional_memory_format);
}

// This op is important primarily for lazy / graph-based backends.
// While this vanilla implementation loops through each tensor and independently converts it to cpu,
// a lazy backend like XLA might need to tell sync updates across tensors.
std::vector<Tensor> _to_cpu(TensorList tensors) {
    std::vector<Tensor> cpu_tensors;
    for (const auto& t : tensors) {
        cpu_tensors.push_back(t.cpu());
    }
    return cpu_tensors;
}

Tensor to_dense_backward(const Tensor& grad, const Tensor& input_, c10::optional<bool> masked_grad_) {
  /*
    For historical reasons, to_dense backward implements masked
    semantics for sparse tensors, that is, gradients with respect to
    unspecified elements are ignored.  The masked_grad kw argument of
    to_dense is introduced to allow to_dense to be used in the
    non-masked semantics context. However, for BC reasons, the default
    value to masked_grad kw argument is set True as a first instance.
    Eventually, we should eliminate the masked_grad kw argument and
    let to_dense backward to behave according to non-masked
    semantics. Masked semantics of tensors is implemented in the
    framework of masked tensors.
  */
  const auto input_layout = input_.layout();
  const bool masked_grad = masked_grad_.value_or(true);
  switch (input_layout) {
    case kStrided:
      // TODO: return grad as it is
      return grad.to_dense(input_.scalar_type(), masked_grad_);
    case kSparse:
      // Autograd operates on the coalesced assumption, i.e. no duplicate values.
      if (masked_grad) {
        return grad.sparse_mask(input_.coalesce());
      } else {
        // TODO: return grad as it is
        return grad.to_sparse(input_.sparse_dim());
      }
    case kSparseCsr:
    case kSparseCsc:
      // TODO: add efficient CSR/CSC support for sparse_mask
      if (masked_grad) {
        return grad.sparse_mask(input_.to_sparse(input_.sparse_dim())).to_sparse(input_layout);
      } else {
        // TODO: return grad as it is
        return grad.to_sparse(input_layout, /*blocksize=*/c10::nullopt, /*dense_dim=*/input_.dense_dim());
      }
    case kSparseBsr:
    case kSparseBsc: {
      // TODO: add efficient BSR/BSC support for sparse_mask
      const auto blocksize = at::sparse_csr::getBlockSize(input_);
      if (masked_grad) {
        return grad.sparse_mask(input_.to_sparse(input_.sparse_dim())).to_sparse(input_layout, blocksize);
      } else {
        // TODO: return grad as it is
        return grad.to_sparse(input_layout, blocksize, input_.dense_dim());
      }
    }
    case kMkldnn:
      return grad.to_mkldnn(input_.scalar_type());
    default:
      AT_ERROR("to_dense_backward: Unsupported input layout: ", input_layout);
      return Tensor{};
  }
}

Tensor to_mkldnn_backward(const Tensor& grad, const Tensor& input_) {
  AT_ASSERT(input_.layout() == c10::kStrided);
  return grad.to_dense(input_.scalar_type());
}

Tensor to_dense(const Tensor& tensor, c10::optional<c10::ScalarType> dtype, c10::optional<bool> masked_grad) {
  if (tensor.layout() == c10::kSparse) {
    return tensor._to_dense(dtype, masked_grad);
  }
  if (tensor.layout() == c10::kSparseCsr ||
      tensor.layout() == c10::kSparseCsc ||
      tensor.layout() == c10::kSparseBsr ||
      tensor.layout() == c10::kSparseBsc) {
    return tensor._to_dense(dtype, masked_grad);
  }
  if (tensor.layout() == c10::kMkldnn) {
    return tensor._to_dense(dtype, masked_grad);
  }
  TORCH_CHECK(
      tensor.layout() == c10::kStrided,
      "to_dense does not support layout ",
      tensor.layout());
  if (dtype) {
    return tensor.to(*dtype);
  }
  return tensor;
}

Tensor sparse_to_dense(const Tensor& self, c10::optional<ScalarType> dtype, c10::optional<bool> masked) {
  TORCH_CHECK(
      !dtype.has_value(), "dtype argument is not supported by sparse_to_dense");
  Tensor dst = at::zeros(self.sizes(), self.options().layout(kStrided));
  return dst.add_(self);
}

Tensor sparse_compressed_to_dense(
    const Tensor& self,
    c10::optional<ScalarType> dtype,
    c10::optional<bool> masked_grad) {
  TORCH_CHECK(
      !dtype.has_value(),
      "dtype argument is not supported by sparse_csr_to_dense");

  if (self.numel() == 0) {
    return at::zeros(self.sizes(), self.options().layout(kStrided));
  }

  auto batch_ndim = sparse_csr::numBatchDimensions(self);

  auto compressed_rows = self.layout() == kSparseCsr || self.layout() == kSparseBsr;
  auto block_sparse = self.layout() == kSparseBsr || self.layout() == kSparseBsc;

  Tensor compressed_indices;
  Tensor plain_indices;
  std::tie(compressed_indices, plain_indices) =
      sparse_csr::getCompressedPlainIndices(self);

  auto values = self.values();
  Tensor dense = at::zeros(self.sizes(), self.options().layout(kStrided));

  if (batch_ndim == 0) {
    // Pad shape so we can treat non-batched like batched, we will
    // squeeze out the phantom batch dim at the end.
    compressed_indices.unsqueeze_(0);
    plain_indices.unsqueeze_(0);
    values.unsqueeze_(0);
    dense.unsqueeze_(0);
  }
  if (batch_ndim > 1) {
    // Flatten batch dims
    compressed_indices = compressed_indices.flatten(0, batch_ndim - 1);
    plain_indices = plain_indices.flatten(0, batch_ndim - 1);
    values = values.flatten(0, batch_ndim - 1);
    dense = dense.flatten(0, batch_ndim - 1);
  }

  // At this point there is only one batch dim, existed already or was
  // flattened from multiple batch dims.  Now, reshape the resulting
  // dense matrix so that this single batch dim is joined with sparse
  // dims into a single dim, so that the remaining dims are only block
  // dims eventually, and then dense dims.
  auto n_batch = values.size(0);
  int64_t nrows, ncols;
  auto dense_reshaped_sizes = dense.sizes().vec();
  if (!block_sparse) {
    nrows = self.size(batch_ndim);
    ncols = self.size(batch_ndim + 1);
    dense_reshaped_sizes.erase(dense_reshaped_sizes.begin(), dense_reshaped_sizes.begin() + 2);
  } else {
    std::array<int64_t, 2> blocksize = {values.size(2), values.size(3)};
    nrows = self.size(batch_ndim) / blocksize[0];
    ncols = self.size(batch_ndim + 1) / blocksize[1];
    dense_reshaped_sizes[1] = blocksize[0];
    dense_reshaped_sizes[2] = blocksize[1];
  }
  dense_reshaped_sizes[0] = n_batch * nrows * ncols;
  dense = dense.reshape(dense_reshaped_sizes);

  // Calculate batch, row and column indices for non-zeros in the
  // sparse matrix, and use these to calculate correspoding indices
  // into the dense matrix reshaped as above.  Then, update dense
  // matrix by adding sparse matrix values into elements with indices
  // calculated this way.
  auto options = compressed_indices.options();
  auto nnz_per_batch = values.size(1);
  auto batch_indices = at::arange(0, n_batch, options).repeat_interleave(nnz_per_batch);
  auto ncompressed = compressed_rows ? nrows : ncols;
  auto compressed_indices_over_all_batches =
    at::cat({compressed_indices.slice(1, 0, ncompressed).flatten()
            + nnz_per_batch * at::arange(0, n_batch, options).repeat_interleave(ncompressed),
            n_batch * nnz_per_batch * at::ones({1}, options)});
  Tensor indices = at::_convert_indices_from_csr_to_coo(
      compressed_indices_over_all_batches,
      plain_indices.flatten(),
      false,
      !compressed_rows);
  auto row_indices = indices.select(0, 0);
  auto col_indices = indices.select(0, 1);
  if (compressed_rows) {
    row_indices -= batch_indices * nrows;
  } else {
    col_indices -= batch_indices * ncols;
  }
  auto offsets = col_indices + row_indices * ncols + batch_indices * nrows * ncols;
  dense.index_add_(0, offsets, values.flatten(0, 1));

  // Un-tile the result.  The final reshape uses the original
  // self.sizes() which will squeeze out the extra batch dim if we put
  // one in.
  if (!block_sparse) {
    return dense.reshape(self.sizes());
  } else {
    return dense
      .unflatten(0, {-1, nrows, ncols})
        .transpose(2, 3)
        .reshape(self.sizes());
  }
}

// Computes the strides for view_dtype output when the view dtype is
// smaller than the original dtype
inline DimVector compute_strides_for_view_dtype_downsize(IntArrayRef old_strides, int64_t size_ratio, ScalarType old_dtype, ScalarType new_dtype) {
  const int64_t ndim = old_strides.size();

  TORCH_CHECK(
    old_strides[ndim - 1] == 1,
    "self.stride(-1) must be 1 to view ", old_dtype, " as ", new_dtype,
    " (different element sizes), but got ", old_strides[ndim - 1]);

  DimVector new_strides(ndim);
  for (int64_t dim_idx = 0; dim_idx < ndim - 1; dim_idx++) {
    new_strides[dim_idx] = old_strides[dim_idx] * size_ratio;
  }
  new_strides[ndim - 1] = 1;
  return new_strides;
}

// Computes the strides for view_dtype output when the view dtype is
// larger than the original dtype
inline DimVector compute_strides_for_view_dtype_upsize(IntArrayRef old_strides, int64_t size_ratio, ScalarType old_dtype, ScalarType new_dtype) {
  const int64_t ndim = old_strides.size();
  TORCH_CHECK(
    old_strides[ndim - 1] == 1,
    "self.stride(-1) must be 1 to view ", old_dtype, " as ", new_dtype,
    " (different element sizes), but got ", old_strides[ndim - 1]);

  DimVector new_strides(ndim);
  for (int64_t dim_idx = 0; dim_idx < ndim - 1; dim_idx++) {
    TORCH_CHECK(
      (old_strides[dim_idx] % size_ratio) == 0,
      "self.stride(", dim_idx, ") must be divisible by ", size_ratio,
      " to view ", old_dtype, " as ", new_dtype, " (different element sizes), ",
      "but got ", old_strides[dim_idx]);

    new_strides[dim_idx] = old_strides[dim_idx] / size_ratio;
  }
  new_strides[ndim - 1] = 1;
  return new_strides;
}

Tensor view_dtype(const Tensor& self, ScalarType dtype) {
  if (self.scalar_type() == dtype) {
    return self;
  }
  const auto type_meta = c10::scalarTypeToTypeMeta(dtype);
  TORCH_CHECK(!self.is_conj(),
    "torch.Tensor.view is not supported for conjugate view tensors when converting to a different dtype.");
  TORCH_CHECK(!self.is_neg(),
    "torch.Tensor.view is not supported for tensors with negative bit set when converting to a different dtype.");

  int64_t self_element_size = self.element_size();
  int64_t new_element_size = static_cast<int64_t>(type_meta.itemsize());

  Storage storage = self.storage();
  auto new_tensor = detail::make_tensor<TensorImpl>(
      std::move(storage), self.key_set(), type_meta);
  auto* impl = new_tensor.unsafeGetTensorImpl();

  if (self_element_size == new_element_size) {
    impl->set_storage_offset(self.storage_offset());
    impl->set_sizes_and_strides(self.sizes(), self.strides());

  } else if (self.dim() == 0) {
    TORCH_CHECK(false,
      "self.dim() cannot be 0 to view ", self.scalar_type(), " as ",
      dtype, " (different element sizes)");

  } else if (self_element_size > new_element_size) {
    // Downsizing element size

    int64_t size_ratio = self_element_size / new_element_size;
    auto new_strides = compute_strides_for_view_dtype_downsize(
      self.strides(), size_ratio, self.scalar_type(), dtype);

    auto old_sizes = self.sizes();
    DimVector new_sizes(self.dim());
    std::copy(old_sizes.begin(), old_sizes.end(), new_sizes.begin());
    new_sizes[self.dim() - 1] *= size_ratio;

    auto new_storage_offset = size_ratio * self.storage_offset();

    impl->set_storage_offset(new_storage_offset);
    impl->set_sizes_and_strides(new_sizes, new_strides);

  } else {
    // Upsizing element size

    int64_t size_ratio = new_element_size / self_element_size;

    TORCH_CHECK(
      (self.size(-1) % size_ratio) == 0,
      "self.size(-1) must be divisible by ", size_ratio, " to view ",
      self.scalar_type(), " as ", dtype, " (different element sizes), ",
      "but got ", self.size(-1));

    TORCH_CHECK(
      (self.storage_offset() % size_ratio) == 0,
      "self.storage_offset() must be divisible by ", size_ratio, " to view ",
      self.scalar_type(), " as ", dtype, " (different element sizes), but got ",
      self.storage_offset());

    auto new_strides = compute_strides_for_view_dtype_upsize(
      self.strides(), size_ratio, self.scalar_type(), dtype);

    auto old_sizes = self.sizes();
    DimVector new_sizes(self.dim());
    std::copy(old_sizes.begin(), old_sizes.end(), new_sizes.begin());
    new_sizes[self.dim() - 1] /= size_ratio;

    auto new_storage_offset = self.storage_offset() / size_ratio;

    impl->set_storage_offset(new_storage_offset);
    impl->set_sizes_and_strides(new_sizes, new_strides);
  }

  return new_tensor;
}

Tensor _tile_tensor(const Tensor& self, IntArrayRef blocksize) {
  // This code turns a matrix into a sequence of blocks
  //
  // Given matrix
  //
  //  1  2  3  4
  //  5  6  7  8
  //  9 10 11 12
  // 14 15 16 17
  //
  // _tile_tensor(matrix, {2, 2}) will yield the following 2 by 2 blocks
  //
  //  1  2 |  3  4 |  9 10 | 11 12
  //  5  6 |  7  8 | 14 15 | 16 17
  //
  //  via a 4D Tensor of shape (2, 2, 2, 2)
  //
  TORCH_INTERNAL_ASSERT_DEBUG_ONLY(blocksize[0] > 0);
  TORCH_INTERNAL_ASSERT_DEBUG_ONLY(blocksize[1] > 0);
  auto block_size_0 = self.size(0) / blocksize[0];
  auto block_size_1 = self.size(1) / blocksize[1];

  auto new_shape = DimVector({block_size_0, blocksize[0], block_size_1, blocksize[1]});
  new_shape.append(DimVector(self.sizes().slice(2, self.dim() - 2)));
  return self.reshape(new_shape)
      .transpose(1, 2)
      .contiguous();
}

Tensor _batch_tile_tensor(const Tensor& self, IntArrayRef blocksize, const int64_t dense_dim) {
  if (self.dim() == 2 + dense_dim) {
    return _tile_tensor(self, blocksize);
  }
  auto n_batch_dim = self.dim() - 2 - dense_dim;
  // Same as _tile_tensor, just per matrix entry of self, if self is 3D.
  TORCH_INTERNAL_ASSERT_DEBUG_ONLY(blocksize[0] > 0);
  TORCH_INTERNAL_ASSERT_DEBUG_ONLY(blocksize[1] > 0);
  auto block_size_0 = self.size(n_batch_dim) / blocksize[0];
  auto block_size_1 = self.size(n_batch_dim + 1) / blocksize[1];
  auto tiled_sizes = DimVector(self.sizes().slice(0, n_batch_dim));
  tiled_sizes.push_back(block_size_0);
  tiled_sizes.push_back(blocksize[0]);
  tiled_sizes.push_back(block_size_1);
  tiled_sizes.push_back(blocksize[1]);
  tiled_sizes.append(DimVector(self.sizes().slice(n_batch_dim + 2, dense_dim)));
  return self.reshape(tiled_sizes).transpose(n_batch_dim + 1, n_batch_dim + 2).contiguous();
}

Tensor _mask_to_indices(const Tensor& mask) {
  // This function returns a vector of the indices at which given
  // boolean mask is True. at::nonzero can achieve the same, but
  // we yet have to compare the performance difference.
  TORCH_CHECK(mask.dim() == 1, "Currently _mask_to_indices only supports 1-d masks.");
  TORCH_CHECK(mask.dtype() == at::kBool, "Expected mask to be of dtype bool.");
  return at::native::arange(
      mask.numel(), at::kLong, kStrided, mask.device())
      .masked_select(mask);
}

std::pair<Tensor, Tensor> _not_zero_mask_to_col_row_indices(
    Tensor not_zero_mask,
    ScalarType index_dtype,
    Device index_device) {
  auto col_indices =
      at::native::arange(not_zero_mask.size(-1), index_dtype, kStrided, index_device)
          .view({1, not_zero_mask.size(-1)})
          .expand_as(not_zero_mask)
          .masked_select(not_zero_mask);
  auto row_indices =
      at::native::arange(
          not_zero_mask.size(-2), index_dtype, kStrided, index_device)
          .view({not_zero_mask.size(-2), 1})
          .expand_as(not_zero_mask)
          .masked_select(not_zero_mask);
  return std::pair<Tensor, Tensor>(col_indices, row_indices);
}

// Sparse layout conversions Start

static inline
void _to_sparse_check_arguments(const std::string& funcname, const Tensor& self, const int64_t sparse_dim) {
  auto layout_from = self.layout();
  auto layout_to = kSparse;

  if (layout_from == kStrided) {
    if (sparse_dim == 0 && self.dim() > 0) {
      AT_ERROR(funcname, ": sparse_dim argument must be in >0 when self.dim()>0");
    }
    if (sparse_dim < 0 || sparse_dim > self.dim()) {
      AT_ERROR(funcname, ": sparse_dim argument must be in [0,", self.dim(), "] range, but ", sparse_dim, " is given");
    }
  } else if (layout_from == kSparse) {
    if (sparse_dim != self.sparse_dim()) {
      AT_ERROR(funcname, ": conversion from ", layout_from, " to ", layout_to, " with sparse_dim argument !=self.sparse_dim() is not supported");
    }
  } else {
    if (sparse_dim != 2) {
      AT_ERROR(funcname, ": conversion from ", layout_from, " to ", layout_to, " with sparse_dim argument !=2 is not supported");
    }
  }
}

static inline
void _to_sparse_check_arguments(const std::string& funcname, const Tensor& self, c10::optional<c10::Layout> layout, OptionalIntArrayRef blocksize, c10::optional<int64_t> dense_dim_opt) {
  auto layout_from = self.layout();
  auto layout_to = layout.value_or(kSparse);

  if (layout_from == kSparse && layout_to != kSparse) {
    if (self.sparse_dim() != 2) {
      AT_ERROR(funcname, ": conversion from ", layout_from, " to ", layout_to, " for input tensors with sparse_dim()!=2 is not supported");
    }
  }

  if ((layout_from == kSparseCsr && layout_to == kSparseBsr) ||
      (layout_from == kSparseCsc && layout_to == kSparseBsc)) {
    if (sparse_csr::numBatchDimensions(self) > 0) {
      AT_ERROR(funcname, ": conversion from ", layout_from, " to ", layout_to, " for batched inputs is not supported");
    }
  }

  if (blocksize.has_value()) {
    auto blocksize_to = *blocksize;
    if (blocksize_to[0] <= 0 || blocksize_to[1] <= 0) {
      AT_ERROR(funcname, ": blocksize needs to be positive, but got ", blocksize_to);
    }

    if (layout_to == kSparseBsr || layout_to == kSparseBsc) {
      if (layout_from == kSparseBsr || layout_from == kSparseBsc) {
        auto blocksize_from = at::sparse_csr::getBlockSize(self);
        if (!(blocksize_to == blocksize_from)) {
          AT_ERROR(funcname, ": conversion from ", layout_from, " to ", layout_to, " with blocksize changed from ", blocksize_from, " to ", blocksize_to, " is not supported");
        }
      } else {
        auto dense_dim = (layout_from == kStrided) ? dense_dim_opt.value_or(0) : self.dense_dim();
        auto sparse_row_dim = -(dense_dim + 2);
        auto sparse_col_dim = -(dense_dim + 1);
        if ((self.size(sparse_row_dim) % blocksize_to[0] != 0) ||
            (self.size(sparse_col_dim) % blocksize_to[1] != 0)) {
            AT_ERROR(funcname, ": tensor sparse size (", self.size(sparse_row_dim), ",", self.size(sparse_row_dim), ") must be divisible by given blocksize (", blocksize_to[0], ",", blocksize_to[1], ")");
        }
      }
    } else {
      AT_ERROR(funcname, ": conversion from ", layout_from, " to ", layout_to, " with blocksize argument given is not supported");
    }
  } else {
    if ((layout_to == kSparseBsr || layout_to == kSparseBsc) &&
        !(layout_from == kSparseBsr && layout_from == kSparseBsc)) {
      AT_ERROR(funcname, ": conversion from ", layout_from, " to ", layout_to, " without blocksize argument given is not supported");
    }
  }

  if (dense_dim_opt.has_value()) {
    if (layout_from != kStrided) {
      AT_ERROR(funcname, ": conversion from ", layout_from, " to ", layout_to, " with dense_dim argument given is not supported");
    }

    auto dense_dim = *dense_dim_opt;
    if (layout_to == kSparse) {
      if (dense_dim == self.dim() && self.dim() > 0) {
        AT_ERROR(funcname, ": dense_dim argument must be !=self.dim() when self.dim()>0");
      }
      if (dense_dim < 0 || dense_dim > self.dim()) {
        AT_ERROR(funcname, ": dense_dim argument must be in [0,", self.dim(), "] range, but ", dense_dim, " is given");
      }
    } else {
      if (dense_dim < 0 || dense_dim > self.dim() - 2) {
        AT_ERROR(funcname, ": dense_dim argument must be in [0,", self.dim() - 2, "] range, but ", dense_dim, " is given");
      }
    }
  }
}

template<Layout target_layout>
static Tensor dense_to_sparse_compressed(const Tensor& self, IntArrayRef blocksize, c10::optional<int64_t> dense_dim_opt) {
  static_assert(target_layout == Layout::SparseCsr || target_layout == Layout::SparseCsc
                || target_layout == Layout::SparseBsr || target_layout == Layout::SparseBsc,
                "invalid layout template parameter for dense_to_sparse_compressed");

  constexpr auto compressed_rows_layout = target_layout == Layout::SparseCsr || target_layout == Layout::SparseBsr;
  constexpr auto blocked_layout = target_layout == Layout::SparseBsr || target_layout == Layout::SparseBsc;

  int64_t dense_dim = dense_dim_opt.value_or(0);

  // Reshape values so that the block dims are explicitly added, and
  // calculate a mask tensor that has only batch and sparse dims, and
  // value true whenever sparse matrix has a non-zero element over
  // corresponding block and dense dims, and false otherwise.
  auto n_batch_dim = self.dim() - 2 - dense_dim;
  auto is_batched = n_batch_dim > 0;
  auto values = blocked_layout ? _batch_tile_tensor(self, blocksize, dense_dim) :  self;
  auto not_zero_mask = blocked_layout ? _batch_tile_tensor(self != 0, blocksize, dense_dim) : self != 0;
  if (blocked_layout || dense_dim > 0) {
    std::vector<int64_t> reduce_dim((blocked_layout ? 2 : 0) + dense_dim);
    std::iota(reduce_dim.begin(), reduce_dim.end(), n_batch_dim + 2);
    not_zero_mask = not_zero_mask.sum(reduce_dim) != 0;
  }

  if (is_batched) {
    // Prepare for the conversion, in particular join the batch dims
    // and the compressed dim into the single dim.
    dense_to_sparse_compressed_prepare_check_mask_values_batched(
        target_layout, values, not_zero_mask, n_batch_dim);
  }

  // Calculate sparse matrix row and col indices and then, depending
  // on the target layout, corresponding compressed and sparse
  // indices.  Use the mask tensor calculate above to generate sparse
  // matrix values tensor.
  Tensor row_indices;
  Tensor col_indices;
  Tensor compressed_indices;
  if (compressed_rows_layout) {
    std::tie(col_indices, row_indices) = _not_zero_mask_to_col_row_indices(
        not_zero_mask, at::kLong, not_zero_mask.device());
    compressed_indices = at::_convert_indices_from_coo_to_csr(
        row_indices, not_zero_mask.size(0), false /*out_int32*/);
    {
      auto mask_indices = _mask_to_indices(not_zero_mask.flatten());
      values = values.flatten(0, 1).index_select(0, mask_indices);
    }
  } else {
    std::tie(row_indices, col_indices) = _not_zero_mask_to_col_row_indices(
       not_zero_mask.transpose(1, 0), at::kLong, not_zero_mask.device());
    compressed_indices = at::_convert_indices_from_coo_to_csr(
        col_indices, not_zero_mask.size(-1), false /*out_int32*/);
    {
      auto mask_indices = _mask_to_indices(not_zero_mask.transpose(0, 1).flatten());
      values = values.transpose(0, 1).flatten(0, 1).index_select(0, mask_indices);
    }
  }
  Tensor& plain_indices = compressed_rows_layout ? col_indices : row_indices;

  if (is_batched) {
   // Restore the batch dims and compressed dim.
    reshape_2d_sparse_compressed_members_to_nd_batched(
        self.sizes(), n_batch_dim, compressed_indices, plain_indices, values);
  }

  // Create compressed sparse matrix with the target layout.
  return at::native::_sparse_compressed_tensor_unsafe(
        compressed_indices,
        plain_indices,
        values,
        self.sizes(),
        values.scalar_type(),
        target_layout,
        values.device());
}

Tensor dense_to_sparse_csr(const Tensor& self, c10::optional<int64_t> dense_dim_opt) {
  auto layout_to = kSparseCsr;
  _to_sparse_check_arguments("dense_to_sparse_csr", self, layout_to, {}, dense_dim_opt);

  return dense_to_sparse_compressed<Layout::SparseCsr>(self, {}, dense_dim_opt);
}

Tensor dense_to_sparse_csc(const Tensor& self, c10::optional<int64_t> dense_dim_opt) {
  auto layout_to = kSparseCsc;
  _to_sparse_check_arguments("dense_to_sparse_csc", self, layout_to, {}, dense_dim_opt);

  return dense_to_sparse_compressed<Layout::SparseCsc>(self, {}, dense_dim_opt);
}

Tensor dense_to_sparse_bsr(const Tensor& self, IntArrayRef blocksize, c10::optional<int64_t> dense_dim_opt) {
  auto layout_to = kSparseBsr;
  _to_sparse_check_arguments("dense_to_sparse_bsr", self, layout_to, blocksize, dense_dim_opt);

  return dense_to_sparse_compressed<Layout::SparseBsr>(self, blocksize, dense_dim_opt);
}

Tensor dense_to_sparse_bsc(const Tensor& self, IntArrayRef blocksize, c10::optional<int64_t> dense_dim_opt) {
  auto layout_to = kSparseBsc;
  _to_sparse_check_arguments("dense_to_sparse_bsc", self, layout_to, blocksize, dense_dim_opt);

  return dense_to_sparse_compressed<Layout::SparseBsc>(self, blocksize, dense_dim_opt);
}

<<<<<<< HEAD
Tensor dense_to_sparse(const Tensor& self, c10::optional<c10::Layout> layout, OptionalIntArrayRef blocksize, c10::optional<int64_t> dense_dim_opt) {
  auto layout_to = layout.value_or(kSparse);
  TORCH_INTERNAL_ASSERT(self.layout() != layout_to, "dense_to_sparse: same input and output layouts are not supported");
  _to_sparse_check_arguments("dense_to_sparse", self, layout, blocksize, dense_dim_opt);

  switch (layout_to) {
  case kSparse:
    return self.to_sparse(self.dim() - dense_dim_opt.value_or(0));
  case kSparseCsr:
    return self.to_sparse_csr(dense_dim_opt);
  case kSparseCsc:
    return self.to_sparse_csc(dense_dim_opt);
  case kSparseBsr:
    return self.to_sparse_bsr(*blocksize, dense_dim_opt);
  case kSparseBsc:
    return self.to_sparse_bsc(*blocksize, dense_dim_opt);
  default:
    break;
=======
static void _check_blocksize_matches(
    const Tensor& self,
    c10::optional<IntArrayRef> blocksize_opt,
    const std::string& name) {
  if (blocksize_opt.has_value()) {
    const auto blocksize = *blocksize_opt;
    const auto self_blocksize = at::sparse_csr::getBlockSize(self);
    TORCH_CHECK(self_blocksize == blocksize,
        name, "(): the provided blocksize does not match the blocksize of the to be converted tensor, ",
        "got (", blocksize[0], ", ", blocksize[1], ") ",
        "but expected (", self_blocksize[0], ", ", self_blocksize[1], ").");
>>>>>>> 480d2efa
  }

  AT_ERROR("dense_to_sparse: ", self.layout(), " to ", layout_to, " conversion not supported");
  return Tensor{};
}

<<<<<<< HEAD
Tensor dense_to_sparse(const Tensor& self, int64_t sparse_dim) {
  _to_sparse_check_arguments("dense_to_sparse", self, sparse_dim);

  int64_t dims = self.dim();
  at::TensorOptions sparse_options = self.options().layout(kSparse);
  std::vector<int64_t> sizes = self.sizes().vec();
  Tensor nz = self.nonzero().transpose(0, 1);
  if (nz.size(1) == 0) {
    auto sparse = new_with_dims_sparse(
        sparse_dim,
        dims - sparse_dim,
        sizes,
        optTypeMetaToScalarType(sparse_options.dtype_opt()),
        sparse_options.layout_opt(),
        sparse_options.device_opt(),
        sparse_options.pinned_memory_opt());
    return sparse._coalesced_(true);
  }
  Tensor indices;
  if (sparse_dim == dims) {
    indices = nz.clone();
  } else {
    Tensor i = nz.narrow(0, 0, sparse_dim);
    std::tie(indices, std::ignore, std::ignore) = unique_dim(i, 1);
    indices = indices.contiguous(); // many sparse CUDA kernels require
                                    // contiguity, see issue #12633
  }

  Tensor values;
  if (self.dim() > 0) {
    auto ix = toListOfOptionalTensors(indices.chunk(indices.size(0), 0));
    values = self.index(ix).squeeze(0).clone(at::MemoryFormat::Preserve);
  } else {
    AT_ASSERT(nz.sizes().equals({0, 1}));
    // In this cases, indices is a clone of nz, which is a tensor of shape (0,
    // 1). Given sparse tensor invariants, values should be shape (1,)
    values = self.unsqueeze(0).clone(at::MemoryFormat::Preserve);
  }

  Tensor sparse = at::sparse_coo_tensor(indices, values, sizes, sparse_options);
  return sparse._coalesced_(true);
=======
static Tensor sparse_compressed_clone(
    const Tensor& self,
    c10::optional<IntArrayRef> blocksize,
    const std::string& name) {
  _check_blocksize_matches(self, blocksize, name);
  // Just returning self doesn't work
  // RuntimeError: t.use_count() <= 1 INTERNAL ASSERT FAILED at
  // "../torch/csrc/autograd/autograd_not_implemented_fallback.cpp":152,
  // please report a bug to PyTorch.
  const auto layout = self.layout();
  Tensor compressed_indices, plain_indices;
  std::tie(compressed_indices, plain_indices) = at::sparse_csr::getCompressedPlainIndices(self);
  auto values = self.values();
  return _sparse_compressed_tensor_unsafe(
      compressed_indices,
      plain_indices,
      values,
      self.sizes(),
      values.scalar_type(),
      layout,
      values.device());
>>>>>>> 480d2efa
}

static Tensor sparse_compressed_to_flipped(
    const Tensor& self,
    c10::optional<IntArrayRef> blocksize,
    const std::string& name) {
  const auto layout = self.layout();
  // NOTE: errors on non-compressed sparse layouts.
  const auto flipped_layout = at::sparse_csr::flip_compressed_layout(layout);

  // Suppose compressed_indices represent rows of an input in either
  // CSR or BSR sparse compressed format.
  // In order to convert a batched CSR/BSR index into a batched CSC/BSC index
  // we perform the following steps:
  // 1. Convert a sparse compressed index representing batches of matrices of
  //    shape (b, r, c) to a sparse compressed index that represents a single
  //    matrix of shape (b * r, c).
  // 2. Turn the compressed indices of the matrix of shape (b * r, c) into
  //    COO indices.
  // 3. Map these COO indices into the COO indices of a matrix of shape (r, b * c)
  //    such that if A is a matrix of shape (b * r, c) and B is a matrix of shape
  //    (r, b * c) such that
  //    A[(k * r):(k * r + r), :] = B[:, (k * c):(k * c + c)] for all k in arange(b),
  //    then A[i, j] = B[i', j'].
  //    This is equivalent to finding indices that match values of matrices
  //    tiled vertically to values of the same matrices tiled horizontally.
  // 4. Convert the COO indices to the CSC/BSC indices and form the output.
  //
  // NOTE: the reason behind vertical/horizontal tiling is to be able to transform
  //       indices over all matrices in the batch in a single kernel call, since
  //       all the existing coo <-> compressed indices conversion methods assume
  //       a single matrix.
  //
  // CSC/BSC inputs are handled in a similar fashion with a "transposed" argument.
  // See the comments below for detailed explanations on how exactly each step
  // is performed.

  Tensor compressed_indices, plain_indices;
  std::tie(compressed_indices, plain_indices) = at::sparse_csr::getCompressedPlainIndices(self);
  auto values = self.values();
  const auto nnz = plain_indices.size(-1);

  const auto n_batches = compressed_indices.dim() - 1;
  auto n_batches_nonzero = n_batches;
  // Insert fake batch dim for simplicity
  if (!n_batches) {
    n_batches_nonzero = 1;
    compressed_indices.unsqueeze_(0);
    plain_indices.unsqueeze_(0);
    values.unsqueeze_(0);
  }

  // NOTE: these sparse_dim are true sparse dims only for CSR/CSC
  // inputs.  And for BSR/BSC these are <true sparse dims> /
  // <blocksize>.  In other words, sparse_dim stores ranges of valid
  // indices in the row/col dims.
  const auto sparse_dim = [&]() -> at::DimVector {
    auto sparse_dim = at::DimVector(self.sizes().slice(n_batches, 2));
    if (layout == at::kSparseBsr || layout == at::kSparseBsc) {
      auto blocksize = at::sparse_csr::getBlockSize(self);
      sparse_dim[0] /= blocksize[0];
      sparse_dim[1] /= blocksize[1];
    }
    return sparse_dim;
  }();

  // batch_sizes_nonempty stores at least one, potentially fake, batch dimension.
  // rebatch_sizes_nonempty is equivalent to batch_sizes_nonempty.push_back(-1),
  // and is used to unflatten batch dimensions from a dimension of size
  // (batch_numel * dim_size,) for some dim_size.
  const auto batch_sizes_nonempty = at::DimVector(plain_indices.sizes().slice(0, n_batches_nonzero));
  auto rebatch_sizes_nonempty = at::DimVector(batch_sizes_nonempty);
  rebatch_sizes_nonempty.push_back(-1);
  const auto batch_numel_nonzero = std::accumulate(
      batch_sizes_nonempty.begin(),
      batch_sizes_nonempty.begin() + n_batches_nonzero,
      1,
      std::multiplies<int64_t>());

  // Equivalent to (arange(batch_numel_nonzero).mul_(nnz)).reshape(batch_sizes_nonempty).
  // We just compute it differently to use `add` kernel in place of `mul` for better
  // performance.
  const auto batch_nnz_offset = [&]() -> Tensor {
    const auto wrapped_nnz = at::tensor({nnz}, compressed_indices.options());
    auto offset = wrapped_nnz
      .expand({batch_numel_nonzero})
      .cumsum(-1).sub_(wrapped_nnz)
      .reshape(batch_sizes_nonempty);
    return offset;
  }();

  // Step 1 for CSR/BSR inputs:
  // Convert a sparse compressed index representing batches of matrices of
  // shape (b, r, c) to a sparse compressed index that represents a single
  // matrix of shape (b * r, c).
  // The algorithm is identical for CSC/BSC inputs, with the batch dimensions
  // flattened in the "transposed" dimension.
  const auto compressed_indices_2d = [&]() -> Tensor {
    // Extract offsets only relevant for the first :-1 elements in a row/col.
    const auto compressed_offsets = compressed_indices.slice(-1, 0, -1);
    // batch_offsets offsets each individual matrix row/col offsets by the total
    // sum of nnz's of all the matrices with the smaller batch index.
    const auto batch_offsets = batch_nnz_offset
      .unsqueeze(-1).expand_as(compressed_offsets);
    // compressed_offsets + batch_offsets creates an offset vector for a 2d matrix
    // that is stored in a compressed sparse format.
    const auto compressed_offsets_2d = compressed_offsets.add(batch_offsets).reshape({-1});
    const auto offsets_len = compressed_offsets_2d.numel();
    auto res = at::empty({offsets_len + 1}, compressed_indices.options());
    res.slice(-1, 0, -1).copy_(compressed_offsets_2d);
    // By appending nnz * batch_numel_nonzero to (compressed_offsets + batch_offsets)
    // a compressed index of a 2d matrix is formed.
    res.slice(-1, -1).fill_(nnz * batch_numel_nonzero);
    return res;
  }();
  // More involved for compressed indices, but pretty easy for plain_indices and values:
  // just squash batch dimensions.
  const auto plain_indices_2d = plain_indices.flatten(0, n_batches_nonzero);
  // NOTE: values are not 2d! They just represent values of a sparse compressed 2d matrix.
  const auto values_2d = values.flatten(0, n_batches_nonzero);

  const auto is_out_int32 = compressed_indices.scalar_type() == ScalarType::Int;

  // Step 2 & 3:
  //
  // Turn the compressed indices of the matrix of shape (b * r, c) into COO indices.
  //
  // Map these COO indices into the COO indices of a matrix of shape (r, b * c)
  // such that if A is a matrix of shape (b * r, c) and B is a matrix of shape
  // (r, b * c) such that
  // A[(k * r):(k * r + r), :] = B[:, (k * c):(k * c + c)] for all k in arange(b),
  // then A[i, j] = B[i', j'].
  // This is equivalent to finding indices that match values of matrices
  // tiled vertically to values of the same matrices tiled horizontally.

  // coo <-> sparse index conversions assume CSR/BSR inputs.
  // To CSC/BSC inputs these indices will appear "transposed".
  const auto is_transposed_indices = layout == at::kSparseCsc || layout == at::kSparseBsc;
  const auto coo_indices_2d_transposed = [&]() -> Tensor {
    auto coo_indices_2d = _convert_indices_from_csr_to_coo(
        compressed_indices_2d,
        plain_indices_2d,
        is_out_int32,
        /*transpose=*/true); // Flip rows/cols for convenience.
    // Convert COO indices of (b * r, c) to (r, b * c).
    // It is a map (i, j) -> {
    //    b = i // r
    //    i' = i % r
    //    j' = j + b * c
    //    return (i', j')
    // }
    // NOTE: we used transposed=true above!
    auto i = coo_indices_2d.select(0, 1);
    auto j = coo_indices_2d.select(0, 0);
    auto b = i.div(is_transposed_indices ? sparse_dim[1] : sparse_dim[0], "trunc");
    // Modify i, j in-place.
    i.fmod_(is_transposed_indices ? sparse_dim[1] : sparse_dim[0]);
    j.add_(b * (is_transposed_indices ? sparse_dim[0] : sparse_dim[1]));
    return coo_indices_2d;
  }();

  // Step 4:
  // Convert the COO indices to the CSC/BSC indices and form the output.
  // We need to sort COO indices along the "tranposed" dim to satisfy the
  // invariant of sorted plain indices.
  // Hash coo indices by converting 2d indices to linear offsets with
  // more "weight" (aka stride) placed on the "transposed" dimension.
  const auto coo_indices_2d_transposed_hashed = at::sparse::flatten_indices(
      coo_indices_2d_transposed,
      is_transposed_indices ? at::DimVector({sparse_dim[0], sparse_dim[1] * batch_numel_nonzero})
                            : at::DimVector({sparse_dim[1], sparse_dim[0] * batch_numel_nonzero}));
  const auto hash_argsort = std::get<1>(coo_indices_2d_transposed_hashed.sort());
  const auto coo_indices_2d_transposed_sorted = coo_indices_2d_transposed.index_select(1, hash_argsort);

  const auto new_compressed_indices_coo_2d = coo_indices_2d_transposed_sorted.select(0, 0);
  const auto new_plain_indices_2d = coo_indices_2d_transposed_sorted.select(0, 1);
  const auto new_values_2d = values_2d.index_select(0, hash_argsort);

  auto new_compressed_indices = compressed_to_batched_compressed_indices(
      _convert_indices_from_coo_to_csr(
        new_compressed_indices_coo_2d,
        is_transposed_indices
          ? batch_numel_nonzero * sparse_dim[0]
          : batch_numel_nonzero * sparse_dim[1],
        is_out_int32),
      batch_numel_nonzero,
      is_out_int32)
    .unflatten(0, batch_sizes_nonempty);
  auto new_plain_indices = new_plain_indices_2d.unflatten(0, rebatch_sizes_nonempty);
  auto new_values = new_values_2d.unflatten(0, rebatch_sizes_nonempty);
  // Kill fake batch dim if it was inserted.
  if (!n_batches) {
    new_compressed_indices.squeeze_(0);
    new_plain_indices.squeeze_(0);
    new_values.squeeze_(0);
  }

  return _sparse_compressed_tensor_unsafe(
      new_compressed_indices,
      new_plain_indices,
      new_values,
      self.sizes(),
      new_values.scalar_type(),
      flipped_layout,
      new_values.device());
}

Tensor sparse_compressed_to_sparse_csr(const Tensor& self, c10::optional<int64_t> dense_dim_opt) {
  auto layout_to = kSparseCsr;
  TORCH_INTERNAL_ASSERT(self.layout() != layout_to, "sparse_compressed_to_sparse_csr: same input and output layouts are not supported");
  _to_sparse_check_arguments("sparse_compressed_to_sparse_csr", self, layout_to, {}, dense_dim_opt);

  if (self.layout() == kSparseCsc) {
    return sparse_compressed_to_flipped(self, c10::nullopt, "to_sparse_csr");
  }

  AT_ERROR("sparse_compressed_to_sparse_csr: expected SparseCsr or SparseCsc layout but got ", self.layout());
  return Tensor{};
}

Tensor sparse_compressed_to_sparse_csc(const Tensor& self, c10::optional<int64_t> dense_dim_opt) {
  auto layout_to = kSparseCsc;
  TORCH_INTERNAL_ASSERT(self.layout() != layout_to, "sparse_compressed_to_sparse_csc: same input and output layouts are not supported");
  _to_sparse_check_arguments("sparse_compressed_to_sparse_csc", self, layout_to, {}, dense_dim_opt);

  if (self.layout() == kSparseCsr) {
    return sparse_compressed_to_flipped(self, c10::nullopt, "to_sparse_csc");
  }

  AT_ERROR("sparse_compressed_to_sparse_csc: expected SparseCsr or SparseCsc layout but got ", self.layout());
  return Tensor{};
}

Tensor coo_to_sparse_csr(const Tensor& self, c10::optional<int64_t> dense_dim_opt) {
  auto layout_to = kSparseCsr;
  _to_sparse_check_arguments("coo_to_sparse_csr", self, layout_to, {}, dense_dim_opt);

  auto coalesced_self = self.coalesce();
  auto row_indices = coalesced_self.indices()[0];
  bool out_int32 = (row_indices.scalar_type() == at::kInt);
  auto crow_indices = at::_convert_indices_from_coo_to_csr(
      row_indices, self.size(0), out_int32);
  return at::native::_sparse_csr_tensor_unsafe(
      crow_indices,
      coalesced_self.indices()[1].contiguous(),
      coalesced_self.values(),
      coalesced_self.sizes(),
      coalesced_self.scalar_type(),
      c10::kSparseCsr,
      coalesced_self.device());
}

Tensor coo_to_sparse_csc(const Tensor& self, c10::optional<int64_t> dense_dim_opt) {
  auto layout_to = kSparseCsc;
  _to_sparse_check_arguments("coo_to_sparse_csc", self, layout_to, {}, dense_dim_opt);

  auto transposed_csr = self.transpose(0, 1).to_sparse_csr(dense_dim_opt);
  return at::native::_sparse_csc_tensor_unsafe(
      transposed_csr.crow_indices(),
      transposed_csr.col_indices(),
      transposed_csr.values(),
      self.sizes(),
      transposed_csr.scalar_type(),
      c10::kSparseCsc,
      transposed_csr.device());
}

Tensor coo_to_sparse_bsr(const Tensor& self, IntArrayRef blocksize, c10::optional<int64_t> dense_dim_opt) {
  auto layout_to = kSparseBsr;
  _to_sparse_check_arguments("coo_to_sparse_bsr", self, layout_to, blocksize, dense_dim_opt);

  return self.to_sparse_csr(dense_dim_opt).to_sparse_bsr(blocksize);
}

Tensor coo_to_sparse_bsc(const Tensor& self, IntArrayRef blocksize, c10::optional<int64_t> dense_dim_opt) {
  auto layout_to = kSparseBsc;
  _to_sparse_check_arguments("coo_to_sparse_bsc", self, layout_to, blocksize, dense_dim_opt);

  return self.to_sparse_csc(dense_dim_opt).to_sparse_bsc(blocksize);
}

namespace {
template <typename input_t, typename output_t>
void convert_indices_from_coo_to_csr_cpu(
    const Tensor& result,
    const Tensor& input,
    const int64_t size) {
  int64_t numel = input.numel();
  const input_t* data_in = input.data_ptr<input_t>();
  output_t* data_out = result.data_ptr<output_t>();

  if (numel == 0) {
    result.zero_();
    return;
  }

  for (int64_t i = 0; i <= data_in[0]; i++)
    data_out[i] = static_cast<output_t>(0);

  at::parallel_for(
      0, numel - 1, at::internal::GRAIN_SIZE, [&](int64_t start, int64_t end) {
        input_t curr_value = data_in[start], next_value;
        for (const auto i : c10::irange(start, end)) {
          next_value = data_in[i + 1];
          for (; curr_value < next_value; curr_value++)
            data_out[curr_value + 1] = static_cast<output_t>(i + 1);
        }
      });
  for (int64_t i = data_in[numel - 1] + 1; i < size + 1; i++) {
    data_out[i] = static_cast<output_t>(numel);
  }
}

template <typename input_t, typename output_t>
void convert_indices_from_csr_to_coo_cpu(
    const Tensor& indices,
    const Tensor& crow_indices,
    const Tensor& col_indices,
    const bool transpose = false) {
  int64_t nrows = crow_indices.numel() - 1;
  if (nrows == 0) {
    indices.zero_();
    return;
  }
  auto crow_indices_ = crow_indices.expect_contiguous();
  const input_t* crow_indices_data_in = crow_indices_->data_ptr<input_t>();
  TORCH_INTERNAL_ASSERT(indices.is_contiguous());
  auto row0 = indices.select(0, transpose ? 1 : 0);
  auto row1 = indices.select(0, transpose ? 0 : 1);
  output_t* data_out = row0.data_ptr<output_t>();
  row1.copy_(*col_indices.expect_contiguous());
  at::parallel_for(
      0, nrows, at::internal::GRAIN_SIZE, [&](int64_t start, int64_t end) {
        for (const auto i : c10::irange(start, end)) {
          std::fill(
              &data_out[crow_indices_data_in[i]],
              &data_out[crow_indices_data_in[i + 1]],
              static_cast<output_t>(i));
        }
      });
}
} // namespace

TORCH_IMPL_FUNC(_convert_indices_from_coo_to_csr_structured_cpu)
(const Tensor& input,
 const int64_t size,
 const bool out_int32,
 const Tensor& result) {
  if (out_int32) {
    AT_DISPATCH_INTEGRAL_TYPES(
        input.scalar_type(), "convert_indices_from_coo_to_csr_cpu", [&] {
          convert_indices_from_coo_to_csr_cpu<scalar_t, int32_t>(
              result, input, size);
        });
  } else {
    AT_DISPATCH_INTEGRAL_TYPES(
        input.scalar_type(), "convert_indices_from_coo_to_csr_cpu", [&] {
          convert_indices_from_coo_to_csr_cpu<scalar_t, int64_t>(
              result, input, size);
        });
  }
}

TORCH_IMPL_FUNC(_convert_indices_from_csr_to_coo_structured_cpu)
(const Tensor& crow_indices,
 const Tensor& col_indices,
 const bool out_int32,
 const bool transpose,
 const Tensor& result) {
  if (out_int32) {
    AT_DISPATCH_INTEGRAL_TYPES(
        crow_indices.scalar_type(), "convert_indices_from_csr_to_coo_cpu", [&] {
          convert_indices_from_csr_to_coo_cpu<scalar_t, int32_t>(
              result, crow_indices, col_indices, transpose);
        });
  } else {
    AT_DISPATCH_INTEGRAL_TYPES(
        crow_indices.scalar_type(), "convert_indices_from_csr_to_coo_cpu", [&] {
          convert_indices_from_csr_to_coo_cpu<scalar_t, int64_t>(
              result, crow_indices, col_indices, transpose);
        });
  }
}

/*
 * Based on
 * https://github.com/scipy/scipy/blob/8a64c938ddf1ae4c02a08d2c5e38daeb8d061d38/scipy/sparse/sparsetools/csr.h
 * Modified to ensure sorted BSR column indices.
 */
template <class index_t, class scalar_t, bool compressed_rows>
void _compressed_to_block_compressed_cpu_kernel(
    const index_t n_compressed, // Tensor size along compressed dimension
    const index_t n_plain, // Tensor size along plain dimension
    const index_t C, // Block size along compressed dimensions
    const index_t P, // Block size along plain dimension
    const index_t D, // Number of elements in dense dimensions
    const index_t* input_compressed_indices,
    const index_t* input_plain_indices,
    const scalar_t* input_values,
    index_t* result_compressed_indices,
    index_t* result_plain_indices,
    scalar_t* result_values) {
  // All blocks are possible, that is, may be allocated if a single
  // non-zero value lives within them. Otherwise they're not.

  // Allocate pointers for all possible plain blocks plus 1
  std::vector<scalar_t*> blocks(n_plain / P + 1, nullptr);

  assert(n_compressed % C == 0);
  assert(n_plain % P == 0);

  // Number of blocks along compressed dim
  index_t n_bcompressed = n_compressed / C;
  // Number of blocks along plain_dim
  index_t n_bplain = n_plain / P;

  // Number of elements per block
  index_t CPD = C * P * D;
  // Number of blocks overall
  index_t n_blks = 0;

  result_compressed_indices[0] = 0;

  // Iterate over blocks along compressed dim
  for (index_t block_c = 0; block_c < n_bcompressed; block_c++) {
    // Iterate over blocks along plain dim to locate non-zero blocks,
    // this guarantees sorted plain dim indices
    for (index_t block_p = 0; block_p < n_bplain; block_p ++) {
      for (index_t i = input_compressed_indices[C * block_c]; i < input_compressed_indices[C * (block_c + 1)]; i++) {
        index_t p = input_plain_indices[i]; // plain dim element index
        if (p / P == block_p) {
          blocks[block_p] = result_values + CPD * n_blks;
          result_plain_indices[n_blks] = block_p;
          n_blks++;
          break;
        }
      }
    }

    // Iterate over compressed dim within block
    for (index_t cb = 0; cb < C; cb++) {
      index_t c = C * block_c + cb; // compressed dim index
      for (index_t i = input_compressed_indices[c]; i < input_compressed_indices[c + 1]; i++) {
        index_t p = input_plain_indices[i]; // plain dim index

        // Block corresponding to plain dim index
        index_t block_p = p / P;
        // Plain dim index within block
        index_t pb = p % P;

        // Specific blocks entries should not be visited more than
        // once.  Scipy code does an addition here. Why?
        // A possible answer: Scipy code supports "uncoalesced CSR"
        // format that allows repeated plain dim indices, and
        // compressed and plain indices may be unsorted.
        std::copy(input_values + i * D, input_values + (i + 1) * D,
                  blocks[block_p] + (compressed_rows ? P * cb + pb : C * pb + cb) * D);
      }
    }

    // Scipy code has
    /*
      for (I i = input_compressed_indices[C * block_c];
           i < input_compressed_indices[C * (block_c + 1)];
           i++) {
             blocks[input_plain_indices[i] / P] = 0;
           }
    */
    // but we don't need it because the modified code (see the block_p
    // loop above) does not need to evaluate `blocks[block_p] == 0`
    // that the original code did.
    result_compressed_indices[block_c + 1] = n_blks;
  }
}

/*
 * Based on
 * https://github.com/scipy/scipy/blob/8a64c938ddf1ae4c02a08d2c5e38daeb8d061d38/scipy/sparse/sparsetools/csr.h
 */
template <class index_t>
index_t compressed_count_blocks(
    const index_t n_compressed, // Tensor size along compressed dimension
    const index_t n_plain, // Tensor size along plain dimension
    const index_t C, // Block size along compressed dimensions
    const index_t P, // Block size along plain dimension
    const index_t Ac[], // Compressed indices
    const index_t Ap[] // Plain indices
  ) {
  std::vector<index_t> mask(n_plain / P + 1, -1);
  index_t n_blks = 0;
  for (index_t c = 0; c < n_compressed; c++) {
    index_t bc = c / C;
    for (index_t i = Ac[c]; i < Ac[c + 1]; i++) {
      index_t bp = Ap[i] / P;
      if (mask[bp] != bc) {
        mask[bp] = bc;
        n_blks++;
      }
    }
  }
  return n_blks;
}

template<Layout target_layout>
Tensor _compressed_to_block_compressed_cpu(const Tensor& self, IntArrayRef blocksize) {
  static_assert(target_layout == Layout::SparseBsr || target_layout == Layout::SparseBsc,
                "invalid layout template parameter for _compressed_to_block_compressed_cpu");

  auto input_values = self.values().contiguous();
  Tensor input_compressed_indices;
  Tensor input_plain_indices;
  std::tie(input_compressed_indices, input_plain_indices) = sparse_csr::getCompressedPlainIndices(self);
  input_compressed_indices = input_compressed_indices.contiguous();
  input_plain_indices = input_plain_indices.contiguous();

  // First we determine the number of blocks needed. For each given
  // block, if it contains a non-zero element we will allocate values
  // and indices for it.
  int64_t num_blocks;
  auto compressed_dim = (target_layout == Layout::SparseBsr) ? self.size(0) : self.size(1);
  auto plain_dim = (target_layout == Layout::SparseBsr) ? self.size(1) : self.size(0);
  auto compressed_blocksize = (target_layout == Layout::SparseBsr) ? blocksize[0] : blocksize[1];
  auto plain_blocksize = (target_layout == Layout::SparseBsr) ? blocksize[1] : blocksize[0];

  AT_DISPATCH_INDEX_TYPES(
      input_compressed_indices.scalar_type(), "_compressed_to_block_compressed_cpu", [&] {
        num_blocks =
          compressed_count_blocks<index_t>(
              compressed_dim,
              plain_dim,
              compressed_blocksize,
              plain_blocksize,
              input_compressed_indices.data_ptr<index_t>(),
              input_plain_indices.data_ptr<index_t>());
      });
  DimVector dense_shape{input_values.sizes().slice(1, input_values.dim() - 1)};
  DimVector values_shape{num_blocks, blocksize[0], blocksize[1]};
  values_shape.append(dense_shape);

  Tensor result_values = input_values.new_zeros(values_shape);
  Tensor result_compressed_indices =
      input_compressed_indices.new_empty({compressed_dim /compressed_blocksize + 1});
  Tensor result_plain_indices = input_plain_indices.new_empty({num_blocks});

  // Next we copy over non-zero elements into the allocated blocks.
  auto n_dense = std::accumulate(
      dense_shape.begin(), dense_shape.end(), 1, std::multiplies<int64_t>());
  AT_DISPATCH_INDEX_TYPES(
      input_compressed_indices.scalar_type(), "_compressed_to_block_compressed_cpu", [&] {
        AT_DISPATCH_SPARSE_VALUE_TYPES(
            input_values.scalar_type(), "_compressed_to_block_compressed_cpu", [&] {
              _compressed_to_block_compressed_cpu_kernel<index_t, scalar_t, target_layout == Layout::SparseBsr>(
                  compressed_dim,
                  plain_dim,
                  compressed_blocksize,
                  plain_blocksize,
                  n_dense,
                  input_compressed_indices.data_ptr<index_t>(),
                  input_plain_indices.data_ptr<index_t>(),
                  input_values.data_ptr<scalar_t>(),
                  result_compressed_indices.data_ptr<index_t>(),
                  result_plain_indices.data_ptr<index_t>(),
                  result_values.data_ptr<scalar_t>());
            });
      });

  return at::native::_sparse_compressed_tensor_unsafe(
      result_compressed_indices,
      result_plain_indices,
      result_values,
      self.sizes(),
      result_values.scalar_type(),
      target_layout,
      result_values.device());
}

Tensor sparse_compressed_to_sparse_bsr(const Tensor& self, IntArrayRef blocksize, c10::optional<int64_t> dense_dim_opt) {
  auto layout_to = kSparseBsr;
  TORCH_INTERNAL_ASSERT(self.layout() != layout_to, "sparse_compressed_to_sparse_bsr: same input and output layouts are not supported");
  _to_sparse_check_arguments("sparse_compressed_to_sparse_bsr", self, layout_to, blocksize, dense_dim_opt);

  if (self.layout() == kSparseBsc) {
    return sparse_compressed_to_flipped(self, blocksize, "to_sparse_bsr");
  }
  if (self.layout() == kSparseCsr) {
    if (self.device() != kCPU) {
      TORCH_WARN("sparse_compressed_to_sparse_bsr executing on the CPU device, the performance may be sub-optimal");
    }
    return _compressed_to_block_compressed_cpu<kSparseBsr>(self.cpu(), blocksize).to(self.device());
  }
  if (self.layout() == kSparseCsc) {
    return self.to_sparse_csr(dense_dim_opt).to_sparse_bsr(blocksize);
  }

  AT_ERROR("sparse_compressed_to_sparse_bsr: expected SparseCsr, SparseCsc, SparseBsr or SparseBsc layout but got ", self.layout());
  return Tensor{};
}

Tensor sparse_compressed_to_sparse_bsc(const Tensor& self, IntArrayRef blocksize, c10::optional<int64_t> dense_dim_opt) {
  auto layout_to = kSparseBsc;
  TORCH_INTERNAL_ASSERT(self.layout() != layout_to, "sparse_compressed_to_sparse_bsc: same input and output layouts are not supported");
  _to_sparse_check_arguments("sparse_compressed_to_sparse_bsc", self, layout_to, blocksize, dense_dim_opt);

  if (self.layout() == kSparseBsr) {
    return sparse_compressed_to_flipped(self, blocksize, "to_sparse_bsc");
  }
  if (self.layout() == kSparseCsc) {
    if (self.device() != kCPU) {
      TORCH_WARN("sparse_compressed_to_sparse_bsc executing on the CPU device, the performance may be sub-optimal");
    }
    return _compressed_to_block_compressed_cpu<kSparseBsc>(self.cpu(), blocksize).to(self.device());
  }
  if (self.layout() == kSparseCsr) {
    return self.to_sparse_csc(dense_dim_opt).to_sparse_bsc(blocksize);
  }

  AT_ERROR("sparse_compressed_to_sparse_bsc: expected SparseCsr, SparseCsc, SparseBsr or SparseBsc layout but got ", self.layout());
  return Tensor{};
}

Tensor sparse_coo_to_sparse(const Tensor& self, const int64_t sparse_dim) {
  auto layout_to = kSparse;
  _to_sparse_check_arguments("sparse_coo_to_sparse", self, sparse_dim);

  AT_ERROR("sparse_coo_to_sparse: ", self.layout(), " to ", layout_to, " conversion not supported");
  return Tensor{};
}

Tensor sparse_compressed_to_sparse(const Tensor& self, const int64_t sparse_dim) {
  _to_sparse_check_arguments("sparse_compressed_to_sparse", self, sparse_dim);

  Layout layout = self.layout();
  Tensor compressed_indices, plain_indices;
  std::tie(compressed_indices, plain_indices) = at::sparse_csr::getCompressedPlainIndices(self);
  Tensor values;
  Tensor indices = at::_convert_indices_from_csr_to_coo(compressed_indices, plain_indices,
                                                        false, (layout == kSparseCsc || layout == kSparseBsc));
  // Only CSR is trivially coalesced
  bool coalesced = layout == kSparseCsr || self.numel() == 0 || self._nnz() == 1;
  AT_DISPATCH_PLAIN_SPARSE_COMPRESSED_LAYOUTS(layout, "sparse_compressed_to_sparse",
    [&] { values = self.values(); },
    [&] {
      auto size = DimVector(self.sizes().slice(0, 2));
      auto blocksize = DimVector(self.values().sizes().slice(1, 2));

      const auto max_blocksize = std::max(blocksize[0], blocksize[1]);
      const auto max_blocksize_arange = at::arange(max_blocksize, indices.options());
      const auto blocksize_arange_0 = max_blocksize_arange.narrow(-1, 0, blocksize[0]);
      const auto blocksize_arange_1 = max_blocksize_arange.narrow(-1, 0, blocksize[1]);
      const auto block_coo_indices = at::stack({
          blocksize_arange_0.unsqueeze(-1).expand({-1, blocksize[1]}),
          blocksize_arange_1.unsqueeze(0).expand({blocksize[0], -1})
      }).flatten(-2, -1);

      indices = indices
        // Scale indices that identify blocks to element-wise coordinates that correspond
        // to the top-left corner of each block.
        .mul(at::tensor(blocksize, indices.options()).unsqueeze_(-1))
        // Now that we know top-left block coordinates, we offset them with element-wise
        // coordinates in the block to get the result.
        // NOTE: indices is mapped from (dim, nnz) to (dim, nnz, 1),
        // and block_coo_indices is mapped from (dim, block_numel) to
        // (dim, 1, block_numel), so the result has shape
        // (dim, nnz, block_numel).
        .unsqueeze_(-1).add(block_coo_indices.unsqueeze_(1))
        // Squash the nnz and the block_numel dimension
        // to produce valid nnz dimension of a COO tensor.
        .flatten(-2, -1);

      values = self.values().flatten(0, 2);

      // BSRs not spanning across several rows produces coalesced results.
      coalesced |= (layout == kSparseBsr && blocksize[0] == 1);
    });
  return at::native::_sparse_coo_tensor_unsafe(indices, values, self.sizes())._coalesced_(coalesced);
}

Tensor sparse_compressed_to_sparse(const Tensor& self, c10::optional<c10::Layout> layout, OptionalIntArrayRef blocksize, c10::optional<int64_t> dense_dim_opt) {
  auto layout_to = layout.value_or(kSparse);
  TORCH_INTERNAL_ASSERT(self.layout() != layout_to, "sparse_compressed_to_sparse: same input and output layouts are not supported");
  _to_sparse_check_arguments("sparse_compressed_to_sparse", self, layout_to, blocksize, dense_dim_opt);

  switch (layout_to) {
  case kStrided:
    return sparse_compressed_to_dense(self, /*dtype=*/c10::nullopt, /*masked_grad=*/c10::nullopt);
  case kSparse:
    return sparse_compressed_to_sparse(self, 2);
  case kSparseCsr:
    return sparse_compressed_to_sparse_csr(self, dense_dim_opt);
  case kSparseCsc:
    return sparse_compressed_to_sparse_csc(self, dense_dim_opt);
  case kSparseBsr:
    return sparse_compressed_to_sparse_bsr(
              self,
              (self.layout() == kSparseBsc) ?
                  blocksize.value_or(at::sparse_csr::getBlockSize(self)) :
                  *blocksize,
              dense_dim_opt);
  case kSparseBsc:
    return sparse_compressed_to_sparse_bsc(
               self,
               (self.layout() == kSparseBsr) ?
                   blocksize.value_or(at::sparse_csr::getBlockSize(self)) :
                   *blocksize,
               dense_dim_opt);
  default:
    break;
  }

  AT_ERROR("sparse_compressed_to_sparse: ", self.layout(), " to ", layout_to, " conversion not supported");
  return Tensor{};
}

Tensor sparse_coo_to_sparse(const Tensor& self, c10::optional<c10::Layout> layout, OptionalIntArrayRef blocksize, c10::optional<int64_t> dense_dim_opt) {
  auto layout_to = layout.value_or(kSparse);
  TORCH_INTERNAL_ASSERT(self.layout() != layout_to, "sparse_coo_to_sparse: same input and output layouts are not supported");
  _to_sparse_check_arguments("sparse_coo_to_sparse", self, layout_to, blocksize, dense_dim_opt);

  switch (layout_to) {
  case kStrided:
    return self.to_dense(c10::nullopt, c10::nullopt);
  case kSparse:
    return self;
  case kSparseCsr:
    return self.to_sparse_csr(dense_dim_opt);
  case kSparseCsc:
    return self.to_sparse_csc(dense_dim_opt);
  case kSparseBsr:
    return self.to_sparse_bsr(*blocksize, dense_dim_opt);
  case kSparseBsc:
    return self.to_sparse_bsc(*blocksize, dense_dim_opt);
    default:
      break;
  }

  AT_ERROR("sparse_coo_to_sparse: ", self.layout(), " to ", layout_to, " conversion not supported");
  return Tensor{};
}

Tensor to_sparse(const Tensor& self, const int64_t sparse_dim) {
  auto layout_to = kSparse;
  if (self.layout() == layout_to) {
    _to_sparse_check_arguments("to_sparse", self, sparse_dim);
    return self;
  }
  return self._to_sparse(sparse_dim);
}

Tensor to_sparse(const Tensor& self, c10::optional<c10::Layout> layout, OptionalIntArrayRef blocksize, c10::optional<int64_t> dense_dim_opt) {
  auto layout_to = layout.value_or(kSparse);
  if (self.layout() == layout_to) {
    _to_sparse_check_arguments("to_sparse", self, layout, blocksize, dense_dim_opt);
    return self;
  }
  return self._to_sparse(layout, blocksize, dense_dim_opt);
}

Tensor to_sparse_csr(const Tensor& self, c10::optional<int64_t> dense_dim_opt) {
  auto layout_to = kSparseCsr;
  if (self.layout() == layout_to) {
    _to_sparse_check_arguments("to_sparse_csr", self, layout_to, {}, dense_dim_opt);
    return self;
  }
  return self._to_sparse_csr(dense_dim_opt);
}

Tensor to_sparse_csc(const Tensor& self, c10::optional<int64_t> dense_dim_opt) {
  auto layout_to = kSparseCsc;
  if (self.layout() == layout_to) {
    _to_sparse_check_arguments("to_sparse_csc", self, layout_to, {}, dense_dim_opt);
    return self;
  }
  return self._to_sparse_csc(dense_dim_opt);
}

Tensor to_sparse_bsr(const Tensor& self, IntArrayRef blocksize, c10::optional<int64_t> dense_dim_opt) {
  auto layout_to = kSparseBsr;
  if (self.layout() == layout_to) {
    _to_sparse_check_arguments("to_sparse_bsr", self, layout_to, blocksize, dense_dim_opt);
    return self;
  }
  return self._to_sparse_bsr(blocksize, dense_dim_opt);
}

Tensor to_sparse_bsc(const Tensor& self, IntArrayRef blocksize, c10::optional<int64_t> dense_dim_opt) {
  auto layout_to = kSparseBsc;
  if (self.layout() == layout_to) {
    _to_sparse_check_arguments("to_sparse_bsc", self, layout_to, blocksize, dense_dim_opt);
    return self;
  }
  return self._to_sparse_bsc(blocksize, dense_dim_opt);
}

// Sparse layout conversions End

Tensor to_meta(const Tensor& tensor) {
  auto out = at::native::empty_strided_meta_symint(tensor.sym_sizes(), tensor.sym_strides(), \
/*dtype=*/c10::make_optional(tensor.scalar_type()), /*layout=*/c10::make_optional(tensor.layout()), \
/*device=*/c10::make_optional(c10::Device(c10::kMeta)), /*pin_memory=*/c10::nullopt);
  // needs to handle wrapped numbers, so dtype promotion works properly.
  if (tensor.unsafeGetTensorImpl()->is_wrapped_number()) {
    out.unsafeGetTensorImpl()->set_wrapped_number(true);
  }
  return out;
}
c10::optional<Tensor> to_meta(const c10::optional<Tensor>& tensor) {
  if (tensor.has_value()) {
    return to_meta(*tensor);
  }
  return c10::nullopt;
}

std::vector<Tensor> to_meta(at::ITensorListRef t_list) {
  std::vector<Tensor> outs;
  outs.reserve(t_list.size());
  for (const auto& tensor : t_list) {
    outs.push_back(to_meta(tensor));
  }
  return outs;
}
} // namespace native
} // namespace at<|MERGE_RESOLUTION|>--- conflicted
+++ resolved
@@ -1089,7 +1089,6 @@
   return dense_to_sparse_compressed<Layout::SparseBsc>(self, blocksize, dense_dim_opt);
 }
 
-<<<<<<< HEAD
 Tensor dense_to_sparse(const Tensor& self, c10::optional<c10::Layout> layout, OptionalIntArrayRef blocksize, c10::optional<int64_t> dense_dim_opt) {
   auto layout_to = layout.value_or(kSparse);
   TORCH_INTERNAL_ASSERT(self.layout() != layout_to, "dense_to_sparse: same input and output layouts are not supported");
@@ -1108,26 +1107,12 @@
     return self.to_sparse_bsc(*blocksize, dense_dim_opt);
   default:
     break;
-=======
-static void _check_blocksize_matches(
-    const Tensor& self,
-    c10::optional<IntArrayRef> blocksize_opt,
-    const std::string& name) {
-  if (blocksize_opt.has_value()) {
-    const auto blocksize = *blocksize_opt;
-    const auto self_blocksize = at::sparse_csr::getBlockSize(self);
-    TORCH_CHECK(self_blocksize == blocksize,
-        name, "(): the provided blocksize does not match the blocksize of the to be converted tensor, ",
-        "got (", blocksize[0], ", ", blocksize[1], ") ",
-        "but expected (", self_blocksize[0], ", ", self_blocksize[1], ").");
->>>>>>> 480d2efa
   }
 
   AT_ERROR("dense_to_sparse: ", self.layout(), " to ", layout_to, " conversion not supported");
   return Tensor{};
 }
 
-<<<<<<< HEAD
 Tensor dense_to_sparse(const Tensor& self, int64_t sparse_dim) {
   _to_sparse_check_arguments("dense_to_sparse", self, sparse_dim);
 
@@ -1169,29 +1154,6 @@
 
   Tensor sparse = at::sparse_coo_tensor(indices, values, sizes, sparse_options);
   return sparse._coalesced_(true);
-=======
-static Tensor sparse_compressed_clone(
-    const Tensor& self,
-    c10::optional<IntArrayRef> blocksize,
-    const std::string& name) {
-  _check_blocksize_matches(self, blocksize, name);
-  // Just returning self doesn't work
-  // RuntimeError: t.use_count() <= 1 INTERNAL ASSERT FAILED at
-  // "../torch/csrc/autograd/autograd_not_implemented_fallback.cpp":152,
-  // please report a bug to PyTorch.
-  const auto layout = self.layout();
-  Tensor compressed_indices, plain_indices;
-  std::tie(compressed_indices, plain_indices) = at::sparse_csr::getCompressedPlainIndices(self);
-  auto values = self.values();
-  return _sparse_compressed_tensor_unsafe(
-      compressed_indices,
-      plain_indices,
-      values,
-      self.sizes(),
-      values.scalar_type(),
-      layout,
-      values.device());
->>>>>>> 480d2efa
 }
 
 static Tensor sparse_compressed_to_flipped(
