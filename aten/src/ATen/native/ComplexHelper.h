#pragma once

#include <ATen/core/Tensor.h>
#include <c10/util/irange.h>

#ifndef AT_PER_OPERATOR_HEADERS
#include <ATen/NativeFunctions.h>
#else
#include <ATen/ops/view_as_real_native.h>
#include <ATen/ops/view_as_complex_native.h>
#endif

// WARNING: this header contains non-inline functions and should be only
// included from ONE cpp file

namespace at { namespace native {

// View tensor with new dtype, storage offset, sizes and strides
inline Tensor view_tensor(
    const Tensor &tensor, ScalarType dtype,
<<<<<<< HEAD
    SymInt offset, c10::SymIntArrayRef sizes, c10::SymIntArrayRef strides) {
=======
    c10::SymInt offset, SymIntArrayRef sizes, SymIntArrayRef strides) {
>>>>>>> ff32c777
  Storage storage = tensor.storage();
  auto key_set = tensor.key_set().remove(DispatchKey::Conjugate);
  auto new_tensor = detail::make_tensor<TensorImpl>(
      c10::TensorImpl::VIEW, std::move(storage), key_set, scalarTypeToTypeMeta(dtype));
  auto * impl = new_tensor.unsafeGetTensorImpl();
  impl->set_sizes_and_strides(sizes, strides, offset);
  return new_tensor;
}

<<<<<<< HEAD
inline SymDimVector computeStrideForViewAsReal(c10::SymIntArrayRef oldstride) {
=======
inline SymDimVector computeStrideForViewAsReal(SymIntArrayRef oldstride) {
>>>>>>> ff32c777
  SymDimVector res(oldstride.size() + 1);
  for (const auto i : c10::irange(oldstride.size())) {
    res[i] = oldstride[i] * 2;
  }
  res.back() = 1;
  return res;
}

Tensor _view_as_real_physical(const Tensor& self) {
  TORCH_CHECK(self.is_complex(), "view_as_real is only supported for complex tensors");
  auto old_sizes = self.sym_sizes();
  SymDimVector new_sizes(old_sizes.size() + 1);
  std::copy(old_sizes.begin(), old_sizes.end(), new_sizes.begin());
  // last dimension will always have two elements containing the real and imag vals
  new_sizes.back() = 2;
  auto new_strides = computeStrideForViewAsReal(self.sym_strides());
  auto new_storage_offset = self.sym_storage_offset() * 2;
  const auto float_type = c10::toRealValueType(self.scalar_type());
  auto real_tensor = view_tensor(self, float_type, new_storage_offset, new_sizes, new_strides);
  return real_tensor;
}

// expects as input a complex tensor and returns back a tensor
// with corresponding real dtype containing the complex values
// in the last two dimensions
Tensor view_as_real(const Tensor& self) {
  TORCH_CHECK(!self.is_conj(), "view_as_real doesn't work on unresolved conjugated tensors.  To resolve the conjugate tensor so you can view it as real, use self.resolve_conj(); however, be warned that the resulting tensor will NOT alias the original.");
  return _view_as_real_physical(self);
}

inline SymDimVector computeStrideForViewAsComplex(SymIntArrayRef oldstride) {
<<<<<<< HEAD
  const auto dim = oldstride.size();
=======
  const int64_t dim = oldstride.size();
>>>>>>> ff32c777
  TORCH_CHECK(oldstride[dim-1] == 1, "Tensor must have a last dimension with stride 1");

  SymDimVector res(dim - 1);
  for (const auto i : c10::irange(res.size())) {
    TORCH_CHECK(oldstride[i] % 2 == 0, "Tensor must have a stride divisible by 2 for all but last dimension");
    res[i] = oldstride[i] / 2;
  }
  return res;
}

// expects as input a float or double tensor with last dimension of size 2
// and returns back a tensor with corresponding complex dtype
Tensor view_as_complex(const Tensor& self) {
  TORCH_CHECK(
    self.scalar_type() == kFloat || self.scalar_type() == kDouble || self.scalar_type() == kHalf,
    "view_as_complex is only supported for half, float and double tensors, but got a tensor of scalar type: ", self.scalar_type());

  auto old_sizes = self.sym_sizes();
  TORCH_CHECK(old_sizes.size() != 0, "Input tensor must have one or more dimensions");
  TORCH_CHECK(old_sizes[old_sizes.size()-1] == 2, "Tensor must have a last dimension of size 2");
  SymDimVector new_sizes(old_sizes.begin(), old_sizes.end() - 1);

  const auto new_strides = computeStrideForViewAsComplex(self.sym_strides());
  const auto complex_type = c10::toComplexType(self.scalar_type());

  TORCH_CHECK(self.sym_storage_offset() % 2 == 0, "Tensor must have a storage_offset divisible by 2");
  const auto new_storage_offset = self.sym_storage_offset() / 2;

  return view_tensor(self, complex_type, new_storage_offset, new_sizes, new_strides);
}

}} // namespace at::native<|MERGE_RESOLUTION|>--- conflicted
+++ resolved
@@ -18,11 +18,7 @@
 // View tensor with new dtype, storage offset, sizes and strides
 inline Tensor view_tensor(
     const Tensor &tensor, ScalarType dtype,
-<<<<<<< HEAD
-    SymInt offset, c10::SymIntArrayRef sizes, c10::SymIntArrayRef strides) {
-=======
     c10::SymInt offset, SymIntArrayRef sizes, SymIntArrayRef strides) {
->>>>>>> ff32c777
   Storage storage = tensor.storage();
   auto key_set = tensor.key_set().remove(DispatchKey::Conjugate);
   auto new_tensor = detail::make_tensor<TensorImpl>(
@@ -32,11 +28,7 @@
   return new_tensor;
 }
 
-<<<<<<< HEAD
-inline SymDimVector computeStrideForViewAsReal(c10::SymIntArrayRef oldstride) {
-=======
 inline SymDimVector computeStrideForViewAsReal(SymIntArrayRef oldstride) {
->>>>>>> ff32c777
   SymDimVector res(oldstride.size() + 1);
   for (const auto i : c10::irange(oldstride.size())) {
     res[i] = oldstride[i] * 2;
@@ -68,11 +60,7 @@
 }
 
 inline SymDimVector computeStrideForViewAsComplex(SymIntArrayRef oldstride) {
-<<<<<<< HEAD
-  const auto dim = oldstride.size();
-=======
   const int64_t dim = oldstride.size();
->>>>>>> ff32c777
   TORCH_CHECK(oldstride[dim-1] == 1, "Tensor must have a last dimension with stride 1");
 
   SymDimVector res(dim - 1);
