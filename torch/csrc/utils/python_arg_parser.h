#pragma once

// Parse arguments to Python functions implemented in C++
// This is similar to PyArg_ParseTupleAndKeywords(), but specifically handles
// the types relevant to PyTorch and distinguishes between overloaded function
// signatures.
//
// Example:
//
//   static PythonArgParser parser({
//     "norm(Scalar p, int64_t dim, bool keepdim=False)",
//     "norm(Scalar p=2)",
//   });
//   ParsedArgs<3> parsed_args;
//   auto r = parser.parse(args, kwargs, parsed_args);
//   if (r.idx == 0) {
//     norm(r.scalar(0), r.int64(1), r.bool(0));
//   } else {
//     norm(r.scalar(0));
//   }
//
// We auto-generate most uses of PythonArgParser; the generated files
// are torch/csrc/autograd/generated/python_*.cpp
//
// Some gotchas that you should watch out for:
//
//    - Note [Order of overloads matters]
//      Order of overloads matters.  A set of input arguments may
//      bind to multiple argument specs; we will always pick the
//      first one in PythonArgParser.  However, when you are writing
//      overloads in, e.g., native_functions.yaml, you don't have to
//      worry about what order you write them, because the code
//      generation logic always gives the overloads a canonical
//      order, where Tensor overloads come first, before Scalar overloads.
//      This logic is in sort_declarations in
//      tools/autograd/gen_python_functions.py
//
//    - Zero-dim tensors (e.g., torch.tensor(2)) bind to both
//      Scalar and Tensor, UNLESS they require grad (in which case
//      they only bind to Tensor).


#include <torch/csrc/python_headers.h>

#include <torch/csrc/Stream.h>
#include <torch/csrc/Device.h>
#include <torch/csrc/Dtype.h>
#include <torch/csrc/DynamicTypes.h>
#include <torch/csrc/Exceptions.h>
#include <torch/csrc/Generator.h>
#include <torch/csrc/MemoryFormat.h>
#include <torch/csrc/QScheme.h>
#include <torch/csrc/Layout.h>
#include <torch/csrc/autograd/python_variable.h>
#include <torch/csrc/jit/frontend/tracer.h>
#include <torch/csrc/python_dimname.h>
#include <torch/csrc/tensor/python_tensor.h>
#include <torch/csrc/utils/object_ptr.h>
#include <torch/csrc/utils/pybind.h>
#include <torch/csrc/utils/python_numbers.h>
#include <torch/csrc/utils/python_strings.h>
#include <torch/csrc/utils/disable_torch_function.h>
#include <torch/csrc/utils/six.h>
#include <torch/csrc/autograd/variable.h>

#include <ATen/PythonTorchFunctionTLS.h>
#include <ATen/core/Tensor.h>
#include <c10/util/Exception.h>
#include <c10/util/irange.h>

#include <array>
#include <cstddef>
#include <memory>
#include <sstream>
#include <string>
#include <vector>

namespace torch {

enum class ParameterType {
  TENSOR, SCALAR, INT64, SYM_INT, DOUBLE, COMPLEX, TENSOR_LIST, INT_LIST, GENERATOR,
  BOOL, STORAGE, PYOBJECT, SCALARTYPE, LAYOUT, MEMORY_FORMAT, DEVICE, STREAM, STRING,
  DIMNAME, DIMNAME_LIST, QSCHEME, FLOAT_LIST, SCALAR_LIST
};

struct FunctionParameter;
struct FunctionSignature;
struct PythonArgs;

// Contains bound Python arguments in declaration order
template<int N>
struct ParsedArgs {
  ParsedArgs() : args() { }
  // NOLINTNEXTLINE(cppcoreguidelines-avoid-c-arrays,modernize-avoid-c-arrays)
  PyObject* args[N];
};

struct PythonArgParser {
  explicit PythonArgParser(std::vector<std::string> fmts, bool traceable=false);

  // meant only for `torch` functions.
  template<int N>
  inline PythonArgs parse(PyObject* self, PyObject* args, PyObject* kwargs, ParsedArgs<N>& dst);

  template<int N>
  inline PythonArgs parse(PyObject* args, PyObject* kwargs, ParsedArgs<N>& dst);

  inline PythonArgs parse(PyObject* self, ParsedArgs<0>& dst);

  // Formatted strings of non-hidden signatures
  std::vector<std::string> get_signatures() const;

private:
  [[noreturn]]
  // NOLINTNEXTLINE(cppcoreguidelines-avoid-c-arrays,modernize-avoid-c-arrays)
  void print_error(PyObject* self, PyObject* args, PyObject* kwargs, PyObject* parsed_args[]);
  void check_deprecated(const FunctionSignature & signature);
  // NOLINTNEXTLINE(cppcoreguidelines-avoid-c-arrays,modernize-avoid-c-arrays)
  PythonArgs raw_parse(PyObject* self, PyObject* args, PyObject* kwargs, PyObject* parsed_args[]);

  std::vector<FunctionSignature> signatures_;
  std::string function_name;
  size_t max_args;
  bool traceable;
};

struct PYBIND11_EXPORT FunctionSignature {
  explicit FunctionSignature(const std::string& fmt, int index);

  // NOLINTNEXTLINE(cppcoreguidelines-avoid-c-arrays,modernize-avoid-c-arrays)
  bool parse(PyObject* self, PyObject* args, PyObject* kwargs, PyObject* dst[], bool raise_exception);

  std::string toString() const;

  std::string name;
  std::vector<FunctionParameter> params;
  std::vector<py::handle> overloaded_args;
  size_t min_args;
  size_t max_args;
  size_t max_pos_args;
  int index;
  bool hidden;
  bool deprecated;
  bool disable_torch_function;
};

struct PythonArgs {
  PythonArgs(bool traceable, const FunctionSignature& signature, PyObject** args)
    : idx(signature.index)
    , traceable(traceable)
    , signature(signature)
    , args(args) {}

  int idx;
  bool traceable;
  const FunctionSignature& signature;
  PyObject** args;

  inline bool has_torch_function();
  inline std::string get_func_name();
  inline at::Tensor tensor(int i);
  inline c10::optional<at::Tensor> optionalTensor(int i);
  inline at::Scalar scalar(int i);
  inline at::Scalar scalarWithDefault(int i, const at::Scalar& default_scalar);
  inline std::vector<at::Scalar> scalarlist(int i);
  inline std::vector<at::Tensor> tensorlist(int i);
  inline torch::List<c10::optional<at::Tensor>> list_of_optional_tensors(int i);
  template<int N>
  inline std::array<at::Tensor, N> tensorlist_n(int i);
  inline std::vector<int64_t> intlist(int i);
  inline c10::OptionalArray<int64_t> intlistOptional(int i);
  inline std::vector<int64_t> intlistWithDefault(int i, std::vector<int64_t> default_intlist);
  inline c10::optional<at::Generator> generator(int i);
  inline at::Storage storage(int i);
  inline at::Storage storage(int i, at::ScalarType& storage_scalar_type, bool& is_typed_storage);
  inline c10::Stream stream(int i);
  inline at::ScalarType scalartype(int i);
  inline at::ScalarType scalartypeWithDefault(int i, at::ScalarType default_scalartype);
  inline c10::optional<at::ScalarType> scalartypeOptional(int i);
  inline c10::optional<at::Scalar> scalarOptional(int i);
  inline c10::optional<int64_t> toInt64Optional(int i);
  inline c10::optional<bool> toBoolOptional(int i);
  inline c10::optional<double> toDoubleOptional(int i);
  inline c10::OptionalArray<double> doublelistOptional(int i);
  inline std::vector<double> doublelist(int i);
  inline std::vector<double> getDoublelist(int i);
  inline at::Layout layout(int i);
  inline at::Layout layoutWithDefault(int i, at::Layout default_layout);
  inline c10::optional<at::Layout> layoutOptional(int i);
  inline at::Device device(int i);
  inline at::Device deviceWithDefault(int i, const at::Device& default_device);
  inline c10::optional<at::Device> deviceOptional(int i);
  inline at::Dimname dimname(int i);
  inline std::vector<at::Dimname> dimnamelist(int i);
  inline c10::optional<std::vector<at::Dimname>> toDimnameListOptional(int i);
  inline at::MemoryFormat memoryformat(int i);
  inline c10::optional<at::MemoryFormat> memoryformatOptional(int i);
  inline at::QScheme toQScheme(int i);
  inline std::string string(int i);
  inline std::string stringWithDefault(int i, const std::string& default_str);
  inline c10::optional<std::string> stringOptional(int i);
  inline c10::string_view stringView(int i);
  inline c10::string_view stringViewWithDefault(int i, const c10::string_view default_str);
  inline c10::optional<c10::string_view> stringViewOptional(int i);
  inline PyObject* pyobject(int i);
  inline int64_t toInt64(int i);
  inline c10::SymInt toSymInt(int i);
  inline int64_t toInt64WithDefault(int i, int64_t default_int);
  inline double toDouble(int i);
  inline double toDoubleWithDefault(int i, double default_double);
  inline c10::complex<double> toComplex(int i);
  inline c10::complex<double> toComplexWithDefault(int i, c10::complex<double> default_complex);
  inline bool toBool(int i);
  inline bool toBoolWithDefault(int i, bool default_bool);
  inline bool isNone(int i);

private:
  at::Tensor tensor_slow(int i);
  at::Scalar scalar_slow(int i);
  at::Scalar scalar_slow(PyObject* arg);
};

struct FunctionParameter {
  FunctionParameter(const std::string& fmt, bool keyword_only);

  bool check(PyObject* obj, std::vector<py::handle> &overloaded_args, int argnum);

  void set_default_str(const std::string& str);
  std::string type_name() const;

  ParameterType type_;
  bool optional;
  bool allow_none;
  bool keyword_only;
  bool allow_numbers_as_tensors = false;
  int size;
  std::string name;
  // having this as a raw PyObject * will presumably leak it, but these are only held by static objects
  // anyway, and Py_Finalize can already be called when this is destructed.
  PyObject *python_name;
  // NOLINTNEXTLINE(cppcoreguidelines-avoid-magic-numbers)
  at::SmallVector<PyObject *, 5> numpy_python_names;
  at::Scalar default_scalar;
  std::vector<int64_t> default_intlist;
  std::string default_string;
  union {
    bool default_bool;
    int64_t default_int;
    double default_double;
    // NOLINTNEXTLINE(cppcoreguidelines-avoid-c-arrays,modernize-avoid-c-arrays)
    double default_complex[2]; // see Scalar
    at::ScalarType default_scalartype;
    at::Layout default_layout;
  };
};

template<int N>
inline PythonArgs PythonArgParser::parse(PyObject* self, PyObject* args, PyObject* kwargs, ParsedArgs<N>& dst) {
  if (N < max_args) {
    throw ValueError("PythonArgParser: dst ParsedArgs buffer does not have enough capacity, expected %d (got %d)",
        (int)max_args, N);
  }
  return raw_parse(self, args, kwargs, dst.args);
}

template<int N>
inline PythonArgs PythonArgParser::parse(PyObject* args, PyObject* kwargs, ParsedArgs<N>& dst) {
  return parse(nullptr, args, kwargs, dst);
}

inline PythonArgs PythonArgParser::parse(PyObject* self, ParsedArgs<0>& dst) {
  return parse(self, nullptr, nullptr, dst);
}

inline bool PythonArgs::has_torch_function(){
<<<<<<< HEAD
  return (
    !torch::should_skip_torch_function() &&
    !this->signature.overloaded_args.empty());
=======
  return !this->signature.overloaded_args.empty() ||
      (torch::torch_function_enabled() &&
       at::impl::PythonTorchFunctionTLS::get_mode());
>>>>>>> 98b1c737
}

inline std::string PythonArgs::get_func_name(){
  return signature.name;
}

// TODO: this can return MaybeOwned
inline at::Tensor PythonArgs::tensor(int i) {
  if (args[i] && THPVariable_CheckExact(args[i])) {
    return THPVariable_Unpack(args[i]);
  }
  return tensor_slow(i);
}

inline c10::optional<at::Tensor> PythonArgs::optionalTensor(int i) {
  at::Tensor t = tensor(i);
  // NOLINTNEXTLINE(bugprone-branch-clone)
  if (t.defined()) {
    return t;
  } else {
    return c10::nullopt;
  }
}

inline at::Scalar PythonArgs::scalar(int i) {
  if (!args[i]) return signature.params[i].default_scalar;
  return scalar_slow(i);
}

inline std::vector<at::Scalar> PythonArgs::scalarlist(int i) {
  if (!args[i]) return std::vector<at::Scalar>();
  auto tuple = six::isTuple(args[i]);
  THPObjectPtr arg = six::maybeAsTuple(args[i]);
  // NOLINTNEXTLINE(bugprone-branch-clone)
  auto size = tuple ? PyTuple_GET_SIZE(arg.get()) : PyList_GET_SIZE(arg.get());
  // NOLINTNEXTLINE(cppcoreguidelines-init-variables)
  std::vector<at::Scalar> res(size);
  for(const auto idx : c10::irange(size)) {
    PyObject* obj = tuple ? PyTuple_GET_ITEM(arg.get(), idx) : PyList_GET_ITEM(arg.get(), idx);
    res[idx] = scalar_slow(obj);
  }
  return res;
}

inline at::Scalar PythonArgs::scalarWithDefault(int i, const at::Scalar& default_scalar) {
  if (!args[i]) return default_scalar;
  return scalar_slow(i);
}

inline c10::optional<at::Scalar> PythonArgs::scalarOptional(int i) {
  if (!args[i]) return c10::nullopt;
  return scalar_slow(i);
}

inline std::vector<at::Tensor> PythonArgs::tensorlist(int i) {
  if (!args[i]) return std::vector<at::Tensor>();
  auto tuple = six::isTuple(args[i]);
  THPObjectPtr arg = six::maybeAsTuple(args[i]);
  // NOLINTNEXTLINE(bugprone-branch-clone)
  auto size = tuple ? PyTuple_GET_SIZE(arg.get()) : PyList_GET_SIZE(arg.get());
  // NOLINTNEXTLINE(cppcoreguidelines-init-variables)
  std::vector<at::Tensor> res(size);
  for(const auto idx : c10::irange(size)) {
    PyObject* obj = tuple ? PyTuple_GET_ITEM(arg.get(), idx) : PyList_GET_ITEM(arg.get(), idx);
    // This is checked by the argument parser so it's safe to cast without checking
    // if this is a tensor first
    res[idx] = THPVariable_Unpack(obj);
  }
  return res;
}

inline torch::List<c10::optional<at::Tensor>> PythonArgs::list_of_optional_tensors(int i) {
  if (!args[i]) return torch::List<c10::optional<at::Tensor>>();
  auto tuple = six::isTuple(args[i]);
  THPObjectPtr arg = six::maybeAsTuple(args[i]);
  // NOLINTNEXTLINE(bugprone-branch-clone)
  auto size = tuple ? PyTuple_GET_SIZE(arg.get()) : PyList_GET_SIZE(arg.get());
  // NOLINTNEXTLINE(cppcoreguidelines-init-variables)
  torch::List<c10::optional<at::Tensor>> res;
  res.reserve(size);
  for(const auto idx : c10::irange(size)) {
    PyObject* obj = tuple ? PyTuple_GET_ITEM(arg.get(), idx) : PyList_GET_ITEM(arg.get(), idx);
    // This is checked by the argument parser so it's safe to cast without checking
    // if this is a tensor first
    res.push_back(THPVariable_Unpack(obj));
  }
  return res;
}

template<int N>
inline std::array<at::Tensor, N> PythonArgs::tensorlist_n(int i) {
  auto res = std::array<at::Tensor, N>();
  if (!args[i]) return res;
  auto tuple = six::isTuple(args[i]);
  THPObjectPtr arg = six::maybeAsTuple(args[i]);
  // NOLINTNEXTLINE(bugprone-branch-clone)
  auto size = tuple ? PyTuple_GET_SIZE(arg.get()) : PyList_GET_SIZE(arg.get());
  if (size != N) {
    throw TypeError("expected tuple of %d elements but got %d", N, (int)size);
  }
  for(const auto idx : c10::irange(size)) {
    PyObject* obj = tuple ? PyTuple_GET_ITEM(arg.get(), idx) : PyList_GET_ITEM(arg.get(), idx);
    // This is checked by the argument parser so it's safe to cast without checking
    // if this is a tensor first
    res[idx] = THPVariable_Unpack(obj);
  }
  return res;
}

inline std::vector<int64_t> PythonArgs::intlist(int i) {
  return intlistWithDefault(i, signature.params[i].default_intlist);
}

inline std::vector<int64_t> PythonArgs::intlistWithDefault(int i, std::vector<int64_t> default_intlist) {
  if (!args[i]) return default_intlist;
  PyObject* arg = args[i];
  const auto size1 = signature.params[i].size;
  if (size1 > 0 && THPUtils_checkLong(arg)) {
    return std::vector<int64_t>(size1, THPUtils_unpackIndex(arg));
  }
  auto tuple = PyTuple_Check(arg);
  // NOLINTNEXTLINE(bugprone-branch-clone)
  const auto size2 = tuple ? PyTuple_GET_SIZE(arg) : PyList_GET_SIZE(arg);
  // NOLINTNEXTLINE(cppcoreguidelines-init-variables)
  std::vector<int64_t> res(size2);
  for(const auto idx : c10::irange(size2)) {
    PyObject* obj = tuple ? PyTuple_GET_ITEM(arg, idx) : PyList_GET_ITEM(arg, idx);
    try {
      // Elements of torch.Size are tensors during tracing, and we need to record extra
      // information before they are turned into an IntArrayRef
      if (traceable && jit::tracer::isTracing() && THPVariable_Check(obj)) {
        auto & var = THPVariable_Unpack(obj);
        jit::tracer::ArgumentStash::stashIntArrayRefElem(
            signature.params[i].name, size2, idx, var);
        res[idx] = var.item<int64_t>();
        continue;
      } else {
        res[idx] = THPUtils_unpackIndex(obj);
      }
    } catch (const std::exception &e) {
      throw TypeError("%s(): argument '%s' must be %s, but found element of type %s at pos %ld",
          signature.name.c_str(), signature.params[i].name.c_str(),
          signature.params[i].type_name().c_str(), Py_TYPE(obj)->tp_name, idx + 1);
    }
  }
  return res;
}

inline c10::OptionalArray<int64_t> PythonArgs::intlistOptional(int i) {
  if (!args[i]) {
    return {};
  }
  return intlist(i);
}

inline std::vector<double> PythonArgs::getDoublelist(int i) {
  PyObject* arg = args[i];
  auto tuple = PyTuple_Check(arg);
  // NOLINTNEXTLINE(bugprone-branch-clone)
  auto size = tuple ? PyTuple_GET_SIZE(arg) : PyList_GET_SIZE(arg);
  // NOLINTNEXTLINE(cppcoreguidelines-init-variables)
  std::vector<double> res(size);
  for(const auto idx : c10::irange(size)) {
    PyObject* obj = tuple ? PyTuple_GET_ITEM(arg, idx) : PyList_GET_ITEM(arg, idx);
    try {
      res[idx] = THPUtils_unpackDouble(obj);
    } catch (const std::exception &e) {
      throw TypeError("%s(): argument '%s' must be %s, but found element of type %s at pos %ld",
          signature.name.c_str(), signature.params[i].name.c_str(),
          signature.params[i].type_name().c_str(), Py_TYPE(obj)->tp_name, idx + 1);
    }
  }
  return res;
}

inline c10::OptionalArray<double> PythonArgs::doublelistOptional(int i) {
  if (!args[i]) {
    return {};
  }
  return this->getDoublelist(i);
}

inline std::vector<double> PythonArgs::doublelist(int i) {
  if (!args[i]) {
    return {};
  }
  return this->getDoublelist(i);
}

inline at::ScalarType PythonArgs::scalartypeWithDefault(int i, at::ScalarType default_scalartype) {
  if (!args[i]) return default_scalartype;
  return scalartype(i);
}

inline at::ScalarType PythonArgs::scalartype(int i) {
  if (!args[i]) {
    auto scalartype = signature.params[i].default_scalartype;
    return (scalartype == at::ScalarType::Undefined) ?
            torch::tensors::get_default_scalar_type() : scalartype;
  }
  PyObject *obj = args[i];
  if (obj == (PyObject*)&PyFloat_Type) {
    return at::ScalarType::Double;
  }
  if (obj == (PyObject*)&PyBool_Type) {
    return at::ScalarType::Bool;
  }
  if (obj == (PyObject*)&PyLong_Type) {
    return at::ScalarType::Long;
  }
  return reinterpret_cast<THPDtype*>(obj)->scalar_type;
}

inline c10::optional<at::ScalarType> PythonArgs::scalartypeOptional(int i) {
  if (!args[i])
    return c10::nullopt;
  return scalartype(i);
}

inline at::Layout PythonArgs::layout(int i) {
  if (!args[i]) return signature.params[i].default_layout;
  return reinterpret_cast<THPLayout*>(args[i])->layout;
}

inline at::Layout PythonArgs::layoutWithDefault(int i, at::Layout default_layout) {
  if (!args[i]) return default_layout;
  return layout(i);
}

inline c10::optional<at::Layout> PythonArgs::layoutOptional(int i) {
  if (!args[i]) return c10::nullopt;
  return layout(i);
}

inline at::Device PythonArgs::device(int i) {
  if (!args[i]) {
    return at::Device(backendToDeviceType(dispatchKeyToBackend(torch::tensors::get_default_dispatch_key())));
  }
  if (THPDevice_Check(args[i])) {
    const auto device = reinterpret_cast<THPDevice*>(args[i]);
    return device->device;
  }
  if (THPUtils_checkLong(args[i])) {
    const auto device_index = THPUtils_unpackLong(args[i]);
    TORCH_CHECK(device_index >= 0, "Device index must not be negative");
    return at::Device(DeviceType::CUDA, device_index);
  }
  const std::string &device_str = THPUtils_unpackString(args[i]);
  return at::Device(device_str);
}

inline at::Device PythonArgs::deviceWithDefault(int i, const at::Device& default_device) {
  if (!args[i]) return default_device;
  return device(i);
}

inline c10::optional<at::Device> PythonArgs::deviceOptional(int i) {
  if (!args[i])
    return c10::nullopt;
  return device(i);
}

inline at::Dimname PythonArgs::dimname(int i) {
  TORCH_INTERNAL_ASSERT(args[i] != nullptr);
  return THPDimname_parse(args[i]);
}

inline std::vector<at::Dimname> parseDimnameList(PyObject* arg) {
  auto tuple = PyTuple_Check(arg);
  // NOLINTNEXTLINE(bugprone-branch-clone)
  auto size = tuple ? PyTuple_GET_SIZE(arg) : PyList_GET_SIZE(arg);
  // NOLINTNEXTLINE(cppcoreguidelines-init-variables)
  std::vector<at::Dimname> res;
  res.reserve(size);
  for(const auto idx : c10::irange(size)) {
    PyObject* obj = tuple ? PyTuple_GET_ITEM(arg, idx) : PyList_GET_ITEM(arg, idx);
    res.push_back(THPDimname_parse(obj));
  }
  return res;
}

inline c10::optional<std::vector<at::Dimname>> PythonArgs::toDimnameListOptional(int i) {
  if (!args[i]) return c10::nullopt;
  return parseDimnameList(args[i]);
}

inline std::vector<at::Dimname> PythonArgs::dimnamelist(int i) {
  TORCH_INTERNAL_ASSERT(args[i]);
  PyObject* arg = args[i];
  auto size = signature.params[i].size;
  TORCH_INTERNAL_ASSERT(size == 0 || size == 1);
  if (size == 1 && THPUtils_checkDimname(arg)) {
    return { THPDimname_parse(arg) };
  }
  return parseDimnameList(arg);
}

inline at::MemoryFormat PythonArgs::memoryformat(int i) {
  if (!args[i]) return at::MemoryFormat::Contiguous;
  TORCH_CHECK(THPMemoryFormat_Check(args[i]), "memory_format arg must be an instance of the torch.memory_format");
  const auto memory_format = reinterpret_cast<THPMemoryFormat*>(args[i]);
  return memory_format->memory_format;
}

inline c10::optional<at::MemoryFormat> PythonArgs::memoryformatOptional(int i) {
  if (!args[i])
    return c10::nullopt;
  return memoryformat(i);
}

inline at::QScheme PythonArgs::toQScheme(int i) {
  if (!args[i]) return at::kPerTensorAffine;
  TORCH_CHECK(THPQScheme_Check(args[i]), "qscheme arg must be an instance of the torch.qscheme");
  const auto qscheme = reinterpret_cast<THPQScheme*>(args[i]);
  return qscheme->qscheme;
}

inline std::string PythonArgs::string(int i) {
  return stringWithDefault(i, signature.params[i].default_string);
}

inline std::string PythonArgs::stringWithDefault(int i, const std::string& default_str) {
  if (!args[i]) return default_str;
  return THPUtils_unpackString(args[i]);
}

inline c10::optional<std::string> PythonArgs::stringOptional(int i) {
  if (!args[i]) return c10::nullopt;
  return THPUtils_unpackString(args[i]);
}

inline c10::string_view PythonArgs::stringView(int i) {
  return stringViewWithDefault(i, signature.params[i].default_string);
}

inline c10::string_view PythonArgs::stringViewWithDefault(int i, const c10::string_view default_str) {
  if (!args[i]) return default_str;
  return THPUtils_unpackStringView(args[i]);
}

inline c10::optional<c10::string_view> PythonArgs::stringViewOptional(int i) {
  if (!args[i]) return c10::nullopt;
  return THPUtils_unpackStringView(args[i]);
}

inline int64_t PythonArgs::toInt64(int i) {
  if (!args[i]) return signature.params[i].default_int;
  if (traceable && jit::tracer::isTracing() && THPVariable_Check(args[i])) {
    auto & var = THPVariable_Unpack(args[i]);
    jit::tracer::ArgumentStash::stashValue(
        signature.params[i].name, idx, var, c10::IntType::get());
  }
  return THPUtils_unpackLong(args[i]);
}

inline c10::SymInt PythonArgs::toSymInt(int i) {
  if (!args[i]) return signature.params[i].default_int;
  if (traceable && jit::tracer::isTracing() && THPVariable_Check(args[i])) {
    auto & var = THPVariable_Unpack(args[i]);
    jit::tracer::ArgumentStash::stashValue(
        signature.params[i].name, idx, var, c10::IntType::get());
  }
  return c10::SymInt(THPUtils_unpackLong(args[i]));
}

inline int64_t PythonArgs::toInt64WithDefault(int i, int64_t default_int) {
  if (!args[i]) return default_int;
  return toInt64(i);
}

inline c10::optional<int64_t> PythonArgs::toInt64Optional(int i) {
  if (!args[i])
    return c10::nullopt;
  return toInt64(i);
}

inline c10::optional<bool> PythonArgs::toBoolOptional(int i) {
  if (!args[i]) {
    return c10::nullopt;
  }
  return toBool(i);
}

inline c10::optional<double> PythonArgs::toDoubleOptional(int i) {
  if (!args[i]) {
    return c10::nullopt;
  }
  return toDouble(i);
}

inline double PythonArgs::toDouble(int i) {
  if (!args[i]) return signature.params[i].default_double;
  return THPUtils_unpackDouble(args[i]);
}

inline double PythonArgs::toDoubleWithDefault(int i, double default_double) {
  if (!args[i]) return default_double;
  return toDouble(i);
}

inline c10::complex<double> PythonArgs::toComplex(int i) {
  // NOLINTNEXTLINE(cppcoreguidelines-pro-type-const-cast)
  c10::complex<double> default_value = *const_cast<c10::complex<double> *>(
    reinterpret_cast<const c10::complex<double> *>(signature.params[i].default_complex));
  if (!args[i]) return default_value;
  return THPUtils_unpackComplexDouble(args[i]);
}

inline c10::complex<double> PythonArgs::toComplexWithDefault(int i, c10::complex<double> default_value) {
  if (!args[i]) return default_value;
  return toComplex(i);
}

inline bool PythonArgs::toBool(int i) {
  if (!args[i]) return signature.params[i].default_bool;
  return args[i] == Py_True;
}

inline bool PythonArgs::toBoolWithDefault(int i, bool default_bool) {
  if (!args[i]) return default_bool;
  return toBool(i);
}

inline bool PythonArgs::isNone(int i) {
  return args[i] == nullptr;
}

inline c10::optional<at::Generator> PythonArgs::generator(int i) {
  if (!args[i]) return c10::nullopt;
  return reinterpret_cast<THPGenerator*>(args[i])->cdata;
}

inline at::Storage PythonArgs::storage(int i) {
  if (!args[i]) return at::Storage();
  return createStorage(args[i]);
}

inline at::Storage PythonArgs::storage(int i, at::ScalarType& storage_scalar_type, bool& is_typed_storage) {
  at::Storage storage;
  if (!args[i]) {
    storage = at::Storage();
    is_typed_storage = false;
    storage_scalar_type = at::ScalarType::Undefined;
  } else {
    storage = createStorageGetType(args[i], storage_scalar_type, is_typed_storage);
  }
  return storage;
}

inline c10::Stream PythonArgs::stream(int i) {
  if (!args[i]) return c10::Stream(c10::Stream::Default::DEFAULT, c10::Device(DeviceType::CPU, -1));
  if (!THPStream_Check(args[i])) {
    throw TypeError("expected Stream object. Got '%s'", Py_TYPE(args[i])->tp_name);
  }
  return c10::Stream::unpack(((THPStream*)args[i])->cdata);
}

inline PyObject* PythonArgs::pyobject(int i) {
  if (!args[i]) return Py_None;
  return args[i];
}

/*
 *
 * Handle __torch_function__ overrides if we know that there are overloaded
 * arguments.  All objects stored in r.overloaded_args must have a
 * __torch_function__ implementation and the arguments must be ordered in order
 * of precedence. Precedence goes from left to right in the order of the
 * signature of the function the overloaded arguments were passed to, except
 * subclasses are always considered before superclasses.
 *
 * If the result of calling __torch_function__ is NotImplemented, the
 * next implementation in the precedence order is called. If all
 * arguments return NotImplemented from their __torch_function__
 * implementation, a TypeError is raised in Python.
 *
 * Assumes overloaded_args has at least one entry. All entries must have
 * a __torch_function__ attribute that resolves to a callable that
 * accepts a torch API function, a tuple of arguments, and a dict of
 * keyword arguments for the torch API function.
 *
 * It is sufficient to call PythonArgs::has_torch_function before
 * calling this function to verify that there are valid arguments
 * present. If that is not done then special care must be taken to
 * ensure there are arguments that are overloaded with
 * __torch_function__.
 *
 * See torch._overrides.handle_torch_function for the equivalent
 * code in the pure-python implementation.
 *
 * 'r' is a parsed PythonArgs instance, returned from
 * PythonArgParser::parse.
 *
 * 'args' is a reference to the python tuple of arguments to the torch
 * API function.
 *
 * 'kwargs' is a reference to the python dict of keyword arguments to
 * the torch API function.
 *
 * 'torch_api' is a reference to a python torch API namespace.
 *
 * 'torch_api_function' is the reference to the original torch method, usually,
 * we can use torch_api and func_name to get torch_api_function. In some cases,
 * e.g., torch custom op, we create the function in C++, if we still use
 * torch_api and func_name to fetch original api, a cyclic call will happen.
 *
 * 'overloaded_args' is the args which have overloaded __torch_function__.
 *
 * 'func_name' is the named of the original torch method.
 *
 * TODO: we could use different names for the following 'handle_torch_function'
 * instead of overloading.
 *
 */
// Used for Tensor methods with arguments.
auto handle_torch_function(PythonArgs &r, PyObject* self, PyObject* args, PyObject* kwargs, PyObject* torch_api, const char* module_name) -> PyObject*;

// Used for functions which needs to parse python args.
auto handle_torch_function(PythonArgs &r, PyObject* args, PyObject* kwargs, PyObject* torch_api, const char* module_name) -> PyObject*;

// Used for functions that have no argument parsing.
auto handle_torch_function(PyObject* self, const std::string& func_name, PyObject* args=nullptr, PyObject* kwargs=nullptr, PyObject* torch_api=THPVariableClass, const std::string& module_name="torch.Tensor") -> PyObject*;

// Used for functions created in C++, e.g., C++ custom op, which doesn't use PythonArgParser to get overloaded_args.
enum class TorchFunctionName { TorchFunction, TorchDispatch };

auto TORCH_API handle_torch_function_no_python_arg_parser(
    at::ArrayRef<py::handle> overloaded_args,
    PyObject* args,
    PyObject* kwargs,
    const char* func_name,
    PyObject* torch_api_function,
    const char* module_name,
    TorchFunctionName torch_function_name = TorchFunctionName::TorchFunction)
    -> PyObject*;

// Used for getters of Tensor properties
auto handle_torch_function_getter(THPVariable* self, const std::string& property_name) -> PyObject*;

// Used for setters of Tensor properties.
auto handle_torch_function_setter(THPVariable* self, const std::string& property_name, PyObject* value) -> int;

// Used for __getitem__ and __setitem__
auto handle_torch_function_indexing(PyObject* self, PyObject* index, PyObject* val=nullptr) -> PyObject*;

/*
 * Check if the input obj is Tensor type, including its subclass, or overloaded
 * type. If the type defines __torch_function__, it also returns true.
 * Otherwise returns flase. If the class is not torch.Tensor, and it defines
 * __torch_function__, we append obj to overloaded_args.
 *
 * 'obj': the input argument to be checked
 * 'overloaded_args': the vector to append the overloaded args.
 */
bool is_tensor_and_append_overloaded(PyObject* obj, std::vector<py::handle>* overloaded_args);

/*
 * Check if the input obj is Tensor List or Tensor Tuple type. First check
 * whether obj is Tuple or List type, if true, iterate over each element and
 * check whether it is Tensor type, including its subclass or overloaded type.
 * At the same time, the overloaded arg is appended to the overloaded_args.
 *
 * 'obj': the input argument to be checked
 * 'overloaded_args': the vector to append the overloaded args.
 * 'argnum': the number of total arguments of the function being checked.
 * 'throw_error': whether throw error if any element in the list or tuple is
 *                not tensor type or overloaded.
 */
bool is_tensor_list_and_append_overloaded(PyObject* obj, std::vector<py::handle>* overloaded_args, int argnum, bool throw_error);

/* Given an argument that is definitely a tensor and is definitely overloaded,
 * append it to the overloaded arguments list.  Use this instead of
 * is_tensor_and_append_overloaded in situations where you have a PyObject
 * and you know it definitely is a Tensor and it is definitely overloaded.
 *
 * 'overloaded_args': the vector to append the overloaded args
 * 'obj': the input tensor that is overloaded
 */
void append_overloaded_tensor(std::vector<py::handle>* overloaded_args, PyObject* obj);

/* Given an argument that is definitely a type and is definitely overloaded,
 * append it to the overloaded arguments list. Use this only with __torch_dispatch__,
 * where we operate on classes that have a __torch_dispatch__ classmethod.
 *
 * 'overloaded_args': the vector to append the overloaded type
 * 'obj': the input class that has a __torch_dispatch__ classmethod.
 */
void append_overloaded_type(std::vector<py::handle>* overloaded_args, PyObject* obj);

} // namespace torch<|MERGE_RESOLUTION|>--- conflicted
+++ resolved
@@ -273,15 +273,13 @@
 }
 
 inline bool PythonArgs::has_torch_function(){
-<<<<<<< HEAD
-  return (
-    !torch::should_skip_torch_function() &&
-    !this->signature.overloaded_args.empty());
-=======
+  if (torch::should_skip_torch_function()) {
+    return false;
+  }
+
   return !this->signature.overloaded_args.empty() ||
       (torch::torch_function_enabled() &&
        at::impl::PythonTorchFunctionTLS::get_mode());
->>>>>>> 98b1c737
 }
 
 inline std::string PythonArgs::get_func_name(){
