--- conflicted
+++ resolved
@@ -159,11 +159,7 @@
   v->false_value()->accept(this);
 }
 
-<<<<<<< HEAD
-void IRVisitor::visit(Intrinsics* v) {
-=======
 void IRVisitor::visit(IntrinsicsPtr v) {
->>>>>>> fccaa4a3
   for (const auto i : c10::irange(v->nparams())) {
     v->param(i)->accept(this);
   }
