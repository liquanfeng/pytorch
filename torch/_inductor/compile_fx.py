--- conflicted
+++ resolved
@@ -707,8 +707,8 @@
             # partition_fn won't be called
             joint_graph_passes(model)
 
-<<<<<<< HEAD
-        fixed = len(example_inputs) - num_example_inputs
+        num_rng_seed_offset_inputs = 2 if functorch_config.functionalize_rng_ops else 0
+        fixed = len(example_inputs) - num_example_inputs - num_rng_seed_offset_inputs
         user_visible_outputs = set()
 
         if config.keep_output_stride:
@@ -744,10 +744,6 @@
                 ]
             }
 
-=======
-        num_rng_seed_offset_inputs = 2 if functorch_config.functionalize_rng_ops else 0
-        fixed = len(example_inputs) - num_example_inputs - num_rng_seed_offset_inputs
->>>>>>> 35640adc
         return inner_compile(
             model,
             example_inputs,
