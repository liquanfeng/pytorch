--- conflicted
+++ resolved
@@ -66,16 +66,10 @@
 # We will disable creating subprocess for autotuning if this is False
 autotune_in_subproc = os.environ.get("TORCHINDUCTOR_AUTOTUNE_IN_SUBPROC") == "1"
 
-<<<<<<< HEAD
-
-=======
->>>>>>> 8c5d97d3
 coordinate_descent_tuning = (
     os.environ.get("TORCHINDUCTOR_COORDINATE_DESCENT_TUNING") == "1"
 )
 
-<<<<<<< HEAD
-=======
 layout_optimization = os.environ.get("TORCHINDUCTOR_LAYOUT_OPTIMIZATION", "1") == "1"
 
 # Whether to keep the output strides the same as eager after layout optimization.
@@ -87,7 +81,6 @@
 # have uniform layouts.
 warn_mix_layout = os.environ.get("TORCHINDUCTOR_WARN_MIX_LAYOUT") == "1"
 
->>>>>>> 8c5d97d3
 # control store vs recompute heuristic
 # For fanouts, rematerialization can lead to exponential blowup. So, have
 # smaller threshold
