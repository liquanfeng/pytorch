--- conflicted
+++ resolved
@@ -45,17 +45,11 @@
     return [*index, sympy_dot(index_vars, FlexibleLayout.contiguous_strides(sizes))]
 
 
-<<<<<<< HEAD
-def _data_type_propagation(sub_graph: torch.fx.Graph, masked_subblock_dtypes: dict):
-    def propagate_node(node: torch.fx.Node):
-        _node: torch.fx.Node = node
-        ops_to_bool = [
-=======
 class OpDtypeClassifier:
     @staticmethod
     @functools.lru_cache(None)
     def io_ops():
-        return ["placeholder", "output"]
+        return ["placeholder"]
 
     @staticmethod
     @functools.lru_cache(None)
@@ -76,7 +70,6 @@
     @functools.lru_cache(None)
     def boolean_ops():
         return [
->>>>>>> 6cd1e750
             "is_inf",
             "is_nan",
             "bitwise_xor",
@@ -89,44 +82,6 @@
             "eq",
             "ne",
         ]
-<<<<<<< HEAD
-        ops_with_dtype_arg = ["constant", "to_dtype", "rand", "randn"]
-        reduction_to_dtype = {
-            "any": torch.bool,
-            "argmin": torch.int64,
-            "argmax": torch.int64,
-        }
-        ops_without_dtype = ["ops", "get_index"]
-        if _node.target in ops_without_dtype:
-            return False
-        if OptimizationContext.key in _node.meta:
-            opt_ctx = _node.meta[OptimizationContext.key]
-        else:
-            opt_ctx = OptimizationContext()
-        if opt_ctx.dtype is not None:
-            return False
-        if _node.target in ops_to_bool:
-            opt_ctx.dtype = torch.bool
-        elif _node.target in ops_with_dtype_arg:
-            opt_ctx.dtype = _node.args[-1]
-        elif _node.target == "reduction":
-            reduction_type = _node.args[4]
-            if reduction_type in reduction_to_dtype:
-                opt_ctx.dtype = reduction_to_dtype[reduction_type]
-        elif _node.target == "load":
-            opt_ctx.dtype = V.graph.get_dtype(_node.args[1])
-        elif "masked_subblock" in _node.target:
-            assert len(masked_subblock_dtypes) != 0
-            assert _node.target in masked_subblock_dtypes
-            opt_ctx.dtype = masked_subblock_dtypes[_node.target]
-        if opt_ctx.dtype is not None:
-            data_type_logger(
-                f"for node.target = {_node.target}, dtype is propagated to {opt_ctx.dtype}"
-            )
-            _node.meta[OptimizationContext.key] = opt_ctx
-            return True
-=======
->>>>>>> 6cd1e750
 
     @staticmethod
     @functools.lru_cache(None)
@@ -138,10 +93,18 @@
     def rand_ops():
         return ["rand", "randn"]
 
+    @staticmethod
+    @functools.lru_cache(None)
+    def with_subblock_ops():
+        return ["masked_subblock"]
+
 
 class DataTypePropagation:
-    def __init__(self, graph: torch.fx.Graph) -> None:
-        self.graph: torch.fx.Graph = graph
+    def __init__(self, body) -> None:
+        self.body = body
+        self.graphs = {"root": body.root_block.graph}
+        for k, v in body.subblocks.items():
+            self.graphs[k] = v.graph
 
     def deduce_node_dtype_by_inputs(self, node: torch.fx.Node):
         inputs = node.all_input_nodes
@@ -166,17 +129,16 @@
             [n.meta[OptimizationContext.key].dtype for n in input_nodes],
         )
 
+    def deduce_node_dtype_by_subgraph(self, node: torch.fx.Node):
+        sub_graph = self.graphs[node.target]
+        return self.propagate_graph(sub_graph)
+
     def deduce_node_dtype(self, node: torch.fx.Node):
         if node.target in OpDtypeClassifier.boolean_ops():
             return torch.bool
 
-<<<<<<< HEAD
-    if new_node_propogated:
-        _data_type_propagation(sub_graph, masked_subblock_dtypes)
-=======
         if node.op in OpDtypeClassifier.io_ops():
             return None
->>>>>>> 6cd1e750
 
         if node.target in OpDtypeClassifier.explicit_dtype_ops():
             return node.args[-1]
@@ -184,37 +146,6 @@
         if node.target in OpDtypeClassifier.rand_ops():
             return torch.float
 
-<<<<<<< HEAD
-    assert isinstance(node, SchedulerNode)
-    _node: SchedulerNode = node
-
-    def get_masked_subblock_data_type(graph: torch.fx.Graph):
-        output_dtype = None
-
-        for node in graph.nodes:
-            if node.target == "output":
-                assert output_dtype is None
-                opt_ctx = node.meta[OptimizationContext.key]
-                assert opt_ctx
-                assert opt_ctx.dtype
-                output_dtype = opt_ctx.dtype
-
-        return output_dtype
-
-    if isinstance(_node._body, LoopBody):
-        body: LoopBody = node._body
-        root_block = body.root_block
-        sub_blocks = body.subblocks
-        masked_subblock_dtypes = {}
-        for sub_block_name, sub_block in sub_blocks.items():
-            assert "masked_subblock" in sub_block_name
-            _sub_graph: torch.fx.Graph = sub_block.graph
-            _data_type_propagation(_sub_graph, masked_subblock_dtypes)
-            masked_subblock_dtype = get_masked_subblock_data_type(_sub_graph)
-            masked_subblock_dtypes[sub_block_name] = masked_subblock_dtype
-
-        _data_type_propagation(root_block.graph, masked_subblock_dtypes)
-=======
         if node.target in OpDtypeClassifier.index_ops():
             return torch.int64
 
@@ -226,10 +157,15 @@
             _, _, dtype, _, _, _, _ = node.args
             return dtype
 
+        if any(
+            node.target.startswith(op) for op in OpDtypeClassifier.with_subblock_ops()
+        ):
+            return self.deduce_node_dtype_by_subgraph(node)
+
         return self.deduce_node_dtype_by_inputs(node)
 
-    def propagate(self):
-        for node in self.graph.nodes:
+    def propagate_graph(self, graph: torch.fx.Graph):
+        for node in graph.nodes:
             if OptimizationContext.key in node.meta:
                 opt_ctx = node.meta[OptimizationContext.key]
             else:
@@ -237,10 +173,15 @@
 
             opt_ctx.dtype = self.deduce_node_dtype(node)
             node.meta[OptimizationContext.key] = opt_ctx
+        if node.target == "output":
+            return node.meta[OptimizationContext.key].dtype
+
+    def propagate(self):
+        self.propagate_graph(self.graphs["root"])
 
     @classmethod
-    def propagate_graph(cls, graph: torch.fx.Graph):
-        return cls(graph).propagate()
+    def propagate_loopbody(cls, body):
+        return cls(body).propagate()
 
     @classmethod
     def propagate_scheduler_node(cls, node):
@@ -248,12 +189,8 @@
         from ..scheduler import SchedulerNode
 
         assert isinstance(node, SchedulerNode)
-        if isinstance(node._body, LoopBody):
-            body: LoopBody = node._body
-            sub_blocks = [body.root_block] + list(body.subblocks.values())
-            for sub_block in sub_blocks:
-                DataTypePropagation.propagate_graph(sub_block.graph)
->>>>>>> 6cd1e750
+        assert isinstance(node._body, LoopBody)
+        DataTypePropagation.propagate_loopbody(node._body)
 
 
 class ExprPrinter(Printer):
