--- conflicted
+++ resolved
@@ -745,7 +745,7 @@
             self.header.splice(
                 """
                 import torch
-                from torch.utils.cpp_extension import load_inline
+                from torch._inductor.codecache import CppWrapperCodeCache
 
                 cpp_wrapper_src = (
                 '''
@@ -781,41 +781,7 @@
             else:
                 output_is_tensor[idx] = True
 
-<<<<<<< HEAD
-    def write_prefix(self):
-        self.prefix.splice(
-            """
-            async_compile.wait(globals())
-            del async_compile
-            from torch._inductor.codecache import CppWrapperCodeCache
-            wrapper = (
-            '''
-            #include <dlfcn.h>
-            #include <assert.h>
-
-            typedef at::BFloat16 bfloat16;
-
-            void assert_size_stride(at::Tensor tensor, std::vector<int64_t> size, std::vector<int64_t> stride) {
-                int64_t ndim = tensor.ndimension();
-                if (size.size() != ndim || stride.size() != ndim) {
-                    TORCH_CHECK(false, "wrong number of dimensions");
-                }
-                for (auto i : c10::irange(ndim)) {
-                    int64_t want_size = size[i];
-                    int64_t want_stride = stride[i];
-                    int64_t actual_size = tensor.size(i);
-                    int64_t actual_stride = tensor.stride(i);
-                    if (want_size != actual_size ||
-                        // ignore stride differences when size is 1
-                        (want_stride != actual_stride && actual_size > 1)) {
-                        TORCH_CHECK(false,  "expected size ", actual_size, "==", want_size,
-                        ", stride ", actual_stride, "==", want_stride, " at dim=", i );
-                    }
-                }
-            }
-=======
         self.output_is_tensor = output_is_tensor
->>>>>>> dc1af53d
 
     def write_prefix(self):
         return
@@ -869,47 +835,23 @@
         self.wrapper_call.writeline(f"return {{{', '.join(output_refs)}}};\n}}")
 
     def generate_end(self, result):
-<<<<<<< HEAD
-=======
         if V.graph.aot_mode:
             return
 
         result.writeline("'''\n)")
-        # Generate load_inline to jit compile the generated cpp code and to use it in Python
-        shared = codecache.get_shared()
-        warning_all_flag = codecache.get_warning_all_flag()
-        cpp_flags = codecache.cpp_flags()
-        ipaths, lpaths, libs, macros = codecache.get_include_and_linking_paths(
-            vec_isa=codecache.pick_vec_isa(),
-            cuda=self.cuda,
-        )
-        optimization_flags = codecache.optimization_flags(cuda=self.cuda)
-        use_custom_generated_macros = codecache.use_custom_generated_macros()
-
-        extra_cflags = f"{cpp_flags} {optimization_flags} {warning_all_flag} {macros} {use_custom_generated_macros}"
-        extra_ldflags = f"{shared} {lpaths} {libs}"
-        extra_include_paths = f"{ipaths}"
-
->>>>>>> dc1af53d
         # get the hash of the wrapper code to name the extension
         # TODO: use complete wrapper to get the has value
         # TODO: changeing _call_func_id will lead to recompilation. Is it actually expected?
-        wrapper_call_hash = codecache.code_hash(
-            self.wrapper_call.getvalue() + str(self._call_func_id)
-        )
+        # TODO: self._call_func_id
+        # wrapper_call_hash = codecache.code_hash(
+        #     self.wrapper_call.getvalue() + str(self._call_func_id)
+        # )
+
+        # get the hash of the wrapper code to name the extension
+        wrapper_call_hash = codecache.code_hash(self.wrapper_call.getvalue())
         result.splice(
             f"""
-<<<<<<< HEAD
-            module = CppWrapperCodeCache.load(wrapper, 'call_{self._call_func_id}', '{wrapper_call_hash}')
-=======
-            module = load_inline(
-                name='inline_extension_{wrapper_call_hash}',
-                cpp_sources=[cpp_wrapper_src],
-                functions=['{self.call_func_name}'],
-                extra_cflags=['{extra_cflags}'],
-                extra_ldflags=['{extra_ldflags}'],
-                extra_include_paths=['{extra_include_paths}'])
->>>>>>> dc1af53d
+            module = CppWrapperCodeCache.load(cpp_wrapper_src, '{self.call_func_name}', '{wrapper_call_hash}', {self.cuda})
             """
         )
 
