import itertools
<<<<<<< HEAD
from typing import Any, Dict, List, OrderedDict, Set
import operator
=======
from typing import Any, List, OrderedDict, Set
>>>>>>> b3b49ab5

import torch

from torch.fx.passes.utils.source_matcher_utils import (
    check_subgraphs_connected,
    get_source_partitions,
    SourcePartition,
)

_EQUIVALENT_TYPES: List[Set] = [
    {torch.nn.Conv2d, torch.nn.functional.conv2d},
    {torch.nn.ReLU, torch.nn.functional.relu, torch.nn.functional.relu_},
    {torch.nn.BatchNorm2d, torch.nn.functional.batch_norm},
    {torch.add, operator.add},
]


def _create_equivalent_types_dict():
    _DICT = {}
    for values in _EQUIVALENT_TYPES:
        for v in values:
            _DICT[v] = list(values)
    return _DICT


_EQUIVALET_TYPES_DICT = _create_equivalent_types_dict()


def _partitions_sequential(partitions: List[SourcePartition]):
    prev_partition = None
    for partition in partitions:
        if prev_partition is not None and not check_subgraphs_connected(
            prev_partition, partition
        ):
            return False
        prev_partition = partition
    return True


def _get_matching_types(partition_type):
    matching_types = [partition_type]
    if partition_type in _EQUIVALET_TYPES_DICT:
        matching_types.extend(_EQUIVALET_TYPES_DICT[partition_type])
    return matching_types


def _valid_type_sequence(partition_types: List[Any]):
    partition_types_set = set()  # type: ignore[var-annotated]
    for partition_type in partition_types:
        matching_types = _get_matching_types(partition_type)
        matching_types_set = set(matching_types)
        if len(partition_types_set & matching_types_set) > 0:
            return False
        partition_types_set |= matching_types_set
    return True


def find_sequential_partitions(
    gm: torch.fx.GraphModule,
    partition_types: List[Any],
    include_functional_equivalent=True,
):
    if not _valid_type_sequence(partition_types):
        raise ValueError(
            f"Invalid partition types: {partition_types}. Each type in the sequence must be unique"
        )

    typed_partitions: OrderedDict[Any, List[SourcePartition]] = OrderedDict()
    for partition_type in partition_types:
        types_to_match = _get_matching_types(partition_type)
        partitions = get_source_partitions(gm.graph, types_to_match)
        typed_partitions[partition_type] = list(itertools.chain(*partitions.values()))

    typed_partitions_list = list(typed_partitions.values())
    fusion_candidates = itertools.product(*typed_partitions_list)
    fused_partitions = []
    for candidate in fusion_candidates:
        if _partitions_sequential(candidate):  # type: ignore[arg-type]
            fused_partitions.append(candidate)
    return fused_partitions<|MERGE_RESOLUTION|>--- conflicted
+++ resolved
@@ -1,10 +1,6 @@
 import itertools
-<<<<<<< HEAD
-from typing import Any, Dict, List, OrderedDict, Set
+from typing import Any, List, OrderedDict, Set
 import operator
-=======
-from typing import Any, List, OrderedDict, Set
->>>>>>> b3b49ab5
 
 import torch
 
