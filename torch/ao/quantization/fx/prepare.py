import copy
import torch
import warnings
from torch.fx import (
    GraphModule,
)
from torch.fx.graph import (
    Graph,
    Node,
)
from torch.fx.node import Argument

from ..quantize import (
    propagate_qconfig_,
)
from ..observer import (
    ObserverBase,
    _is_activation_post_process
)
from ..qconfig import (
    _is_reuse_input_qconfig,
    QConfigAny,
)
from ..qconfig_mapping import (
    QConfigMapping,
)
from .qconfig_mapping_utils import (
    _generate_node_name_to_qconfig,
    _update_qconfig_for_fusion,
    _get_flattened_qconfig_dict,
    _update_qconfig_for_qat,
)

from .quantize_handler import (
    _default_root_node_getter,
    _get_pattern_to_quantize_handlers,
    QuantizeHandler,
)

from torch.ao.quantization.utils import (
    Pattern,
    NodePattern,
)

from ._equalize import (
    is_equalization_observer,
    node_supports_equalization,
)

from .pattern_utils import (
    _sorted_patterns_dict,
)

from .match_utils import (
    _MatchResultWithQConfig,
    _find_matches,
)

from .utils import (
    _insert_dequant_stubs_for_custom_module_lstm_output,
    _is_custom_module_lstm,
    _maybe_get_custom_module_lstm_from_node_arg,
    _qconfig_satisfies_dtype_config_constraints,
    get_custom_module_class_keys,
    all_node_args_have_no_tensors,
    assert_and_get_unique_device,
    get_non_observable_arg_indexes_and_types,
    get_new_attr_name_with_prefix,
    node_arg_is_weight,
    node_arg_is_bias,
    NON_QUANTIZABLE_WEIGHT_OPS,
    ObservedGraphModuleAttrs,
)

from torch.ao.quantization import (
    PlaceholderObserver
)
from torch.ao.quantization.quantize import (
    convert
)

from ..utils import (
    _parent_name,
    get_qconfig_dtypes,
    get_swapped_custom_module_class,
)

from ..backend_config.utils import (
    get_pattern_to_dtype_configs,
    get_module_to_qat_module,
    get_fusion_pattern_to_root_node_getter,
)
from ..backend_config import (
    BackendConfig,
    DTypeConfig,
    get_native_backend_config,
)
from .custom_config import (
    PrepareCustomConfig,
    StandaloneModuleConfigEntry,
)

from torch._subclasses import FakeTensor

from typing import Any, Dict, List, Optional, Set, Tuple, Type, Union, Callable


__all__ = [
    "insert_observers_for_model",
    "prepare",
    "propagate_dtypes_for_known_nodes",
]


# list of dtypes to not add observers to
_DO_NOT_OBS_DTYPE_LIST = [int, float, torch.bool, None]

# note: the following default target dtype info dicts are temporary,
# should be moved to the new programmable API class soon
_DEFAULT_FP32_QCONFIG_FOR_TARGET_DTYPE_INFO = {
    "input_act_obs_or_fq_ctr": torch.ao.quantization.qconfig._default_fp32_placeholder_qconfig.activation,
    "output_act_obs_or_fq_ctr": torch.ao.quantization.qconfig._default_fp32_placeholder_qconfig.activation
}

_DEFAULT_QUINT8_QCONFIG_FOR_TARGET_DTYPE_INFO = {
    "input_act_obs_or_fq_ctr": torch.ao.quantization.qconfig._default_quint8_placeholder_qconfig.activation,
    "output_act_obs_or_fq_ctr": torch.ao.quantization.qconfig._default_quint8_placeholder_qconfig.activation
}

def _is_activation_post_process_node(node: Node, named_modules: Dict[str, torch.nn.Module]) -> bool:
    return isinstance(node, torch.fx.Node) and node.op == "call_module" and \
        _is_activation_post_process(named_modules[str(node.target)])

def _get_dtype_and_is_dynamic(obs_or_fq_ctr: Optional[Callable]) -> Tuple[Optional[torch.dtype], bool]:
    """ Given a constructor for observer or fake quant module, returns
    a Tuple of dtype and is_dynamic
    """
    # TODO: instead of instantiating the instance, we can use inspect to get the default args
    if obs_or_fq_ctr is None:
        return None, False
    else:
        obs_or_fq = obs_or_fq_ctr()
        return obs_or_fq.dtype, getattr(obs_or_fq, "is_dynamic", False)

def _is_input_arg_dtype_supported_by_backend(
    arg: Argument,
    node: Node,
    qconfig: QConfigAny,
    dtype_config: DTypeConfig,
    backend_config: BackendConfig,
) -> bool:
    """ Check if the configured qconfig for the argument
    is supported by the backend or not
    """
    if isinstance(arg, (list, tuple)):
        return all(_is_input_arg_dtype_supported_by_backend(
            a, node, qconfig,
            dtype_config, backend_config) for a in arg)
    if not isinstance(arg, Node):
        return True
    # TODO: support check for standalone module
    is_weight = node_arg_is_weight(node, arg, backend_config)
    is_bias = node_arg_is_bias(node, arg, backend_config)
    is_activation = not is_weight and not is_bias
    if is_activation:
        input_act_obs_or_fq_ctr = node.meta["target_dtype_info"].get("input_act_obs_or_fq_ctr")
        qconfig_dtype, qconfig_is_dynamic = _get_dtype_and_is_dynamic(input_act_obs_or_fq_ctr)
        # TODO(future PR): remove the cast to bool below after figuring
        # out why backend_config has is_dynamic set to None in some cases.
        return (dtype_config.input_dtype is None) or (
            dtype_config.input_dtype == qconfig_dtype and
            bool(dtype_config.is_dynamic) == bool(qconfig_is_dynamic) and
            _qconfig_satisfies_dtype_config_constraints(qconfig, dtype_config.input_dtype_with_constraints)
        )
    elif is_weight:
        # TODO: move dtype check into `_qconfig_satisfies_dtype_config_constraints` as well
        weight_obs_or_fq_ctr = node.meta["target_dtype_info"].get("weight_obs_or_fq_ctr", None)
        qconfig_weight_dtype, _ = _get_dtype_and_is_dynamic(weight_obs_or_fq_ctr)
        backend_config_weight_dtype = dtype_config.weight_dtype
        dtype_matches = qconfig_weight_dtype == backend_config_weight_dtype
        qconfig_satisfies_constraints = _qconfig_satisfies_dtype_config_constraints(
            qconfig, dtype_config.weight_dtype_with_constraints, is_activation=False)
        return backend_config_weight_dtype is None or (dtype_matches and qconfig_satisfies_constraints)
    else:  # bias
        # TODO: move dtype check into `_qconfig_satisfies_dtype_config_constraints` as well
        bias_obs_or_fq_ctr = node.meta["target_dtype_info"].get("bias_obs_or_fq_ctr", None)
        qconfig_bias_dtype, _ = _get_dtype_and_is_dynamic(bias_obs_or_fq_ctr)
        backend_config_bias_dtype = dtype_config.bias_dtype
        return backend_config_bias_dtype is None or qconfig_bias_dtype == backend_config_bias_dtype

def _is_output_dtype_supported_by_backend(
    node: Node,
    qconfig: QConfigAny,
    dtype_config: DTypeConfig,
) -> bool:
    """ Check if the configured qconfig for the output
    is supported by the backend or not
    """
    # TODO: move dtype check into `_qconfig_satisfies_dtype_config_constraints` as well
    backend_config_output_dtype = dtype_config.output_dtype
    # TODO: we should check is_dynamic here as well, the code from _is_input_arg_dtype_supported_by_backend
    # from input activation check can be reused here
    qconfig_output_dtype = None
    output_act_obs_or_fq_ctr = node.meta["target_dtype_info"].get("output_act_obs_or_fq_ctr")
    qconfig_output_dtype, qconfig_output_is_dynamic = _get_dtype_and_is_dynamic(output_act_obs_or_fq_ctr)
    # TODO: this is a hack because we can only specify one activation_obs_or_fq for
    # qconfig (qconfig.activation), and we are only supporting dynamically quantized
    # linear op which has fp32 output dtype, this should be removed if we generalize
    # the structure of qconfig in the future
    if qconfig_output_is_dynamic:
        qconfig_output_dtype = torch.float32
    dtype_matches = qconfig_output_dtype == backend_config_output_dtype
    qconfig_satisfies_constraints = _qconfig_satisfies_dtype_config_constraints(
        qconfig, dtype_config.output_dtype_with_constraints)
    return backend_config_output_dtype is None or (dtype_matches and qconfig_satisfies_constraints)

def _is_observer_in_same_graph(node: Node, named_modules: Dict[str, torch.nn.Module]):
    """ Check if observer in same graph
    when the node output is not fp32 and input is 'placeholder'
    the input is assumed to be quantized, so it is observed
    in a different place rather than not observed.
    """
    node_output_dtype = _get_arg_target_dtype_as_output(node, named_modules)
    if len(node.args) > 0 and isinstance(node.args[0], Node):
        if node_output_dtype == torch.quint8 and node.args[0].op == 'placeholder':
            return False
    return True

def _is_pattern_dtype_config_and_qconfig_supported_by_backend(
    pattern: Optional[Pattern],
    matched_node_pattern: Optional[List[Node]],
    qconfig: QConfigAny,
    backend_config: BackendConfig,
) -> bool:
    """ Check if the dtype configuration of a pattern is supported by
    the backend or not, and whether the qconfig satisfies constraints
    specified in the corresponding dtype config.
    """
    if backend_config is None or pattern is None:
        return True
    assert matched_node_pattern is not None and len(matched_node_pattern) >= 1
    pattern_to_dtype_configs = get_pattern_to_dtype_configs(backend_config)
    dtype_configs: List[DTypeConfig] = pattern_to_dtype_configs.get(pattern, [])
    pattern_to_root_node_getter = get_fusion_pattern_to_root_node_getter(backend_config)

    root_node_getter = pattern_to_root_node_getter.get(pattern, _default_root_node_getter)
    root_node = root_node_getter(matched_node_pattern)
    input_node = root_node
    output_node = matched_node_pattern[0]
    for dtype_config in dtype_configs:
        # check if arg dtype are supported
        supported = True
        for arg in list(input_node.args) + list(input_node.kwargs.values()):
            supported = supported and _is_input_arg_dtype_supported_by_backend(
                arg, input_node, qconfig, dtype_config, backend_config)
        # check if output dtype is supported
        supported = supported and _is_output_dtype_supported_by_backend(
            output_node, qconfig, dtype_config)
        if supported:
            return True
    return False

def _get_standalone_module_configs(
    node: Node,
    named_modules: Dict[str, torch.nn.Module],
    prepare_custom_config: PrepareCustomConfig,
    parent_qconfig: QConfigAny,
    parent_backend_config: Optional[BackendConfig],
) -> Tuple[QConfigMapping, Tuple[Any, ...], PrepareCustomConfig, Optional[BackendConfig]]:
    """
    Returns the standalone module QConfigMapping and PrepareCustomConfig
    for `node`, assuming that the module pointed to by `node` is
    a standalone modules.
    """
    module_name = str(node.target)
    module_type = type(named_modules[module_name])  # type: ignore[index]
    # name config has precedence over type config
    config_entry = StandaloneModuleConfigEntry(None, (), None, None)
    config_entry = prepare_custom_config.standalone_module_classes.get(module_type, config_entry)
    config_entry = prepare_custom_config.standalone_module_names.get(module_name, config_entry)
    # fallback to use parent module's qconfig if user didn't specify qconfig dict
    qconfig_mapping = config_entry.qconfig_mapping or QConfigMapping().set_global(parent_qconfig)
    example_inputs = config_entry.example_inputs
    prepare_custom_config = config_entry.prepare_custom_config or PrepareCustomConfig()
    backend_config = config_entry.backend_config or parent_backend_config
    return (qconfig_mapping, example_inputs, prepare_custom_config, backend_config)

def _qat_swap_modules(
        root: torch.nn.Module,
        module_to_qat_module: Dict[Pattern, Type[torch.nn.Module]]) -> None:
    convert(root, mapping=module_to_qat_module, inplace=True, remove_qconfig=False)

def _add_matched_node_name_to_set(matched_node_pattern: NodePattern, s: Set[str]):
    if isinstance(matched_node_pattern, Node):
        s.add(matched_node_pattern.name)
    elif isinstance(matched_node_pattern, (list, tuple)):
        for maybe_node in matched_node_pattern:
            _add_matched_node_name_to_set(maybe_node, s)

def _insert_observer(
    node: Node,
    observer: ObserverBase,
    model: torch.nn.Module,
    named_modules: Dict[str, torch.nn.Module],
    graph: Graph,
) -> Node:
    """
    Attaches `observer` to `model`, and creates a node which calls
    `observer` on the output of `node`.
    """
    model_device = assert_and_get_unique_device(model)
    if model_device:
        observer.to(model_device)
    # add observer module as attribute
    if is_equalization_observer(observer):
        prefix = node.name + '_equalization_process_'
    else:
        prefix = 'activation_post_process_'
    get_new_observer_name = get_new_attr_name_with_prefix(prefix)
    observer_name = get_new_observer_name(model)
    setattr(model, observer_name, observer)
    named_modules[observer_name] = observer
    with graph.inserting_after(node):
        new_obs = graph.create_node(
            'call_module', observer_name, (node,), {})
    return new_obs

def _set_target_dtype_info_for_matched_node_pattern(
    matched_node_pattern: NodePattern,
    last_node: Node,
    qconfig: QConfigAny,
    qhandler: Optional[QuantizeHandler],
    backend_config: BackendConfig,
    named_modules: Dict[str, torch.nn.Module],
    cache_for_no_tensor_check: Dict[Node, bool],
    processed_nodes: Set[Node],
) -> None:
    """ Sets the target_dtype_info for each node in matched_node_pattern
    Note: processed_nodes is used to ensure we only process each node once
    """
    if isinstance(matched_node_pattern, (list, tuple)):
        for node_pattern in matched_node_pattern:
            _set_target_dtype_info_for_matched_node_pattern(
                node_pattern,
                last_node,
                qconfig,
                qhandler,
                backend_config,
                named_modules,
                cache_for_no_tensor_check,
                processed_nodes
            )

    # set target_dtype_info if matched_node_pattern is a Node
    # other types of matched object, e.g. int, float literals, are ignored
    elif isinstance(matched_node_pattern, Node):
        # for pyre
        assert isinstance(matched_node_pattern, Node)
        node = matched_node_pattern
        if node in processed_nodes:
            return
        processed_nodes.add(node)

        if qconfig is None:
            return
        # TODO: refactor the following code in terms of apply a qconfig to a pattern
        # e.g. for a pattern with op1 -> op2 -> op3, and qconfig = QConfig(input_act=obs0, output_act=obs1)
        # we set the input_obs_or_fq_ctr for the arguments of op1 to based on qconfig.input_act,
        # and set output_obs_or_fq_ctr based on qconfig.output_act
        # this also requires we extend the structure of QConfig to support more fine
        # grained configurations
        target_dtype_info: Dict[str, Any] = (
            _get_target_activation_dtype_for_node(
                node,
                qconfig,
                qhandler,
                named_modules,
                cache_for_no_tensor_check,
            )
        )
        node.meta["target_dtype_info"] = target_dtype_info

def _get_target_activation_dtype_for_node(
    node: Node,
    qconfig: QConfigAny,
    qhandler: Optional[QuantizeHandler],
    named_modules: Dict[str, torch.nn.Module],
    cache_for_no_tensor_check: Dict[Node, bool],
) -> Dict[str, Any]:
    """
    For each op attribute in the op's input activation, output activation,
    weight, bias - returns the settings of dtype and is_dynamic we expect
    for the `quantize` call in the reference model representation, or None
    if there is no `quantize` call needed.

    For example, if we have a node corresponding to `op0` in

      x0 -> op0 -> x1

    And we want a reference quantized representation to be

      x0 -> quant_static -> dequant -> op0 -> quant_dynamic -> dequant -> x1

    Then this function will return

      {
        "input_act_obs_or_fq_ctr": MinMaxObserver.with_args(dtype=torch.quint8, is_dynamic=False),
        "output_act_obs_or_fq_ctr": MinMaxObserver.with_args(dtype=torch.quint8, is_dynamic=False),
      }

    TODO(future PR, if needed): explicitly spell out the non-Tensor
    dtypes.
    """
    args_have_no_tensors = \
        all_node_args_have_no_tensors(
            node, named_modules, cache_for_no_tensor_check)
    if args_have_no_tensors:
        return {
            "input_act_obs_or_fq_ctr": None,
            "output_act_obs_or_fq_ctr": None,
        }
    # get qconfig to determine the eventual dtype of this node
    if qconfig is not None:
        act_dtype, weight_dtype, input_act_is_dynamic = \
            get_qconfig_dtypes(qconfig)

        # Currently `QConfig` only has one `activation` field.
        # For static quantization, it is reused for both input
        # and output activation. For dynamic quantization, this
        # field is currently only used for the input activation,
        # with the output activation being in fp32.
        # In the future this may change as we add more fields
        # to the `QConfig` object.
        output_act_dtype = act_dtype \
            if (not input_act_is_dynamic) else torch.float

        bias_dtype = torch.float16 \
            if (
                act_dtype == torch.float16
                and weight_dtype == torch.float16
                and (not input_act_is_dynamic)
            ) else torch.float

        is_general_tensor_value_op = \
            (qhandler is not None and qhandler.is_general_tensor_value_op())

        _is_standalone_module = (
            qhandler is not None and qhandler.is_standalone_module()
        )

        return {
            "input_act_obs_or_fq_ctr": qconfig.activation,
            "weight_obs_or_fq_ctr": qconfig.weight,
            "bias_obs_or_fq_ctr": PlaceholderObserver.with_args(dtype=bias_dtype),
            "output_act_obs_or_fq_ctr": qconfig.activation,
            "reuse_input_obs_or_fq": _is_reuse_input_qconfig(qconfig),
            "input_output_share_observers": is_general_tensor_value_op,
            "_is_standalone_module": _is_standalone_module,
        }
    return copy.copy(_DEFAULT_FP32_QCONFIG_FOR_TARGET_DTYPE_INFO)

def _get_arg_target_dtype_as_output(
    arg: Node,
    named_modules: Dict[str, torch.nn.Module],
) -> Optional[Union[torch.dtype, type]]:
    """ Get the target output activation dtype for
    the argument in the original graph, skipping inserted observers
    We are assuming that the observers are inserted correctly, and the dtype for
    argument in quantized graph will match what is specified by the qconfig
    """
    assert isinstance(arg, Node)
    # Custom module LSTM output is a tuple that we broke down into the internal nodes in order
    # to insert DeQuantStubs (see `_insert_dequant_stubs_for_custom_module_lstm_output`).
    # Since we modified the graph in this case, we must trace back from the args through
    # the specific nodes we added in order to reach the original LSTM node. Otherwise, we would
    # not be able to accurately detect whether this node is a consumer of custom module LSTM.
    custom_module_lstm_node = _maybe_get_custom_module_lstm_from_node_arg(arg, named_modules)
    output_act_obs_or_fq_ctr = None
    if custom_module_lstm_node is not None:
        output_act_obs_or_fq_ctr = custom_module_lstm_node.meta["target_dtype_info"]["output_act_obs_or_fq_ctr"]
    elif _is_activation_post_process_node(arg, named_modules):
        observed_arg = arg.args[0]
        assert isinstance(observed_arg, Node), "Currently we only support observing Node"
        output_act_obs_or_fq_ctr = observed_arg.meta["target_dtype_info"]["output_act_obs_or_fq_ctr"]
    else:
        output_act_obs_or_fq_ctr = \
            arg.meta["target_dtype_info"]["output_act_obs_or_fq_ctr"]
    output_act_dtype, _ = _get_dtype_and_is_dynamic(output_act_obs_or_fq_ctr)
    # TODO: should support is_dynamic here as well
    return output_act_dtype

def _get_arg_target_dtype_as_input_to_node(
    arg: Node,
    node: Node,
    named_modules: Dict[str, torch.nn.Module],
    backend_config: BackendConfig,
) -> Optional[Union[torch.dtype, type]]:
    """ Get the target argument dtype for the argument `arg`, as input
    to node `node`
    """
    assert isinstance(arg, Node)
    is_weight = node_arg_is_weight(node, arg, backend_config)
    is_bias = node_arg_is_bias(node, arg, backend_config)
    is_activation = not is_weight and not is_bias
    if is_activation:
        input_act_obs_or_fq_ctr = node.meta["target_dtype_info"].get("input_act_obs_or_fq_ctr")
        qconfig_dtype, _ = _get_dtype_and_is_dynamic(input_act_obs_or_fq_ctr)
        return qconfig_dtype
    elif is_weight:
        if node.target in NON_QUANTIZABLE_WEIGHT_OPS:
            return None
        else:
            weight_obs_or_fq_ctr = node.meta["target_dtype_info"].get("weight_obs_or_fq_ctr", None)
            qconfig_weight_dtype, _ = _get_dtype_and_is_dynamic(weight_obs_or_fq_ctr)
            return qconfig_weight_dtype
    else:
        bias_obs_or_fq_ctr = node.meta["target_dtype_info"].get("bias_obs_or_fq_ctr", None)
        qconfig_bias_dtype, _ = _get_dtype_and_is_dynamic(bias_obs_or_fq_ctr)
        return qconfig_bias_dtype

def _get_arg_target_is_dynamic_as_input_to_node(
    arg: Node,
    node: Node,
    named_modules: Dict[str, torch.nn.Module],
    backend_config: BackendConfig,
) -> bool:
    """ Get the target argument dtype for the argument `arg`, as input
    to node `node`
    """
    assert isinstance(arg, Node)
    is_weight = node_arg_is_weight(node, arg, backend_config)
    is_bias = node_arg_is_bias(node, arg, backend_config)
    is_activation = not is_weight and not is_bias
    if is_activation and "input_act_obs_or_fq_ctr" in node.meta["target_dtype_info"]:
        input_act_obs_or_fq_ctr = node.meta["target_dtype_info"].get("input_act_obs_or_fq_ctr")
        _, qconfig_is_dynamic = _get_dtype_and_is_dynamic(input_act_obs_or_fq_ctr)
        return qconfig_is_dynamic
    else:
        return False

def _maybe_insert_input_observer_for_arg_or_kwarg(
    node: Union[Node, Any],
    arg: Argument,
    qconfig: QConfigAny,
    model: torch.nn.Module,
    named_modules: Dict[str, torch.nn.Module],
    graph: Graph,
    qhandler: Optional[QuantizeHandler],
    prepare_custom_config: PrepareCustomConfig,
    backend_config: BackendConfig,
) -> Argument:
    """
    Given a `node` and an `arg`, inserts an input observer between
    `node` and `arg` if necessary.
    """
    # for ops such as torch.cat([x0, x1]),
    # traverse through the list
    if isinstance(arg, (list, tuple)):
        new_arg_to_return = []
        for inner_arg in arg:
            new_inner_arg = _maybe_insert_input_observer_for_arg_or_kwarg(
                node, inner_arg, qconfig, model, named_modules,
                graph,
                qhandler,
                prepare_custom_config,
                backend_config)
            new_arg_to_return.append(new_inner_arg)
        return type(arg)(new_arg_to_return)

    if not isinstance(arg, Node):
        return arg
    assert isinstance(arg, Node)
    # default (no observer)
    new_arg = arg

    is_standalone_module = qhandler is not None and qhandler.is_standalone_module()
    if not is_standalone_module:
        # Note: qconfig can be None in this branch this we are getting act/fq from
        # node.meta now
        # regular flow for most nodes, except standalone modules
        is_weight = node_arg_is_weight(node, arg, backend_config)

        reuse_input_obs_or_fq = node.meta["target_dtype_info"]["reuse_input_obs_or_fq"]

        act_post_process_ctr = node.meta["target_dtype_info"]["weight_obs_or_fq_ctr"] if is_weight else \
            node.meta["target_dtype_info"]["input_act_obs_or_fq_ctr"]

        arg_as_output_target_dtype = _get_arg_target_dtype_as_output(arg, named_modules)
        arg_as_input_target_dtype = _get_arg_target_dtype_as_input_to_node(
            arg, node, named_modules, backend_config)
        arg_as_input_target_is_dynamic = \
            _get_arg_target_is_dynamic_as_input_to_node(
                arg, node, named_modules, backend_config)  # type: ignore[arg-type]
        needs_obs = \
            (
                # the following code block is for static quantization
                (not arg_as_input_target_is_dynamic) and
                # if the dtypes are different, we need an observer
                (arg_as_output_target_dtype != arg_as_input_target_dtype) and
                # except if the second dtype is float, a dequant will be inserted
                # without an observer in convert
                # TODO(future PR): change this so a placeholder is inserted for
                # future dequants, to make the logic easier to understand
                (arg_as_input_target_dtype != torch.float) and
                # if arg output dtype is in _DO_NOT_OBS_DTYPE_LIST do not insert observer
                (arg_as_output_target_dtype not in _DO_NOT_OBS_DTYPE_LIST) and
                # we won't insert extra observer for input if the nodes configured with
                # reuse_input_obs_or_fq
                not reuse_input_obs_or_fq
            ) or (
                # need to add input observer for dynamic quantization
                # only add observer for first input for now, we may need to extend
                # qconfig_dict and backend_config to support more general configurations
                # of dynamic quantization, e.g. dynamically quantizing second input, third
                # input etc.
                arg_as_input_target_is_dynamic and arg is node.args[0]
            )

    else:
        assert qconfig is not None
        # custom flow for standalone modules
        _, _, sm_prepare_custom_config, _ = \
            _get_standalone_module_configs(
                node, named_modules, prepare_custom_config, qconfig, backend_config)
        sm_input_quantized_idxs = sm_prepare_custom_config.input_quantized_indexes

        # for args, this is set to the index of the current arg
        # for kwargs, this is left at None
        cur_input_idx = None
        for arg_idx, arg_to_check in enumerate(node.args):
            if arg_to_check is arg:
                cur_input_idx = arg_idx
                break

        if cur_input_idx is None:
            needs_obs = False
        else:
            arg_as_output_target_dtype = _get_arg_target_dtype_as_output(arg, named_modules)
            arg_as_input_target_dtype = torch.quint8 if cur_input_idx in sm_input_quantized_idxs \
                else torch.float
            needs_obs = (
                (arg_as_output_target_dtype != arg_as_input_target_dtype) and
                (arg_as_input_target_dtype != torch.float)
            )

        act_post_process_ctr = qconfig.activation

    if needs_obs:

        new_obs_mod = act_post_process_ctr()
        existing_obs_node = None

        # Before using the new observer, check if an observer
        # of the correct type already exists. If it does, use it.
        # This prevents duplicate observer insertions if a node is
        # used by multiple nodes.
        # TODO: this is looking into how the value is used in the future
        # we should remove this
        # removing this means we insert one observer for each use, even if they
        # have the same dtype, we can have an extra pass that removes the extra observers
        for maybe_obs_node, _ in arg.users.items():
            if maybe_obs_node.op == 'call_module':
                maybe_obs_mod = named_modules[maybe_obs_node.target]  # type: ignore[index]
                if (
                    type(maybe_obs_mod) == type(new_obs_mod) and
                    maybe_obs_mod.dtype == arg_as_input_target_dtype
                ):
                    existing_obs_node = maybe_obs_node
                    break

        if existing_obs_node is None:
            new_obs_node = _insert_observer(
                arg, new_obs_mod, model, named_modules, graph)
            # override this arg to be the observed arg
            new_arg = new_obs_node
        else:
            new_arg = existing_obs_node

    return new_arg


def _maybe_insert_input_observers_for_node(
    node: Node,
    qconfig: QConfigAny,
    model: torch.nn.Module,
    named_modules: Dict[str, torch.nn.Module],
    graph: Graph,
    qhandler: Optional[QuantizeHandler],
    prepare_custom_config: PrepareCustomConfig,
    backend_config: BackendConfig,
) -> None:
    """
    If needed, inserts observers to the input args and kwargs of `node`.
    Note: modifies `node` inplace.

    For example, if cur_node needs an observer after prev_node, we change from

      prev_node -> cur_node

    To

      prev_node -> obs -> cur_node
    """
    if qconfig is None:
        # if quantization is turned off for this node, we do not need
        # to insert input observers
        return
    assert qconfig is not None

    # Look through every input arg.  If that arg's target dtype does not
    # match the current node's target dtype, insert an observer.
    new_args = []
    for arg in node.args:
        new_arg = _maybe_insert_input_observer_for_arg_or_kwarg(
            node, arg, qconfig, model, named_modules, graph,
            qhandler,
            prepare_custom_config,
            backend_config)
        new_args.append(new_arg)

    new_kwargs = {}
    for k, kwarg in node.kwargs.items():
        new_kwarg = _maybe_insert_input_observer_for_arg_or_kwarg(
            node, kwarg, qconfig, model, named_modules, graph,
            qhandler,
            prepare_custom_config,
            backend_config)
        new_kwargs[k] = new_kwarg

    # assign the new args and kwargs to the node, inplace
    node.args = tuple(new_args)
    node.kwargs = new_kwargs

def _maybe_insert_input_equalization_observers_for_node(
    node: Node,
    equalization_qconfig: Any,
    model: torch.nn.Module,
    named_modules: Dict[str, torch.nn.Module],
    graph: Graph,
    is_branch: bool,
    backend_config: BackendConfig,
) -> None:
    """
    If `node` needs to be equalized, find the input/weight observers it needs in
    `equalization_qconfig`, creates them, and inserts it into `graph`.

    If `node` does not need an equalization observer, returns None.
    """
    if equalization_qconfig is None or not node_supports_equalization(node, named_modules):
        return

    if is_branch:
        warnings.warn(
            f"Cannot equalize {node} because it is part of a branch."
        )
        return

    new_args = []
    for arg in node.args:
        if not isinstance(arg, Node) or node_arg_is_bias(node, arg, backend_config):
            new_args.append(arg)
            continue

        is_weight = node_arg_is_weight(node, arg, backend_config)

        act_eq_process_ctr = equalization_qconfig.weight if is_weight else \
            equalization_qconfig.input_activation

        new_eq_obs_mod = act_eq_process_ctr()
        new_eq_obs_node = _insert_observer(
            arg, new_eq_obs_mod, model, named_modules, graph)

        new_args.append(new_eq_obs_node)

    # assign the new args and kwargs to the node, inplace
    node.args = tuple(new_args)

def _maybe_insert_output_observer_for_node(
    node: Node,
    model: torch.nn.Module,
    named_modules: Dict[str, torch.nn.Module],
    graph: Graph,
) -> Optional[Node]:
    """
    If `node` needs an output observer, creates it, inserts it into `graph`
    and returns it.

    If `node` does not need an output observer, returns None.
    """
    assert node.op != 'output', 'observer insertion for outputs is handled elsewhere'

    is_standalone_module = node.meta["target_dtype_info"].get("_is_standalone_module", False)

    output_act_obs_or_fq_ctr = node.meta["target_dtype_info"].get("output_act_obs_or_fq_ctr")
    target_dtype, is_dynamic = _get_dtype_and_is_dynamic(output_act_obs_or_fq_ctr)
    should_insert_observer = target_dtype not in _DO_NOT_OBS_DTYPE_LIST + [torch.float]
    # TODO(future PR): move the following logic to
    # should_insert_observer_for_output
    should_insert_observer = should_insert_observer and \
        target_dtype in [torch.quint8, torch.qint8, torch.qint32, torch.float16] and \
        not is_dynamic

    # we never insert observers to output of standalone module, we assume
    # if needed, they are inserted inside the standalone module
    should_insert_observer = should_insert_observer and \
        (not is_standalone_module)

    if should_insert_observer:
        ctr = output_act_obs_or_fq_ctr()
        return _insert_observer(node, ctr, model, named_modules, graph)
    else:
        return None

def _maybe_insert_observers_before_graph_output(
    graph_output_node: Node,
    model: torch.nn.Module,
    named_modules: Dict[str, torch.nn.Module],
    graph: Graph,
) -> None:
    """
    If the output needs to be quantized and there are any nodes
    in the output which are not already observed, inserts observers
    for those nodes.
    """

    def _recursive_maybe_replace_node_with_obs(
        maybe_node: Argument,
        model: torch.nn.Module,
        named_modules: Dict[str, torch.nn.Module],
        graph: Graph,
    ) -> Argument:
        """
        Navigate an arbitrary data structure of lists, tuples, dicts.
        For each container type, recurse on all inputs. Once any Node
        is found, insert an observer if needed and do not recurse further.

        For example, given a structure of

          {'foo1': [[bar1]], 'foo2': {'foo3': [[[bar3]]]}}

        we recurse down to bar1 and bar3, observe them if necessary,
        and if we inserted an observer then replace the original node
        with its observer.

        Returns the data structure with all nodes needing observation being
        replaced by their observers.
        """
        if isinstance(maybe_node, Node):
            # check dtype of this node
<<<<<<< HEAD
            arg_as_output_target_dtype = _get_arg_target_dtype_as_output(maybe_node, named_modules)
            if "target_dtype_info" in maybe_node.meta:
                observer_mod = maybe_node.meta["target_dtype_info"]["input_act_obs_or_fq_ctr"]()
                arg_as_input_target_dtype = observer_mod.dtype
            else:
                observer_mod = None
                arg_as_input_target_dtype = torch.float
            # TODO: this does not handle dynamic quantization yet
            need_obs = (
                arg_as_output_target_dtype != arg_as_input_target_dtype and
                arg_as_input_target_dtype != torch.float
            )
            if need_obs:
=======
            this_node_dtype = _get_arg_target_dtype_as_output(
                maybe_node, named_modules)

            if this_node_dtype != target_dtype:
>>>>>>> 7dde61ce
                # insert observer
                observer_mod = qconfig.activation()
                observer_node = _insert_observer(
                    maybe_node, observer_mod, model, named_modules, graph)
                return observer_node
            else:
                return maybe_node
        elif isinstance(maybe_node, (list, tuple)):
            results = []
            for inner_node in maybe_node:
                results.append(_recursive_maybe_replace_node_with_obs(
                    inner_node, model, named_modules, graph))
            if isinstance(maybe_node, list):
                return results
            else:
                return tuple(results)
        elif isinstance(maybe_node, dict):
            results_dict = {}
            for k, inner_v in maybe_node.items():
                results_dict[k] = _recursive_maybe_replace_node_with_obs(
                    inner_v, model, named_modules, graph)
            return results_dict
        elif maybe_node is None:
            return None
        else:
            raise Exception("Unhandled type for returned node:", maybe_node)

    new_args = []
    for old_arg in graph_output_node.args:
        new_args.append(
            _recursive_maybe_replace_node_with_obs(
                old_arg, model, named_modules, graph))

    graph_output_node.args = tuple(new_args)  # type: ignore[assignment]


def _maybe_propagate_dtype_for_node(
    node: Node,
    target_dtype: Union[torch.dtype, type],
    node_name_to_match_result_with_qconfig: Dict[str, _MatchResultWithQConfig],
) -> None:
    """
    Assigns `target_dtype` to `node`, setting `is_dynamic` to False. If `node`
    is a general tensor shape op, also call this function recursively on
    the first argument, to propagate the dtype to the caller.
    """
    node.meta["target_dtype_info"]["input_act_obs_or_fq_ctr"] = None
    node.meta["target_dtype_info"]["output_act_obs_or_fq_ctr"] = None
    # if this is a copy node, propagate to first arg
    root_node, _, pattern, qhandler, qconfig = node_name_to_match_result_with_qconfig.get(
        node.name, (None, None, None, None, None))
    # TODO: probably need to remove `is_general_tensor_value_op`
    if qhandler is not None and qhandler.is_general_tensor_value_op():
        prev_node = node.args[0]
        if isinstance(prev_node, Node):
            _maybe_propagate_dtype_for_node(
                prev_node, target_dtype, node_name_to_match_result_with_qconfig)

def propagate_dtypes_for_known_nodes(
    graph: Graph,
    node_name_to_match_result_with_qconfig: Dict[str, _MatchResultWithQConfig],
) -> None:
    """
    Currently we assume that inputs to the graph are either `torch.float` or
    `torch.quint8`, which is not always correct. For ops such as
    `x.masked_fill(mask, value)`, we know that the dtype of  `mask` is a
    `BoolTensor`. Propagate this information throughout the graph.

    Note: not all dtypes in the graph will be correct after this pass, but a
    higher percentage of them will be correct. Hopefully in the future we can
    replace this with a better way to reason about dtypes of tensors.
    """
    for node in graph.nodes:
        non_observable_arg_dict = get_non_observable_arg_indexes_and_types(node)

        for arg_type in non_observable_arg_dict:
            non_observable_indices = non_observable_arg_dict[arg_type](node)

            for index in non_observable_indices:
                arg = node.args[index]

                # when an argument is a tuple, it does not show up as another node so we need to go through
                # all elements of the tuple manually
                if isinstance(arg, (tuple, list)):
                    arg_list = list(arg)
                else:
                    arg_list = [arg]

                for cur_arg in arg_list:
                    # hard coded arguments show up but aren't `Node` typed and do not need dtype propgated
                    if isinstance(cur_arg, torch.fx.node.Node):
                        _maybe_propagate_dtype_for_node(
                            cur_arg, arg_type, node_name_to_match_result_with_qconfig)

def _maybe_make_input_output_share_observers(
    node: Node,
    model: torch.nn.Module,
    named_modules: Dict[str, torch.nn.Module],
) -> bool:
    """
    Ensures that we share an observer
    for all input arguments as well as the output argument. In detail, given
    a graph of

      x0 -> obs0 -> op -> x2
                  /
      x1 -> obs1 /

    where node obs0 points to observer instance observer0,
    obs1 points to observer1 and obs2 points to observer2, we make nodes obs1
    and ob2 point to observer0.
    Returns: whether the operation succeeded or not
    """
    first_arg = None
    # find the first non-Tensor arg
    for i in range(len(node.args)):
        if isinstance(node.args[i], (Node, list, tuple)):
            first_arg = node.args[i]
            break

    # if there is no non-Tensor arg, return directly
    if first_arg is None:
        return False

    if isinstance(first_arg, (list, tuple)):
        first_arg_arg = first_arg[0]
    elif isinstance(first_arg, Node):
        first_arg_arg = first_arg
    else:
        return False

    # if we have a graph such as
    #   observed_node -> non_observed_node -> cat
    # we need to navigate up to the first observer
    iteration_guard = 0
    while not _is_activation_post_process_node(first_arg_arg, named_modules):
        if not isinstance(first_arg_arg, Node):
            return False
        # did not find an activation_post_process for the op
        if first_arg_arg.op == "placeholder":
            return False
        # trace back the args until we found the first Tensor/Node
        trace_back_node = None
        for i in range(len(first_arg_arg.args)):
            trace_back_node = first_arg_arg.args[i]
            if isinstance(trace_back_node, Node):
                break
        if trace_back_node is None:
            return False
        first_arg_arg = trace_back_node

        iteration_guard += 1
        if iteration_guard > 10000:
            raise AssertionError('Unable to find observer of previous node')

    assert isinstance(first_arg_arg, Node)
    target_to_use = first_arg_arg.target
    assert isinstance(target_to_use, str)
    obs_mod_to_use = named_modules[target_to_use]

    if isinstance(first_arg, (list, tuple)):
        # set all other input observer nodes to use that module
        for input_idx, input_arg in enumerate(first_arg):
            if input_idx == 0:
                continue
            iteration_guard = 0
            while not _is_activation_post_process_node(input_arg, named_modules):
                # failed to trace back since no input arg for the current node
                if len(input_arg.args) < 1:
                    return False
                input_arg = input_arg.args[0]
                iteration_guard += 1
                if iteration_guard > 10000:
                    raise AssertionError('Unable to find observer of previous node')

            parent_name, name = _parent_name(input_arg.target)
            setattr(named_modules[parent_name], name, obs_mod_to_use)

    # set the output observer node to use that module
    for output_obs_node, _ in node.users.items():
        assert _is_activation_post_process_node(output_obs_node, named_modules)
        parent_name, name = _parent_name(output_obs_node.target)
        setattr(named_modules[parent_name], name, obs_mod_to_use)

    # TODO(future PR): delete the orphaned observer modules
    return True

def _remove_output_observer(
        node: Node,
        model: torch.nn.Module,
        named_modules: Dict[str, torch.nn.Module]):
    items = list(node.users.items())
    for output_obs_node, _ in items:
        assert _is_activation_post_process_node(output_obs_node, named_modules)
        output_obs_node.replace_all_uses_with(node)
        model.graph.erase_node(output_obs_node)  # type: ignore[union-attr, operator]

def _swap_custom_module_to_observed(
        node: Node,
        qconfig: QConfigAny,
        named_modules: Dict[str, torch.nn.Module],
        prepare_custom_config: PrepareCustomConfig):
    custom_module = named_modules[node.target]  # type: ignore[index]
    custom_module_class_mapping = prepare_custom_config.float_to_observed_mapping
    observed_custom_module_class = \
        get_swapped_custom_module_class(
            custom_module, custom_module_class_mapping, qconfig)
    observed_custom_module = \
        observed_custom_module_class.from_float(custom_module)
    parent_name, name = _parent_name(node.target)
    setattr(named_modules[parent_name], name, observed_custom_module)

def insert_observers_for_model(
    model: GraphModule,
    node_name_to_match_result_with_qconfig: Dict[str, _MatchResultWithQConfig],
    node_name_to_qconfig: Dict[str, QConfigAny],
    prepare_custom_config: PrepareCustomConfig,
    equalization_config_map: Dict[str, Any],
    backend_config: BackendConfig,
    observed_node_names: Set[str],
) -> Optional[Node]:
    """
    Inserts observers, using the following high level algorithm:

    For each node in the graph:
      1. determine the target dtype of this node in the quantized graph, and save
           it for future steps
      2. determine the target dtype or all args and kwargs of this node
      3. if any arg or kwarg's target dtype does not match the current node's
           dtype, insert an observer
      4. if the current node needs an output observer, insert it

    For example:

    - starting graph:
        x0 -> linear -> x1

    - observed graph after processing x0:
        x0(fp32)

    - observed graph after processing linear:
        x0(fp32) -> x0_obs0(int8) -> linear(int8) -> linear_obs0(int8)

    - observed graph after processing x1:
        x0(fp32) -> x0_obs0(int8) -> linear(int8) -> linear_obs0(int8) -> x1

    After a node is processed, the naive observer placement is guaranteed to be
    complete for that node and all of its predecessors. There can be future
    passes which optimize the graph by deduplicating observers, etc.
    """

    # node.meta["target_dtype_info"] stores the target dtype information
    # that's derived from qconfig for the Node, for example, if we have
    # a conv2d node that has a qconfig
    # qconfig = QConfig(activation=..., weight=...)
    # # information for input and bias node omitted
    # # for getattr node
    # # weight = getattr(self, 'weight')
    # weight.meta["target_dtype_info"] = {
    #    'output_act_obs_or_fq_ctr': qconfig.weight,
    # }
    # # for conv2d node
    # # conv2d = call_function[target=torch.nn.functional.conv2d](
    # #            args=(input, weight, bias))
    # conv2d.meta["target_dtype_info"] = {
    #   'input_act_obs_or_fq_ctr': qconfig.activation
    #   'weight_obs_or_fq_ctr': qconfig.weight,
    #   'bias_obs_or_fq_ctr': PlaceholderObserver.with_args(dtype=torch.float32),
    #   'output_act_obs_or_fq_ctr': qconfig.activation,
    # }
    #
    cache_for_no_tensor_check: Dict[Node, bool] = {}

    # first, populate the dtype map based only on qconfig and qhandler
    # this assumes:
    # graph inputs are fp32 by default, and int8 where overriden
    # other nodes output dtype is specified by the qconfig
    named_modules = dict(model.named_modules(remove_duplicate=False))

    input_quantized_idxs: List[int] = prepare_custom_config.input_quantized_indexes
    output_quantized_idxs: List[int] = prepare_custom_config.output_quantized_indexes
    processed_nodes: Set[Node] = set()
    # initalize target_dtype_info
    for node in model.graph.nodes:
        node.meta["target_dtype_info"] = copy.copy(_DEFAULT_FP32_QCONFIG_FOR_TARGET_DTYPE_INFO)

    inputs_seen_counter = 0
    outputs_seen_counter = 0
    placeholder_node_to_input_index: Dict[Node, int] = {}
    # TODO: we probably don't need this counter since each graph will only have
    # one output node?
    output_node_to_output_index: Dict[Node, int] = {}
    for node in model.graph.nodes:
        if node.op == "placeholder":
            placeholder_node_to_input_index[node] = inputs_seen_counter
            inputs_seen_counter += 1
        if node.op == "output":
            output_node_to_output_index[node] = outputs_seen_counter
            outputs_seen_counter += 1

    # Step 1, set the observer or fake quantize module constructor for each node in the
    # matched_node_pattern

    for node_name, match_res_with_qconfig in node_name_to_match_result_with_qconfig.items():
        last_node, matched_node_pattern, pattern, qhandler, qconfig = match_res_with_qconfig
        assert qhandler is not None
        _set_target_dtype_info_for_matched_node_pattern(
            matched_node_pattern,
            last_node,
            qconfig,
            qhandler,
            backend_config,
            named_modules,
            cache_for_no_tensor_check,
            processed_nodes
        )

    # Step 2. Special cases for some operators, we might be able to remove them
    # in the future if we know dtype information of each node better

    # Step 2.1. some settings are not based on patterns, we need to process each node
    # instead
    for node in model.graph.nodes:
        if node.op == "placeholder" and placeholder_node_to_input_index[node] in input_quantized_idxs:
            # users are not supposed to call calculate_qparams on PlaceholderObserver, and
            # this is OK because we are using this as a way to encode the dtypes of input
            # tensor, we won't actually insert these observers in the graph and won't
            # actually call calculate_qparams
            node.meta["target_dtype_info"] = copy.copy(_DEFAULT_QUINT8_QCONFIG_FOR_TARGET_DTYPE_INFO)
        elif node.op in ("call_module", "call_method", "call_function"):
            args_have_no_tensors = \
                all_node_args_have_no_tensors(
                    node, named_modules, cache_for_no_tensor_check)
            if args_have_no_tensors:
                node.meta["target_dtype_info"] = {
                    "input_act_obs_or_fq_ctr": None,
                    "output_act_obs_or_fq_ctr": None,
                }
        elif node.op == "output" and output_node_to_output_index[node] in output_quantized_idxs:
            # TODO(future PR): update the output_quantized_idxs API to match
            # arbitrary data structures. There is always a single output, and
            # that output can have arbitrary nesting of values. List[int] is
            # not the right data type for this.

            # TODO(future PR): support more dtypes in model outputs, if necessary
            node.meta["target_dtype_info"] = copy.copy(_DEFAULT_QUINT8_QCONFIG_FOR_TARGET_DTYPE_INFO)

    # Step 2.2, for nodes with known input dtypes, propagate them throughout the
    # graph. For example, if there is a call such as
    #   x1 = x0.masked_fill(mask, 1)
    # we propagate the type of mask to be torch.bool
    propagate_dtypes_for_known_nodes(model.graph, node_name_to_match_result_with_qconfig)

    # Step 3, check if the requested target_dtype_info is supported by backend or not
    # if not, we'll reset the target_dtye_info to use the default (float Tensor)

    # reset the counters and set of processed_nodes
    processed_nodes = set()
    for node_name, match_res_with_qconfig in node_name_to_match_result_with_qconfig.items():
        last_node, matched_node_pattern, pattern, qhandler, qconfig = match_res_with_qconfig
        is_supported_by_backend = _is_pattern_dtype_config_and_qconfig_supported_by_backend(
            pattern, matched_node_pattern, qconfig, backend_config)
        assert qhandler is not None

        # get output_act_dtype so that we don't also reset the special typed nodes
        # TODO: we might want to handle these more uniformly with the default path
        # this can be improved if we can use node.meta["val"]
        output_act_dtype, _ = _get_dtype_and_is_dynamic(node.meta["target_dtype_info"]["output_act_obs_or_fq_ctr"])
        if not is_supported_by_backend and output_act_dtype not in [None, int, float, torch.bool]:
            # restore target_dtype_info to default if it is not supported by backend
            _set_target_dtype_info_for_matched_node_pattern(
                matched_node_pattern,
                last_node,
                torch.ao.quantization.qconfig._default_fp32_placeholder_qconfig,
                None,
                backend_config,
                named_modules,
                cache_for_no_tensor_check,
                processed_nodes
            )

    # After this point, the current node and all of its arguments
    # have a target_dtype_info assigned. Now, we insert observers for inputs
    # of this node (if needed for this node), and the output of this node
    # (if needed for this node).

    # Since we are mutating the graph as we go, we iterate over the original
    # nodes before observer insertion, instead of model.graph.nodes.
    nodes_before_observation = list(model.graph.nodes)

    # Avoid duplicates custom module swaps for multiple nodes with same target.
    custom_module_names_already_swapped: Set[str] = set()

    # TODO: reuse placeholder_node_to_input_index and output_node_to_output_index
    # reset inputs/outputs counters
    inputs_seen_counter = 0
    outputs_seen_counter = 0
    results_node = None

    # TODO: change this to insert obs/fq by pattern instead of by node
    for node in nodes_before_observation:

        if node.op == 'placeholder':
            # if a graph input is in fp32, it does not need observation
            # if a graph input is in int8, we assume the observation happens
            #   outside of the graph, and no additional observation is needed
            pass

        elif node.op in ('call_module', 'call_method', 'call_function', 'output'):
            # check for matches
            last_node, matched_node_pattern, pattern, qhandler, qconfig = (
                node_name_to_match_result_with_qconfig.get(node.name, (None, None, None, None, None))  # type: ignore[assignment]
            )
            equalization_qconfig = equalization_config_map.get(node.name, None)

            this_node_dtype_info = node.meta["target_dtype_info"]
            if "val" in node.meta:
                output_is_a_tensor = (
                    this_node_dtype_info is not None and
                    isinstance(node.meta["val"], FakeTensor)
                )
            else:
                output_is_a_tensor = this_node_dtype_info is not None

            skip_inserting_observers = (
                (qconfig is None) or
                not output_is_a_tensor
            ) and (
                not node.op == 'output'
            )

            # TODO: take a closer look to see if we can remove this check
            # right now it is here because of `observed_node_names`, we are using
            # it as an indicator for swapping the modules to reference modules in
            # convert
            is_supported_by_backend = _is_pattern_dtype_config_and_qconfig_supported_by_backend(
                pattern, matched_node_pattern, qconfig, backend_config)

            if not skip_inserting_observers and is_supported_by_backend:
                named_modules = dict(model.named_modules(remove_duplicate=False))
                if node.op != 'output':
                    assert matched_node_pattern is not None
                    # add matched nodes to the observed node name set
                    _add_matched_node_name_to_set(matched_node_pattern, observed_node_names)

                    # This is currently only used for equalization.
                    # Checks if the current node is in a branch in which the two
                    # first layers are both being quantized.
                    #
                    # ex.       conv2
                    #         /
                    #      x -> conv1
                    #
                    # If this is the case, we will not apply equalization to the
                    # initial two layers.
                    is_quantized_branch = False
                    if (
                        len(node.args) > 0 and
                        isinstance(node.args[0], Node) and
                        len(node.args[0].users) > 1
                    ):
                        for user in node.args[0].users:
                            # Checks if there exists another user being quantized
                            is_user_quantized = (
                                node_name_to_qconfig.get(user.name, None) is not None or
                                (user.op == 'call_module' and isinstance(named_modules[str(user.target)], ObserverBase))
                            )
                            if user != node and is_user_quantized:
                                is_quantized_branch = True

                    pattern_to_root_node_getter = get_fusion_pattern_to_root_node_getter(backend_config)
                    root_node_getter = pattern_to_root_node_getter.get(pattern, _default_root_node_getter)
                    root_node = root_node_getter(matched_node_pattern)
                    is_input_node_of_the_pattern = node is root_node
                    if is_input_node_of_the_pattern:
                        # this modifies node inplace
                        _maybe_insert_input_observers_for_node(
                            node, qconfig, model, named_modules, model.graph,
                            qhandler,
                            prepare_custom_config,
                            backend_config)

                        # insert equalization input observers if needed
                        _maybe_insert_input_equalization_observers_for_node(
                            node, equalization_qconfig, model, named_modules, model.graph,
                            is_quantized_branch, backend_config)

                    is_last_node_of_pattern = node is last_node
                    input_output_share_observers = node.meta["target_dtype_info"].get("input_output_share_observers", False)
                    reuse_input_obs_or_fq = node.meta["target_dtype_info"].get("reuse_input_obs_or_fq", False)

                    if is_last_node_of_pattern:
                        if _is_custom_module_lstm(node, named_modules, qconfig, qhandler):
                            # Currently custom module outputs are assumed to be already quantized,
                            # so we need to insert a DeQuantStub after the output. For custom module
                            # LSTM specifically, the outputs are also a nested tuple, so we must first
                            # break down the tuple to insert DeQuantStubs after the internal nodes.

                            # TODO: This currently diverges from how custom modules are handled today,
                            # where we insert observers after the output instead of DeQuantStubs, and
                            # replace these observers with "dequantize" nodes during convert. Conceptually,
                            # these output observers are the same as DeQuantStubs. In the future, we
                            # should resolve this inconsistency by inserting DeQuantStubs for all custom
                            # modules, not just for LSTM.
                            _insert_dequant_stubs_for_custom_module_lstm_output(node, model, named_modules, model.graph)
                            if(node.target not in custom_module_names_already_swapped):
                                custom_module_names_already_swapped.add(node.target)
                                _swap_custom_module_to_observed(node, qconfig, named_modules, prepare_custom_config)
                        else:
                            # this returns the new observer node if it was needed
                            maybe_output_obs_node = _maybe_insert_output_observer_for_node(
                                node, model, named_modules, model.graph)

                            if maybe_output_obs_node is not None:
                                # Update users of original node to use the output observer
                                # instead. For example, change
                                #
                                #           next_node
                                #          /
                                #   cur_node -> obs
                                #
                                # to
                                #
                                #                 next_node
                                #                 /
                                #   cur_node -> obs
                                #
                                # We need to save orig users before updating uses because
                                # the list of users will change as we update uses
                                orig_users = list(node.users.keys())
                                for user_node in orig_users:
                                    if user_node is maybe_output_obs_node:
                                        continue
                                    user_node.replace_input_with(node, maybe_output_obs_node)

                                _is_observer_in_same_graph_ = _is_observer_in_same_graph(
                                    node, named_modules)

                                # for general tensor value ops, we modify the graph
                                # to make all inputs and outputs use the first input's
                                # observer
                                if (input_output_share_observers and _is_observer_in_same_graph_) or \
                                        reuse_input_obs_or_fq:
                                    if not _maybe_make_input_output_share_observers(node, model, named_modules):
                                        _remove_output_observer(node, model, named_modules)

                                if qhandler is not None and qhandler.is_custom_module():
                                    if(node.target not in custom_module_names_already_swapped):
                                        custom_module_names_already_swapped.add(node.target)
                                        _swap_custom_module_to_observed(node, qconfig, named_modules, prepare_custom_config)

                else:  # output
                    _maybe_insert_observers_before_graph_output(node, model, named_modules, model.graph)

        #
        # After this point, the current node has input and output observers
        # that it needs for itself inserted.
        #

        # increment the counters, so future inputs and outputs are assigned
        # correct dtypes
        if node.op == 'placeholder':
            inputs_seen_counter += 1
        elif node.op == 'output':
            outputs_seen_counter += 1
            results_node = node

    return results_node

def _run_prepare_fx_on_standalone_modules(
    model: torch.nn.Module,
    is_qat: bool,
    named_modules: Dict[str, torch.nn.Module],
    node_name_to_match_result_with_qconfig: Any,
    prepare_custom_config: PrepareCustomConfig,
    backend_config: BackendConfig,
) -> None:
    """
    Runs prepare_fx on each standalone module. Note: this does
    not modify the graph, it just replaces the unobserved modules with
    their observed versions.
    """
    for (
        node_name,
        (root_node, _, pattern, qhandler, qconfig),
    ) in node_name_to_match_result_with_qconfig.items():
        if qhandler is None:
            continue
        elif not qhandler.is_standalone_module():
            continue

        sm_qconfig_mapping, sm_example_inputs, sm_prepare_custom_config, \
            sm_backend_config = _get_standalone_module_configs(
                root_node, named_modules, prepare_custom_config, qconfig, backend_config)

        standalone_module = named_modules[root_node.target]
        prepare = \
            torch.ao.quantization.quantize_fx._prepare_standalone_module_fx  # type: ignore[attr-defined]
        observed_standalone_module = \
            prepare(
                standalone_module,
                sm_qconfig_mapping,
                is_qat,
                example_inputs=sm_example_inputs,
                prepare_custom_config=sm_prepare_custom_config,
                backend_config=sm_backend_config)
        parent_name, name = _parent_name(root_node.target)
        setattr(named_modules[parent_name], name, observed_standalone_module)
        named_modules[root_node.target] = observed_standalone_module

def _save_state(
    observed: GraphModule,
    node_name_to_qconfig: Dict[str, QConfigAny],
    node_name_to_scope: Dict[str, Tuple[str, type]],
    prepare_custom_config: PrepareCustomConfig,
    equalization_node_name_to_qconfig: Dict[str, Any],
    qconfig_mapping: QConfigMapping,
    is_qat: bool,
    observed_node_names: Set[str],
) -> None:
    observed.meta["_observed_graph_module_attrs"] = (
        ObservedGraphModuleAttrs(
            node_name_to_qconfig=node_name_to_qconfig,
            node_name_to_scope=node_name_to_scope,
            prepare_custom_config=prepare_custom_config,
            equalization_node_name_to_qconfig=equalization_node_name_to_qconfig,
            qconfig_mapping=qconfig_mapping,
            is_qat=is_qat,
            observed_node_names=observed_node_names,
        )
    )

def prepare(
        model: GraphModule,
        qconfig_mapping: Union[QConfigMapping, Dict[str, Any]],
        is_qat: bool,
        node_name_to_scope: Dict[str, Tuple[str, type]],
        example_inputs: Tuple[Any, ...],
        prepare_custom_config: Union[PrepareCustomConfig, Dict[str, Any], None] = None,
        _equalization_config: Union[QConfigMapping, Dict[str, Any], None] = None,
        backend_config: Union[BackendConfig, Dict[str, Any], None] = None,
        is_standalone_module: bool = False) -> GraphModule:
    """ standalone_module means it a submodule that is not inlined in
    parent module, and will be quantized separately as one unit.

    How the standalone module is observed is specified by `input_quantized_idxs` and
    `output_quantized_idxs` in the prepare_custom_config for the standalone module
    Args:
        node_name_to_scope: mapping from node name to the scope of the module which contains the node.
        The scope is a tuple of fully qualified path of the module and the type of the module
    Returns:
        model(GraphModule): prepared standalone module
        attributes related to standalone module
        in model.meta["_observed_graph_module_attrs"]:
            is_observed_standalone_module (bool): boolean value that shows whether the
            current model is a observed standalone module or not
            standalone_module_input_quantized_idxs(List[Int]): a list of
                indexes for the graph input that is expected to be quantized,
                same as input_quantized_idxs configuration provided
                for the standalone module
            standalone_module_output_quantized_idxs(List[Int]): a list of
                indexs for the graph output that is quantized
                same as input_quantized_idxs configuration provided
                for the standalone module
    """
    if prepare_custom_config is None:
        prepare_custom_config = PrepareCustomConfig()
    if _equalization_config is None:
        _equalization_config = QConfigMapping()

    if isinstance(qconfig_mapping, Dict):
        warnings.warn(
            "Passing a QConfig dictionary to prepare is deprecated and will not be supported "
            "in a future version. Please pass in a QConfigMapping instead.")
        qconfig_mapping = QConfigMapping.from_dict(qconfig_mapping)

    if isinstance(_equalization_config, Dict):
        warnings.warn(
            "Passing a QConfig dictionary to prepare for equalization is deprecated and will not "
            "be supported in a future version. Please pass in a QConfigMapping instead.")
        _equalization_config = QConfigMapping.from_dict(_equalization_config)

    if isinstance(prepare_custom_config, Dict):
        warnings.warn(
            "Passing a prepare_custom_config_dict to prepare is deprecated and will not be supported "
            "in a future version. Please pass in a PrepareCustomConfig instead.")
        prepare_custom_config = PrepareCustomConfig.from_dict(prepare_custom_config)

    if isinstance(backend_config, Dict):
        warnings.warn(
            "Passing a backend_config_dict to prepare is deprecated and will not be supported "
            "in a future version. Please pass in a BackendConfig instead.")
        backend_config = BackendConfig.from_dict(backend_config)

    assert(isinstance(qconfig_mapping, QConfigMapping))
    assert(isinstance(_equalization_config, QConfigMapping))
    qconfig_mapping = copy.deepcopy(qconfig_mapping)
    _equalization_config = copy.deepcopy(_equalization_config)

    # mapping from a tuple of nodes in reverse order to uninitialized
    #   QuantizeHandler subclass. For example,
    # {
    #   # match a single node
    #   (<class 'torch.nn.modules.conv.Conv3d'>:
    #     <class 'torch.ao.quantization.fx.quantize.ConvRelu'>),
    #   # match multiple nodes in reverse order
    #   ((<function relu at 0x7f766a7360d0>, <built-in function add>):
    #     <class 'torch.ao.quantization.fx.quantize.Add'>),
    # }

    pattern_to_quantize_handler: Dict[Pattern, QuantizeHandler] = {}
    if backend_config is None:
        backend_config = get_native_backend_config()
    pattern_to_quantize_handler = _get_pattern_to_quantize_handlers(backend_config)
    pattern_to_quantize_handler = _sorted_patterns_dict(pattern_to_quantize_handler)

    root_node_getter_mapping = \
        get_fusion_pattern_to_root_node_getter(backend_config)

    _update_qconfig_for_fusion(model, qconfig_mapping)
    _update_qconfig_for_fusion(model, _equalization_config)
    flattened_qconfig_dict = _get_flattened_qconfig_dict(qconfig_mapping)
    # TODO: support regex as well
    propagate_qconfig_(model, flattened_qconfig_dict, prepare_custom_config.to_dict())

    if is_qat:
        module_to_qat_module = get_module_to_qat_module(backend_config)
        _qat_swap_modules(model, module_to_qat_module)
        _update_qconfig_for_qat(qconfig_mapping, backend_config)

    # mapping from fully qualified module name to module instance
    # for example,
    # {
    #   '': Model(...),
    #   'linear': Linear(...),
    #   'linear.weight_fake_quant': PerChannelMinMaxObserver(...),
    # }
    named_modules = dict(model.named_modules(remove_duplicate=False))

    # fill node_name_to_qconfig, a map from node name to qconfig, used in _find_matches
    equalization_node_name_to_qconfig = _generate_node_name_to_qconfig(
        model, named_modules, model.graph, _equalization_config, node_name_to_scope)
    node_name_to_qconfig = _generate_node_name_to_qconfig(model, named_modules, model.graph, qconfig_mapping, node_name_to_scope)

    # match the patterns that will get quantized
    standalone_module_names = list(prepare_custom_config.standalone_module_names.keys())
    standalone_module_classes = list(prepare_custom_config.standalone_module_classes.keys())

    custom_module_classes = get_custom_module_class_keys(prepare_custom_config.float_to_observed_mapping)
    matches_without_qconfig = _find_matches(
        model.graph, named_modules, pattern_to_quantize_handler, root_node_getter_mapping,
        standalone_module_names, standalone_module_classes, custom_module_classes)

    # map qconfig instances to matches
    node_name_to_match_result_with_qconfig = {}
    for node_name, match_without_qconfig in matches_without_qconfig.items():
        match_with_qconfig = (*match_without_qconfig, node_name_to_qconfig[node_name])
        node_name_to_match_result_with_qconfig[node_name] = match_with_qconfig

    _run_prepare_fx_on_standalone_modules(
        model, is_qat, named_modules, node_name_to_match_result_with_qconfig, prepare_custom_config, backend_config)

    # record names for the set of observed node, so that in convert step
    # we know whether we need to convert a floating point module to reference
    # quantized module or not
    observed_node_names: Set[str] = set()

    result_node = insert_observers_for_model(
        model,
        node_name_to_match_result_with_qconfig,
        node_name_to_qconfig,
        prepare_custom_config,
        equalization_node_name_to_qconfig,
        backend_config,
        observed_node_names,
    )
    model = GraphModule(model, model.graph)

    _save_state(model, node_name_to_qconfig, node_name_to_scope,
                prepare_custom_config, equalization_node_name_to_qconfig,
                qconfig_mapping, is_qat, observed_node_names)

    if is_standalone_module:
        assert result_node is not None
        assert isinstance(result_node.args[0], Node), \
            "standalone module only supports returning simple value currently"\
            "(not tuple, dict etc.)"
        # these inputs are observed in parent
        # converting List[int] to Tensor since module attribute is
        # Union[Tensor, Module]
        input_quantized_idxs: List[int] = prepare_custom_config.input_quantized_indexes
        output_quantized_idxs: List[int] = prepare_custom_config.output_quantized_indexes
        observed_graph_module_attrs = model.meta["_observed_graph_module_attrs"]
        # inplace modification
        observed_graph_module_attrs.is_observed_standalone_module = True
        observed_graph_module_attrs.standalone_module_input_quantized_idxs = \
            input_quantized_idxs
        observed_graph_module_attrs.standalone_module_output_quantized_idxs = \
            output_quantized_idxs
    return model<|MERGE_RESOLUTION|>--- conflicted
+++ resolved
@@ -847,7 +847,6 @@
         """
         if isinstance(maybe_node, Node):
             # check dtype of this node
-<<<<<<< HEAD
             arg_as_output_target_dtype = _get_arg_target_dtype_as_output(maybe_node, named_modules)
             if "target_dtype_info" in maybe_node.meta:
                 observer_mod = maybe_node.meta["target_dtype_info"]["input_act_obs_or_fq_ctr"]()
@@ -861,14 +860,8 @@
                 arg_as_input_target_dtype != torch.float
             )
             if need_obs:
-=======
-            this_node_dtype = _get_arg_target_dtype_as_output(
-                maybe_node, named_modules)
-
-            if this_node_dtype != target_dtype:
->>>>>>> 7dde61ce
+                assert observer_mod is not None
                 # insert observer
-                observer_mod = qconfig.activation()
                 observer_node = _insert_observer(
                     maybe_node, observer_mod, model, named_modules, graph)
                 return observer_node
