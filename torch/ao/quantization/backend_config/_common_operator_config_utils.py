--- conflicted
+++ resolved
@@ -610,9 +610,6 @@
                 .set_dtype_configs(dtype_configs)
                 .set_root_module(embedding_op)
                 .set_reference_quantized_module(ref_embedding_op))
-<<<<<<< HEAD
-    return embedding_op_configs
-=======
     return embedding_op_configs
 
 def _get_tensor_info_op_configs(dtype_configs):
@@ -626,5 +623,4 @@
             .set_observation_type(ObservationType.INPUT_OUTPUT_NOT_OBSERVED) \
             .set_dtype_configs(dtype_configs)
 
-    return [_get_config(op) for op in ("shape", "size")]
->>>>>>> 2f0b0c5d
+    return [_get_config(op) for op in ("shape", "size")]