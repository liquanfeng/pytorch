--- conflicted
+++ resolved
@@ -48,8 +48,16 @@
     # Elementwise Unary References
     #
     "abs",
+    "absolute",
     "acos",
     "acosh",
+    "arccos",
+    "arccosh",
+    "arcsin",
+    "arcsinh",
+    "arctan2",
+    "arctan",
+    "arctanh",
     "asinh",
     "asin",
     "atan",
@@ -70,6 +78,7 @@
     "expm1",
     "exp2",
     "fill",
+    "fix",
     "floor",
     "frac",
     "isfinite",
@@ -83,15 +92,12 @@
     "log1p",
     "log2",
     "log10",
-<<<<<<< HEAD
+    "logit",
     "log_softmax",
     "logsumexp",
-=======
-    "logit",
-    "log_softmax",
->>>>>>> 20e74a19
     "nan_to_num",
     "neg",
+    "negative",
     "positive",
     "reciprocal",
     "round",  # TODO: model kwargs
@@ -120,6 +126,7 @@
     # "complex",
     "copysign",
     "div",
+    "divide",
     "eq",
     "float_power",
     "floor_divide",
@@ -128,6 +135,8 @@
     "fmod",
     "gcd",
     "ge",
+    "greater",
+    "greater_equal",
     "gt",
     "heaviside",
     "hypot",
@@ -138,6 +147,8 @@
     "lcm",
     # 'ldexp',
     "le",
+    "less",
+    "less_equal",
     "logical_and",
     "logical_not",
     "logical_or",
@@ -148,6 +159,8 @@
     # 'min', # implement with reductions
     "minimum",
     "mul",
+    "multiply",
+    "not_equal",
     "ne",
     "nextafter",
     # 'polar',  # abs, cos, sin
@@ -161,6 +174,7 @@
     # # special.xlog1py
     # # special.zeta
     "sub",
+    "subtract",
     "true_divide",
     "trunc_divide",
     # 'xlogy', # where?, log, mul
@@ -169,6 +183,7 @@
     #
     "addcdiv",
     "clamp",
+    "clip",
     #
     # Conditional references
     #
@@ -211,6 +226,7 @@
     "broadcast_tensors",
     "broadcast_to",
     "cat",
+    "concat",
     "chunk",
     "column_stack",
     "conj",
@@ -228,7 +244,9 @@
     "flipud",
     "hsplit",
     "hstack",
+    "layer_norm",
     "meshgrid",
+    "moveaxis",
     "movedim",
     "narrow",
     "native_layer_norm",
@@ -239,9 +257,11 @@
     "reshape_as",
     "roll",
     "rot90",
+    "row_stack",
     "rsqrt",
     "stack",
-    "swap_axes",  # alias for transpose
+    "swapaxes",
+    "swapdims",
     "squeeze",
     "t",
     "tensor_split",
@@ -415,34 +435,55 @@
     return prims.abs(a)
 
 
+absolute = torch.abs  # alias
+
+
 @_make_elementwise_unary_reference(ELEMENTWISE_TYPE_PROMOTION_KIND.INT_TO_FLOAT)
 def acos(a):
     return prims.acos(a)
 
 
+arccos = torch.acos  # alias
+
+
 @_make_elementwise_unary_reference(ELEMENTWISE_TYPE_PROMOTION_KIND.INT_TO_FLOAT)
 def acosh(a):
     return prims.acosh(a)
 
 
+arccosh = torch.acosh  # alias
+
+
 @_make_elementwise_unary_reference(ELEMENTWISE_TYPE_PROMOTION_KIND.INT_TO_FLOAT)
 def asin(a):
     return prims.asin(a)
 
 
+arcsin = torch.asin  # alias
+
+
 @_make_elementwise_unary_reference(ELEMENTWISE_TYPE_PROMOTION_KIND.INT_TO_FLOAT)
 def asinh(a):
     return prims.asinh(a)
 
 
+arcsinh = torch.asinh  # alias
+
+
 @_make_elementwise_unary_reference(ELEMENTWISE_TYPE_PROMOTION_KIND.INT_TO_FLOAT)
 def atan(a):
     return prims.atan(a)
 
 
+arctan = torch.atan  # alias
+
+
 @_make_elementwise_unary_reference(ELEMENTWISE_TYPE_PROMOTION_KIND.INT_TO_FLOAT)
 def atanh(a):
     return prims.atanh(a)
+
+
+arctanh = torch.atanh  # alias
 
 
 @_make_elementwise_unary_reference(ELEMENTWISE_TYPE_PROMOTION_KIND.DEFAULT)
@@ -726,6 +767,9 @@
     return prims.neg(a)
 
 
+negative = torch.neg  # alias
+
+
 # positive does not use _make_elementwise_unary_reference because it does not support out
 # CompositeImplicitAutograd - don't register decomp
 def positive(a: TensorLikeType) -> TensorLikeType:
@@ -814,6 +858,9 @@
 @_make_elementwise_unary_reference(ELEMENTWISE_TYPE_PROMOTION_KIND.INT_TO_FLOAT)
 def trunc(a):
     return prims.trunc(a)
+
+
+fix = torch.trunc  # alias
 
 
 def _make_elementwise_binary_reference(
@@ -910,6 +957,10 @@
     supports_lhs_python_scalar=False,
     supports_rhs_python_scalar=False,
 )
+
+
+arctan2 = torch.atan2  # alias
+
 
 # TODO: add docstring
 bitwise_and = _make_elementwise_binary_reference(
@@ -992,6 +1043,9 @@
             "but found {0}.".format(rounding_mode)
         )
         raise ValueError(msg)
+
+
+divide = torch.div  # alias
 
 
 # TODO: add docstring
@@ -1201,12 +1255,19 @@
     supports_lhs_python_scalar=False,
 )
 
+
+greater_equal = torch.ge  # alias
+
+
 # TODO: add docstring
 gt = _make_elementwise_binary_reference(
     prims.gt,  # type: ignore[has-type]
     type_promotion_kind=ELEMENTWISE_TYPE_PROMOTION_KIND.ALWAYS_BOOL,
     supports_lhs_python_scalar=False,
 )
+
+
+greater = torch.gt  # alias
 
 
 def _heaviside(input: TensorLikeType, values: TensorLikeType) -> TensorLikeType:
@@ -1351,6 +1412,9 @@
 )
 
 
+less_equal = torch.le  # alias
+
+
 def _logical_and(a: TensorLikeType, b: TensorLikeType):
     if not utils.is_boolean_dtype(a.dtype):
         a = a != 0
@@ -1413,6 +1477,10 @@
     supports_lhs_python_scalar=False,
 )
 
+
+less = torch.lt  # alias
+
+
 # TODO: add docstring
 maximum = _make_elementwise_binary_reference(
     prims.maximum,  # type: ignore[has-type]
@@ -1430,6 +1498,10 @@
     prims.mul,  # type: ignore[has-type]
     type_promotion_kind=ELEMENTWISE_TYPE_PROMOTION_KIND.DEFAULT,
 )
+
+
+multiply = torch.mul  # alias
+
 
 # TODO: add docstring
 ne = _make_elementwise_binary_reference(
@@ -1437,6 +1509,10 @@
     type_promotion_kind=ELEMENTWISE_TYPE_PROMOTION_KIND.ALWAYS_BOOL,
     supports_lhs_python_scalar=False,
 )
+
+
+not_equal = torch.ne  # alias
+
 
 # TODO: add docstring
 nextafter = _make_elementwise_binary_reference(
@@ -1505,6 +1581,9 @@
         b = prims.mul(b, alpha)
 
     return prims.sub(a, b)
+
+
+subtract = torch.sub  # alias
 
 
 # TODO: add docstring
@@ -1597,6 +1676,9 @@
         a = torch.where(condition, a, max)  # type: ignore[arg-type]
 
     return a
+
+
+clip = torch.clamp  # alias
 
 
 @register_decomposition(torch.ops.aten.clamp_min)
@@ -2262,6 +2344,9 @@
     return prims.cat(filtered, dim)
 
 
+concat = torch.cat  # alias
+
+
 # CompositeImplicitAutograd - don't register decomp
 @out_wrapper()
 def column_stack(tensors: TensorSequenceType) -> TensorLikeType:
@@ -2584,6 +2669,9 @@
         mean = prims.convert_element_type(mean, input.dtype)
         rstd = prims.convert_element_type(rstd, input.dtype)
     return (out, mean, rstd)
+
+
+layer_norm = torch.nn.functional.layer_norm  # alias
 
 
 # TODO: Adding this as a meta function causes functorch tests to fail when compiled with debug mode.
@@ -2949,6 +3037,9 @@
     return cat(aligned_tensors, 0)
 
 
+row_stack = torch.vstack  # alias
+
+
 # CompositeImplicitAutograd - don't register decomp
 def unflatten(a: TensorLikeType, dim: int, sizes: ShapeType) -> TensorLikeType:
     dim = utils.canonicalize_dim(a.ndim, dim)
@@ -3152,7 +3243,7 @@
 
 @register_decomposition(torch.ops.aten.diagonal, disable_meta=True)
 def diagonal(
-    self: TensorLikeType,
+    input: TensorLikeType,
     offset: int = 0,
     dim1: int = 0,
     dim2: int = 1,
@@ -3160,7 +3251,7 @@
     """
     Reference implementation of torch.diagonal
     """
-    num_dims = self.dim()
+    num_dims = input.dim()
     dim1 = utils.canonicalize_dim(idx=dim1, rank=num_dims)
     dim2 = utils.canonicalize_dim(idx=dim2, rank=num_dims)
 
@@ -3168,26 +3259,26 @@
         dim1 != dim2, lambda: f"diagonal dimensions cannot be identical {dim1}, {dim2}"
     )
 
-    storage_offset = self.storage_offset()
+    storage_offset = input.storage_offset()
 
     if offset >= 0:
-        diag_size = max(min(self.size()[dim1], self.size()[dim2] - offset), 0)
+        diag_size = max(min(input.size()[dim1], input.size()[dim2] - offset), 0)
     else:
-        diag_size = max(min(self.size()[dim1] + offset, self.size()[dim2]), 0)
+        diag_size = max(min(input.size()[dim1] + offset, input.size()[dim2]), 0)
 
     if diag_size > 0:
         if offset >= 0:
-            storage_offset += offset * self.stride()[dim2]
+            storage_offset += offset * input.stride()[dim2]
         else:
-            storage_offset -= offset * self.stride()[dim1]
-
-    sizes = [s for i, s in enumerate(self.size()) if i not in (dim1, dim2)]
+            storage_offset -= offset * input.stride()[dim1]
+
+    sizes = [s for i, s in enumerate(input.size()) if i not in (dim1, dim2)]
     sizes.append(diag_size)
 
-    strides = [s for i, s in enumerate(self.stride()) if i not in (dim1, dim2)]
-    strides.append(self.stride()[dim1] + self.stride()[dim2])
-
-    result = self.as_strided(size=sizes, stride=strides, storage_offset=storage_offset)
+    strides = [s for i, s in enumerate(input.stride()) if i not in (dim1, dim2)]
+    strides.append(input.stride()[dim1] + input.stride()[dim2])
+
+    result = input.as_strided(size=sizes, stride=strides, storage_offset=storage_offset)
 
     return result
 
@@ -3291,8 +3382,10 @@
     return torch.permute(a, _permutation)
 
 
-# Aliases for transpose
-swap_axes = transpose
+swapaxes = torch.transpose  # alias
+
+
+swapdims = torch.transpose  # alias
 
 
 @register_decomposition(torch.ops.aten.unfold_copy)
@@ -3846,6 +3939,9 @@
     return result
 
 
+moveaxis = torch.movedim  # alias
+
+
 # NOTE: for convenience, shape can be a tuple of ints or a tuple containing a tuple of ints
 @register_decomposition(torch.ops.aten.empty_strided)
 def empty_strided(
