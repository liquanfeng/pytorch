import copy
import inspect
import itertools
import logging
import os
import warnings
from contextlib import contextmanager
from typing import NamedTuple

import torch
import torch.distributed as dist

from . import comm

RPC_AVAILABLE = False
if dist.is_available():
    from torch.distributed.distributed_c10d import ReduceOp
    from torch.distributed.distributed_c10d import _get_default_group
if torch.distributed.rpc.is_available():
    RPC_AVAILABLE = True
    from torch.distributed.rpc import RRef
from torch._utils import _get_device_index, _get_all_device_indices

from ..modules import Module
from ._functions import _get_stream
from .parallel_apply import parallel_apply
from .replicate import replicate
from .scatter_gather import scatter_kwargs, gather, is_namedtuple


def _find_tensors(obj):
    r"""
    Recursively find all tensors contained in the specified object.
    """
    if RPC_AVAILABLE and isinstance(obj, RRef):
        # If the current node is the owner of the RRef, unwrap it and try to
        # find Tensors.
        # TODO: Expand to remote RRefs.
        if obj.is_owner():
            return _find_tensors(obj.local_value())
    if isinstance(obj, torch.Tensor):
        return [obj]
    if isinstance(obj, (list, tuple)):
        return itertools.chain(*map(_find_tensors, obj))
    if isinstance(obj, dict):
        return itertools.chain(*map(_find_tensors, obj.values()))
    return []


def _dump_DDP_relevant_env_vars():
    relevant_env_vars = [
        "RANK",
        "LOCAL_RANK",
        "WORLD_SIZE",
        "MASTER_PORT",
        "MASTER_ADDR",
        "CUDA_VISIBLE_DEVICES",
        "GLOO_SOCKET_IFNAME",
        "GLOO_DEVICE_TRANSPORT",
        "NCCL_SOCKET_IFNAME",
        "NCCL_BLOCKING_WAIT",
        "NCCL_DEBUG",
        "NCCL_DEBUG_SUBSYS",
        "NCCL_IB_DISABLE",
        # More NCCL env vars:
        "NCCL_P2P_DISABLE",
        "NCCL_P2P_LEVEL",
        "NCCL_SHM_DISABLE",
        "NCCL_SOCKET_NTHREADS",
        "NCCL_NSOCKS_PERTHREAD",
        "NCCL_BUFFSIZE",
        "NCCL_NTHREADS",
        "NCCL_RINGS",
        "NCCL_MAX_NCHANNELS",
        "NCCL_MIN_NCHANNELS",
        "NCCL_CHECKS_DISABLE",
        "NCCL_CHECK_POINTERS",
        "NCCL_LAUNCH_MODE",
        "NCCL_IB_HCA",
        "NCCL_IB_TIMEOUT",
        "NCCL_IB_RETRY_CNT",
        "NCCL_IB_GID_INDEX",
        "NCCL_IB_SL",
        "NCCL_IB_TC",
        "NCCL_IB_AR_THRESHOLD",
        "NCCL_IB_CUDA_SUPPORT",
        "NCCL_NET_GDR_LEVEL",
        "NCCL_NET_GDR_READ",
        "NCCL_SINGLE_RING_THRESHOLD",
        "NCCL_LL_THRESHOLD",
        "NCCL_TREE_THRESHOLD",
        "NCCL_ALGO",
        "NCCL_PROTO",
        "NCCL_IGNORE_CPU_AFFINITY",
        "NCCL_DEBUG_FILE",
        "NCCL_COLLNET_ENABLE",
        "NCCL_TOPO_FILE",
        "NCCL_TOPO_DUMP_FILE",
    ]
    formatted_output = ""
    for var in relevant_env_vars:
        value = os.environ[var] if var in os.environ else "N/A"
        formatted_output += "env:%s=%s\n" % (var, value)
    print(formatted_output)


class _DDPUnevenInputsConfig(NamedTuple):
    ddp_join_enabled: bool
    ddp_join_divide_by_initial_world_size: bool


class DistributedDataParallel(Module):
    r"""Implements distributed data parallelism that is based on
    ``torch.distributed`` package at the module level.

    This container parallelizes the application of the given module by
    splitting the input across the specified devices by chunking in the batch
    dimension. The module is replicated on each machine and each device, and
    each such replica handles a portion of the input. During the backwards
    pass, gradients from each node are averaged.

    The batch size should be larger than the number of GPUs used locally.

    See also: :ref:`distributed-basics` and :ref:`cuda-nn-ddp-instead`.
    The same constraints on input as in :class:`torch.nn.DataParallel` apply.

    Creation of this class requires that ``torch.distributed`` to be already
    initialized, by calling :func:`torch.distributed.init_process_group`.

    ``DistributedDataParallel`` is proven to be significantly faster than
    :class:`torch.nn.DataParallel` for single-node multi-GPU data
    parallel training.

    To use ``DistributedDataParallel`` on a host with N GPUs, you should spawn
    up ``N`` processes, ensuring that each process exclusively works on a single
    GPU from 0 to N-1. This can be done by either setting
    ``CUDA_VISIBLE_DEVICES`` for every process or by calling:

        >>> torch.cuda.set_device(i)

    where i is from 0 to N-1. In each process, you should refer the following
    to construct this module:

        >>> torch.distributed.init_process_group(
        >>>     backend='nccl', world_size=N, init_method='...'
        >>> )
        >>> model = DistributedDataParallel(model, device_ids=[i], output_device=i)

    In order to spawn up multiple processes per node, you can use either
    ``torch.distributed.launch`` or ``torch.multiprocessing.spawn``.

    .. note::
        Please refer to `PyTorch Distributed Overview <https://pytorch.org/tutorials/beginner/dist_overview.html>`__
        for a brief introduction to all features related to distributed training.

    .. note::
        ``DistributedDataParallel`` can be used in conjunction with
        :class:`torch.distributed.optim.ZeroRedundancyOptimizer` to reduce
        per-rank optimizer states memory footprint. Please refer to
        `ZeroRedundancyOptimizer recipe <https://pytorch.org/tutorials/recipes/zero_redundancy_optimizer.html>`__
        for more details.

    .. note:: ``nccl`` backend is currently the fastest and highly recommended
        backend when using GPUs. This applies to both single-node and
        multi-node distributed training.

    .. note:: This module also supports mixed-precision distributed training.
        This means that your model can have different types of parameters such
        as mixed types of ``fp16`` and ``fp32``, the gradient reduction on these
        mixed types of parameters will just work fine.

    .. note:: If you use ``torch.save`` on one process to checkpoint the module,
        and ``torch.load`` on some other processes to recover it, make sure that
        ``map_location`` is configured properly for every process. Without
        ``map_location``, ``torch.load`` would recover the module to devices
        where the module was saved from.

    .. note:: When a model is trained on ``M`` nodes with ``batch=N``, the
        gradient will be ``M`` times smaller when compared to the same model
        trained on a single node with ``batch=M*N`` if the loss is summed (NOT
        averaged as usual) across instances in a batch (because the gradients
        between different nodes are averaged). You should take this into
        consideration when you want to obtain a mathematically equivalent
        training process compared to the local training counterpart. But in most
        cases, you can just treat a DistributedDataParallel wrapped model, a
        DataParallel wrapped model and an ordinary model on a single GPU as the
        same (E.g. using the same learning rate for equivalent batch size).

    .. note::
        Parameters are never broadcast between processes. The module performs
        an all-reduce step on gradients and assumes that they will be modified
        by the optimizer in all processes in the same way. Buffers
        (e.g. BatchNorm stats) are broadcast from the module in process of rank
        0, to all other replicas in the system in every iteration.

    .. note::
        If you are using DistributedDataParallel in conjunction with the
        :ref:`distributed-rpc-framework`, you should always use
        :meth:`torch.distributed.autograd.backward` to compute gradients and
        :class:`torch.distributed.optim.DistributedOptimizer` for optimizing
        parameters.

        Example::

            >>> import torch.distributed.autograd as dist_autograd
            >>> from torch.nn.parallel import DistributedDataParallel as DDP
            >>> from torch import optim
            >>> from torch.distributed.optim import DistributedOptimizer
            >>> from torch.distributed.rpc import RRef
            >>>
            >>> t1 = torch.rand((3, 3), requires_grad=True)
            >>> t2 = torch.rand((3, 3), requires_grad=True)
            >>> rref = rpc.remote("worker1", torch.add, args=(t1, t2))
            >>> ddp_model = DDP(my_model)
            >>>
            >>> # Setup optimizer
            >>> optimizer_params = [rref]
            >>> for param in ddp_model.parameters():
            >>>     optimizer_params.append(RRef(param))
            >>>
            >>> dist_optim = DistributedOptimizer(
            >>>     optim.SGD,
            >>>     optimizer_params,
            >>>     lr=0.05,
            >>> )
            >>>
            >>> with dist_autograd.context() as context_id:
            >>>     pred = ddp_model(rref.to_here())
            >>>     loss = loss_func(pred, loss)
            >>>     dist_autograd.backward(context_id, loss)
            >>>     dist_optim.step()

    .. note::
        To let a non-DDP model load a state dict from a DDP model,
        :meth:`~torch.nn.modules.utils.consume_prefix_in_state_dict_if_present`
        needs to be applied to strip the prefix "module." in the DDP state dict before loading.

    .. warning::
        Constructor, forward method, and differentiation of the output (or a
        function of the output of this module) are distributed synchronization
        points. Take that into account in case different processes might be
        executing different code.

    .. warning::
        This module assumes all parameters are registered in the model by the
        time it is created. No parameters should be added nor removed later.
        Same applies to buffers.

    .. warning::
        This module assumes all parameters are registered in the model of each
        distributed processes are in the same order. The module itself will
        conduct gradient ``allreduce`` following the reverse order of the
        registered parameters of the model. In other words, it is users'
        responsibility to ensure that each distributed process has the exact
        same model and thus the exact same parameter registration order.

    .. warning::
        This module allows parameters with non-rowmajor-contiguous strides.
        For example, your model may contain some parameters whose
        :class:`torch.memory_format` is ``torch.contiguous_format``
        and others whose format is ``torch.channels_last``.  However,
        corresponding parameters in different processes must have the
        same strides.

    .. warning::
        This module doesn't work with :func:`torch.autograd.grad` (i.e. it will
        only work if gradients are to be accumulated in ``.grad`` attributes of
        parameters).

    .. warning::
        If you plan on using this module with a ``nccl`` backend or a ``gloo``
        backend (that uses Infiniband), together with a DataLoader that uses
        multiple workers, please change the multiprocessing start method to
        ``forkserver`` (Python 3 only) or ``spawn``. Unfortunately
        Gloo (that uses Infiniband) and NCCL2 are not fork safe, and you will
        likely experience deadlocks if you don't change this setting.

    .. warning::
        Forward and backward hooks defined on :attr:`module` and its submodules
        won't be invoked anymore, unless the hooks are initialized in the
        :meth:`forward` method.

    .. warning::
        You should never try to change your model's parameters after wrapping
        up your model with ``DistributedDataParallel``. Because, when
        wrapping up your model with ``DistributedDataParallel``, the constructor
        of ``DistributedDataParallel`` will register the additional gradient
        reduction functions on all the parameters of the model itself at the
        time of construction. If you change the model's parameters afterwards,
        gradient redunction functions no longer match the correct set of
        parameters.

    .. warning::
        Using ``DistributedDataParallel`` in conjunction with the
        :ref:`distributed-rpc-framework` is experimental and subject to change.

    .. warning::
        The ``gradient_as_bucket_view`` mode  does not yet work with Automatic
        Mixed Precision (AMP). AMP maintains stashed gradients that are used for
        unscaling gradients. With ``gradient_as_bucket_view=True``, these
        stashed gradients will point to communication buckets in the first
        iteration. In the next iteration, the communication buckets are mutated
        and thus these stashed gradients will be unexpectedly mutated as well,
        which might lead to wrong results.

    Args:
        module (Module): module to be parallelized
        device_ids (list of int or torch.device): CUDA devices. This should
                   only be provided when the input module resides on a single
                   CUDA device. For single-device modules, the i'th
                   :attr:`module` replica is placed on ``device_ids[i]``. For
                   multi-device modules and CPU modules, ``device_ids`` must be
                   ``None`` or an empty list, and input data for the forward
                   pass must be placed on the correct device. (default: all
                   visible devices for single-device modules)
        output_device (int or torch.device): Device location of output for
                      single-device CUDA modules. For multi-device modules and
                      CPU modules, it must be ``None``, and the module itself
                      dictates the output location. (default: ``device_ids[0]``
                      for single-device modules)
        broadcast_buffers (bool): Flag that enables syncing (broadcasting)
                          buffers of the module at beginning of the ``forward``
                          function. (default: ``True``)
        process_group: The process group to be used for distributed data
                       all-reduction. If ``None``, the default process group, which
                       is created by :func:`torch.distributed.init_process_group`,
                       will be used. (default: ``None``)
        bucket_cap_mb: ``DistributedDataParallel`` will bucket parameters into
                       multiple buckets so that gradient reduction of each
                       bucket can potentially overlap with backward computation.
                       :attr:`bucket_cap_mb` controls the bucket size in
                       MegaBytes (MB). (default: 25)
        find_unused_parameters (bool): Traverse the autograd graph from all
                               tensors contained in the return value of the
                               wrapped module's ``forward`` function. Parameters
                               that don't receive gradients as part of this
                               graph are preemptively marked as being ready to
                               be reduced. Note that all ``forward`` outputs
                               that are derived from module parameters must
                               participate in calculating loss and later the
                               gradient computation. If they don't, this wrapper
                               will hang waiting for autograd to produce
                               gradients for those parameters. Any outputs
                               derived from module parameters that are otherwise
                               unused can be detached from the autograd graph
                               using ``torch.Tensor.detach``. (default: ``False``)
        check_reduction: This argument is deprecated.
        gradient_as_bucket_view (bool): This is a prototype feature and subject
                      to changes. When set to ``True``, gradients will be views
                      pointing to different offsets of ``allreduce`` communication
                      buckets. This can reduce peak memory usage, where the
                      saved memory size will be equal to the total gradients
                      size. Moreover, it avoids the overhead of copying between
                      gradients and ``allreduce`` communication buckets. When
                      gradients are views, ``detach_()`` cannot be called on the
                      gradients. If hitting such errors, please fix it by
                      referring to the :meth:`~torch.optim.Optimizer.zero_grad`
                      function in ``torch/optim/optimizer.py`` as a solution.


    Attributes:
        module (Module): the module to be parallelized.

    Example::

        >>> torch.distributed.init_process_group(backend='nccl', world_size=4, init_method='...')
        >>> net = torch.nn.parallel.DistributedDataParallel(model, pg)
    """

    def __init__(
        self,
        module,
        device_ids=None,
        output_device=None,
        dim=0,
        broadcast_buffers=True,
        process_group=None,
        bucket_cap_mb=25,
        find_unused_parameters=False,
        check_reduction=False,
        gradient_as_bucket_view=False,
    ):

        super(DistributedDataParallel, self).__init__()

        assert any((p.requires_grad for p in module.parameters())), (
            "DistributedDataParallel is not needed when a module "
            "doesn't have any parameter that requires a gradient."
        )

        self.is_multi_device_module = len({p.device for p in module.parameters()}) > 1
        distinct_device_types = {p.device.type for p in module.parameters()}
        assert len(distinct_device_types) == 1, (
            "DistributedDataParallel's input module must be on "
            "the same type of devices, but input module parameters locate in {}."
        ).format(distinct_device_types)
        self.device_type = list(distinct_device_types)[0]

<<<<<<< HEAD
        if self.device_type == "cpu" or self.is_multi_device_module:
            assert not device_ids and not output_device, (
                "DistributedDataParallel device_ids and output_device arguments "
                "only work with single-device GPU modules, but got "
                "device_ids {}, output_device {}, and module parameters {}."
            ).format(device_ids, output_device, {p.device for p in module.parameters()})
=======
        if (
            device_ids is None
            or len(device_ids) == 0  # For backward compatibility.
            or self.device_type == "cpu"
            or self.is_multi_device_module
        ):
            if device_ids or output_device:
                raise ValueError(
                    "DistributedDataParallel device_ids and output_device arguments "
                    "only work with single-device/multiple-device GPU modules or CPU modules, "
                    "but got device_ids {}, output_device {}, and module parameters {}.".format(
                        device_ids,
                        output_device,
                        {p.device for p in module.parameters()},
                    )
                )
>>>>>>> 15b087cd

            self.device_ids = None
            self.output_device = None
        else:
            # Use all devices by default for single-device GPU modules
            if device_ids is None:
                device_ids = _get_all_device_indices()

            self.device_ids = [_get_device_index(x, True) for x in device_ids]

            if output_device is None:
                output_device = device_ids[0]

            self.output_device = _get_device_index(output_device, True)

        if process_group is None:
            self.process_group = _get_default_group()
        else:
            self.process_group = process_group

        self.dim = dim
        self.module = module
        self.device = list(self.module.parameters())[0].device
        self.broadcast_buffers = broadcast_buffers
        self.find_unused_parameters = find_unused_parameters
        self.require_backward_grad_sync = True
        self.require_forward_param_sync = True
        self.ddp_uneven_inputs_config = _DDPUnevenInputsConfig(
            ddp_join_enabled=False, ddp_join_divide_by_initial_world_size=False
        )
        self.gradient_as_bucket_view = gradient_as_bucket_view
        if hasattr(module, "_ddp_params_and_buffers_to_ignore"):
            self.parameters_to_ignore = module._ddp_params_and_buffers_to_ignore
        else:
            self.parameters_to_ignore = []

        if check_reduction:
            # This argument is no longer used since the reducer
            # will ensure reduction completes even if some parameters
            # do not receive gradients.
            warnings.warn(
                "The `check_reduction` argument in `DistributedDataParallel` "
                "module is deprecated. Please avoid using it."
            )
            pass

        # Check that a module does not have Uninitialized parameters
        for param in module.parameters():
            if isinstance(param, torch.nn.parameter.UninitializedParameter):
                raise RuntimeError(
                    "Modules with uninitialized parameters can't be used with `DistributedDataParallel`. "
                    "Run a dummy forward pass to correctly initialize the modules"
                )
        # used for intra-node param sync and inter-node sync as wel
        self.broadcast_bucket_size = int(250 * 1024 * 1024)

        # reduction bucket size
        self.bucket_bytes_cap = int(bucket_cap_mb * 1024 * 1024)
        # Whether to perform input tensor CPU to GPU copies on a side-stream
        self.use_side_stream_for_tensor_copies = (
            os.environ.get("PYTORCH_DDP_USE_SIDE_STREAM", "1") == "1"
        )

        # Module replication within process (single-process multi device)
        self._module_copies = self._replicate_modules_within_process()
        # Build parameters for reducer.
        parameters, expect_sparse_gradient = self._build_params_for_reducer()
        # Verify model equivalence.
        # Corresponding params' layouts (strides) must match across
        # replicas within this process and across processes.
        # see Note: "Gradient Layout Contract" in Reducer::initialize_buckets).
        if self.device_ids is not None and len(self.device_ids) > 1:
            dist._verify_replicas_within_process(parameters, expect_sparse_gradient)
        dist._verify_model_across_ranks(self.process_group, parameters)
        # Sync params and buffers. Ensures all DDP models start off at the same value.
        self._sync_params_and_buffers(authoritative_rank=0)
        # Builds reducer.
        self._ddp_init_helper(parameters, expect_sparse_gradient)

    def _sync_params_and_buffers(self, authoritative_rank=0):
        module_states = []
        for name, param in self.module.state_dict().items():
            if name not in self.parameters_to_ignore:
                module_states.append(param)

        if len(module_states) > 0:
            self._distributed_broadcast_coalesced(
                module_states, self.broadcast_bucket_size, authoritative_rank
            )

    def _ddp_init_helper(self, parameters, expect_sparse_gradient):
        """
        Initialization helper function that does the following:
        (1) bucketing the parameters for reductions
        (2) resetting the bucketing states
        (3) registering the grad hooks
        (4) Logging constructin-time DDP logging data
        (5) passing a handle of DDP to SyncBatchNorm Layer
        """
        # The bucket size limit is specified in the constructor.
        # Additionally, we allow for a single small bucket for parameters
        # that are defined first, such that their gradients don't spill into
        # a much larger bucket, adding unnecessary latency after gradient
        # computation finishes. Experiments showed 1MB is a reasonable value.
        bucket_indices = dist._compute_bucket_assignment_by_size(
            parameters[0],
            [dist._DEFAULT_FIRST_BUCKET_BYTES, self.bucket_bytes_cap],
            expect_sparse_gradient[0],
        )

        # Note: reverse list of buckets because we want to approximate the
        # order in which their gradients are produced, and assume they
        # are used in the forward pass in the order they are defined.
        self.reducer = dist.Reducer(
            parameters,
            list(reversed(bucket_indices)),
            self.process_group,
            expect_sparse_gradient,
            self.bucket_bytes_cap,
            self.find_unused_parameters,
            self.gradient_as_bucket_view,
        )

        self.logger = dist.Logger(self.reducer)

        # Set logging data that can be got during construction time.
        self.logger.set_construction_data_and_log(
            self.module.__class__.__name__,
            [] if self.device_ids is None else self.device_ids,
            -1 if self.output_device is None else self.output_device,
            self.broadcast_buffers,
        )

        # passing a handle to torch.nn.SyncBatchNorm layer
        self._passing_sync_batchnorm_handle(self._module_copies)

    def __getstate__(self):
        self._check_default_group()
        attrs = copy.copy(self.__dict__)
        del attrs["process_group"]
        del attrs["reducer"]
        del attrs["logger"]
        return attrs

    def __setstate__(self, state):
        # If serializable, then the process group should be the default one
        self.process_group = _get_default_group()
        super(DistributedDataParallel, self).__setstate__(state)
        self.__dict__.setdefault("require_forward_param_sync", True)
        self.__dict__.setdefault("require_backward_grad_sync", True)
        parameters, expect_sparse_gradient = self._build_params_for_reducer()
        self._ddp_init_helper(parameters, expect_sparse_gradient)

    def _replicate_modules_within_process(self):
        if self.device_ids and len(self.device_ids) > 1:
            warnings.warn(
                "Single-Process Multi-GPU is not the recommended mode for "
                "DDP. In this mode, each DDP instance operates on multiple "
                "devices and creates multiple module replicas within one "
                "process. The overhead of scatter/gather and GIL contention "
                "in every forward pass can slow down training. "
                "Please consider using one DDP instance per device or per "
                "module replica by explicitly setting device_ids or "
                "CUDA_VISIBLE_DEVICES. "
            )

            # only create replicas for single-device CUDA modules
            #
            # TODO: we don't need to replicate params in here. they're always going to
            # be broadcasted using larger blocks in broadcast_coalesced, so it might be
            # better to not pollute the caches with these small blocks
            module_copies = replicate(self.module, self.device_ids, detach=True)
            module_copies[0] = self.module

            for module_copy in module_copies[1:]:
                for param, copy_param in zip(
                    self.module.parameters(), self._get_parameters(module_copy)
                ):
                    # Reducer requires param copies have the same strides across replicas.
                    # Fixes up copy_param strides in case replicate didn't match param strides.
                    if (
                        param.layout is torch.strided
                        and param.stride() != copy_param.stride()
                    ):
                        with torch.no_grad():
                            copy_param.set_(
                                copy_param.clone()
                                .as_strided(param.size(), param.stride())
                                .copy_(copy_param)
                            )
                    copy_param.requires_grad = param.requires_grad

            return module_copies

        else:
            return [self.module]

    def _build_params_for_reducer(self):
        # Build tuple of (module, parameter) for all parameters that require grads.
        if self.device_ids and len(self.device_ids) > 1:
            # Single-process multi-device mode,does not support self.parameters_to_ignore.
            if self.parameters_to_ignore:
                raise ValueError(
                    "Single-Process multi-device mode does not "
                    "support ignoring parameters upfront. Please consider "
                    "using one DDP instance per device."
                )

            modules_and_parameters = [
                [
                    (module, parameter)
                    for module in replica.modules()
                    for parameter in filter(
                        lambda parameter: parameter.requires_grad,
                        self._get_parameters(module, recurse=False),
                    )
                ]
                for replica in self._module_copies
            ]
        else:
            modules_and_parameters = [
                [
                    (module, parameter)
                    for module_name, module in replica.named_modules()
                    for parameter in [
                        param
                        # Note that we access module.named_parameters instead of
                        # parameters(module). parameters(module) is only needed in the
                        # single-process multi device case, where it accesses replicated
                        # parameters through _former_parameters.
                        for param_name, param in module.named_parameters(recurse=False)
                        if param.requires_grad
                        and f"{module_name}.{param_name}"
                        not in self.parameters_to_ignore
                    ]
                ]
                for replica in self._module_copies
            ]

        # Deduplicate any parameters that might be shared across child modules.
        memo = set()
        modules_and_parameters = [
            # "p not in memo" is the deduplication check.
            # "not memo.add(p)" is always True, and it's only there to cause "add(p)" if needed.
            [(m, p) for m, p in replica_mps if p not in memo and not memo.add(p)]
            for replica_mps in modules_and_parameters
        ]

        # Build list of parameters.
        parameters = [
            list(parameter for _, parameter in replica)
            for replica in modules_and_parameters
        ]

        # Checks if a module will produce a sparse gradient.
        def produces_sparse_gradient(module):
            if isinstance(module, torch.nn.Embedding) or isinstance(
                module, torch.nn.EmbeddingBag
            ):
                return module.sparse
            return False

        # Build list of booleans indicating whether or not to expect sparse
        # gradients for the corresponding parameters.
        expect_sparse_gradient = [
            list(produces_sparse_gradient(module) for module, _ in replica)
            for replica in modules_and_parameters
        ]

        # The following modules_params and modules_buffers are used for
        # param/buffer sync in _sync_params.
        self.modules_params = [
            list(self._get_parameters(m)) for m in self._module_copies
        ]
        # Collect buffers for modules, filtering out buffers that should be ignored.
        named_module_buffers = [
            [(buffer, buffer_name) for buffer_name, buffer in m.named_buffers()]
            for m in self._module_copies
        ]
        self.modules_buffers = [
            [
                buffer
                for (buffer, buffer_name) in module_buffers
                if buffer_name not in self.parameters_to_ignore
            ]
            for module_buffers in named_module_buffers
        ]

        return parameters, expect_sparse_gradient

    def _get_parameters(self, m, recurse=True):
        """
        Returns a generator of module parameters
        """

        def model_parameters(m):
            ps = (
                m._former_parameters.values()
                if hasattr(m, "_former_parameters")
                else m.parameters(recurse=False)
            )
            for p in ps:
                yield p

        for m in m.modules() if recurse else [m]:
            for p in model_parameters(m):
                yield p

    def _check_default_group(self):
        pickle_not_supported = False
        try:
            if self.process_group != _get_default_group():
                pickle_not_supported = True
        except RuntimeError:
            pickle_not_supported = True

        if pickle_not_supported:
            raise RuntimeError(
                "DDP Pickling/Unpickling are only supported "
                "when using DDP with the default process "
                "group. That is, when you have called "
                "init_process_group and have not passed "
                "process_group argument to DDP constructor"
            )

    @contextmanager
    def no_sync(self):
        r"""
        A context manager to disable gradient synchronizations across DDP
        processes. Within this context, gradients will be accumulated on module
        variables, which will later be synchronized in the first
        forward-backward pass exiting the context.

        Example::

            >>> ddp = torch.nn.parallel.DistributedDataParallel(model, pg)
            >>> with ddp.no_sync():
            >>>   for input in inputs:
            >>>     ddp(input).backward()  # no synchronization, accumulate grads
            >>> ddp(another_input).backward()  # synchronize grads
        """
        old_require_backward_grad_sync = self.require_backward_grad_sync
        self.require_backward_grad_sync = False
        try:
            yield
        finally:
            self.require_backward_grad_sync = old_require_backward_grad_sync

    def forward(self, *inputs, **kwargs):
        self.reducer.save_thread_local_state()
        if torch.is_grad_enabled() and self.require_backward_grad_sync:
            self.logger.set_runtime_stats_and_log()
            self.reducer.prepare_for_forward()
        if self.ddp_uneven_inputs_config.ddp_join_enabled:
            ones = torch.ones(1, device=self.device)
            work = dist.all_reduce(ones, group=self.process_group, async_op=True)
            self.reducer._set_forward_pass_work_handle(
                work,
                self.ddp_uneven_inputs_config.ddp_join_divide_by_initial_world_size,
            )

        # Calling _rebuild_buckets before forward compuation,
        # It may allocate new buckets before deallocating old buckets
        # inside _rebuild_buckets. To save peak memory usage,
        # call _rebuild_buckets before the peak memory usage increases
        # during forward computation.
        # This should be called only once during whole training period.
        if torch.is_grad_enabled() and self.reducer._rebuild_buckets():
            logging.info("Reducer buckets have been rebuilt in this iteration.")

        if self.require_forward_param_sync:
            self._sync_params()

        if self.ddp_uneven_inputs_config.ddp_join_enabled:
            # Notify joined ranks whether they should sync in backwards pass or not.
            self._check_global_requires_backward_grad_sync(is_joined_rank=False)

        if self.device_ids:
            if len(self.device_ids) == 1:
                inputs, kwargs = self.to_kwargs(inputs, kwargs, self.device_ids[0])
                output = self.module(*inputs[0], **kwargs[0])
            else:
                inputs, kwargs = self.scatter(inputs, kwargs, self.device_ids)
                outputs = self.parallel_apply(
                    self._module_copies[: len(inputs)], inputs, kwargs
                )
                output = self.gather(outputs, self.output_device)
        else:
            output = self.module(*inputs, **kwargs)

        if torch.is_grad_enabled() and self.require_backward_grad_sync:
            self.require_forward_param_sync = True
            # We'll return the output object verbatim since it is a freeform
            # object. We need to find any tensors in this object, though,
            # because we need to figure out which parameters were used during
            # this forward pass, to ensure we short circuit reduction for any
            # unused parameters. Only if `find_unused_parameters` is set.
            if self.find_unused_parameters:
                self.reducer.prepare_for_backward(list(_find_tensors(output)))
            else:
                self.reducer.prepare_for_backward([])
        else:
            self.require_forward_param_sync = False

        return output

    def scatter(self, inputs, kwargs, device_ids):
        return scatter_kwargs(inputs, kwargs, device_ids, dim=self.dim)

    def _recursive_to(self, inputs, target_gpu):
        r"""
        Recursively moves input to the target_gpu.
        """

        def to_map(obj):
            if isinstance(obj, torch.Tensor):
                if not self.use_side_stream_for_tensor_copies:
                    return (obj.to(target_gpu),)
                else:
                    # Perform CPU -> GPU copies in a background stream. This code is
                    # motivated from similar logic in torch/nn/parallel/_functions.py
                    stream = _get_stream(target_gpu)
                    with torch.cuda.stream(stream):
                        output = obj.to(target_gpu)
                    # synchronize with the copy stream
                    with torch.cuda.device(target_gpu):
                        current_stream = torch.cuda.current_stream()
                        # Sync the current stream with the copy stream
                        current_stream.wait_stream(stream)
                        # Ensure tensor memory is not reused until work on
                        # main stream is complete
                        output.record_stream(current_stream)
                    return (output,)
            if is_namedtuple(obj):
                return [type(obj)(*args) for args in zip(*map(to_map, obj))]
            if isinstance(obj, tuple) and len(obj) > 0:
                return list(zip(*map(to_map, obj)))
            if isinstance(obj, list) and len(obj) > 0:
                return [list(i) for i in zip(*map(to_map, obj))]
            if isinstance(obj, dict) and len(obj) > 0:
                return [type(obj)(i) for i in zip(*map(to_map, obj.items()))]
            return [obj]

        # Avoid reference cycle
        try:
            res = to_map(inputs)
        finally:
            to_map = None
        return res

    def to_kwargs(self, inputs, kwargs, device_id):
        inputs = self._recursive_to(inputs, device_id) if inputs else []
        kwargs = self._recursive_to(kwargs, device_id) if kwargs else []
        if len(inputs) < len(kwargs):
            inputs.extend([() for _ in range(len(kwargs) - len(inputs))])
        elif len(kwargs) < len(inputs):
            kwargs.extend([{} for _ in range(len(inputs) - len(kwargs))])
        inputs = tuple(inputs)
        kwargs = tuple(kwargs)
        return inputs, kwargs

    def parallel_apply(self, replicas, inputs, kwargs):
        return parallel_apply(
            replicas, inputs, kwargs, self.device_ids[: len(replicas)]
        )

    def gather(self, outputs, output_device):
        return gather(outputs, output_device, dim=self.dim)

    def train(self, mode=True):
        super(DistributedDataParallel, self).train(mode)
        for module in self._module_copies[1:]:
            module.train(mode)
        return self

    # When running in join mode, schedules an allreduce to match the one in the
    # forward pass to determine the no. of currently active processes and whether
    # all processes have joined.
    def _schedule_shadow_all_reduce_for_fwd_pass(self):
        all_active_procs = torch.zeros(1, device=self.device)
        dist.all_reduce(all_active_procs, group=self.process_group)
        return all_active_procs.item()

    # When running in join mode, schedules an allreduce to notify joined ranks
    # of whether backwards pass synchronization will run this iteraton or not.
    def _check_global_requires_backward_grad_sync(self, is_joined_rank):
        if not is_joined_rank and self.require_backward_grad_sync:
            requires_sync_tensor = torch.ones(1, device=self.device)
        else:
            requires_sync_tensor = torch.zeros(1, device=self.device)

        work = dist.all_reduce(
            requires_sync_tensor, group=self.process_group, async_op=True
        )
        return work, requires_sync_tensor

    # When running in join mode, checks and performs sync of module buffers if
    # the models have buffers that should be synchronized in the forward pass.
    def _check_and_sync_module_buffers(self):
        if self.will_sync_module_buffers():
            authoritative_rank = self._find_common_rank(self._distributed_rank, False)
            self._distributed_broadcast_coalesced(
                self.modules_buffers[0], self.broadcast_bucket_size, authoritative_rank
            )

    # When running in join model, agrees upon a common rank and broadcast model
    # parameters to all other ranks.
    def _sync_final_model(self, is_last_joiner):
        # Agree upon the process that will be the authoritative model copy.
        # The current rank is a candidate for being the authoritative copy if
        # is_last_joiner=True. We break ties via picking the larger rank.
        self._authoritative_rank = self._find_common_rank(
            self._distributed_rank, is_last_joiner
        )
        self._sync_params_and_buffers(authoritative_rank=self._authoritative_rank)

    # Schedule allreduce ops to match those scheduled in the reducer's backward
    # pass.
    def _match_all_reduce_for_bwd_pass(self):
        allreduce_work = []
        # Schedule allreduce in the same order as Reducer schedules them, i.e.
        # the order of the buckets. Retrieving the bucket order from the reducer
        # ensures that we keep the same order in join mode, such as when bucket
        # order is rebuilt dynamically.
        all_bucket_tensors = self.reducer.get_bucket_tensors()
        for bucket_tensors in all_bucket_tensors:
            # Joined processes contribute zero gradient. In the case that
            # divide_by_initial_world_size=True, we divide grads by the static
            # world size, if not, the dividing factor is reduced by the number
            # of joined processes.
            zero_tensors = [torch.zeros_like(t) for t in bucket_tensors]
            work = self.process_group.allreduce(zero_tensors)
            allreduce_work.append(work)
        for work in allreduce_work:
            work.wait()

    # Allreduces the used parameter mapping across ranks.
    def _match_unused_params_allreduce(self):
        locally_used_param_maps = self.reducer._get_local_used_maps()
        self.process_group.allreduce(locally_used_param_maps)

    @contextmanager
    def join(self, divide_by_initial_world_size=True, enable=True):
        r"""
        A context manager to be used in conjunction with an instance of
        :class:`torch.nn.parallel.DistributedDataParallel` to be
        able to train with uneven inputs across participating processes.

        This context manager will keep track of already-joined DDP processes,
        and "shadow" the forward and backward passes by inserting collective
        communication operations to match with the ones created by non-joined
        DDP processes. This will ensure each collective call has a corresponding
        call by already-joined DDP processes, preventing hangs or errors that
        would otherwise happen when training with uneven inputs across
        processes.

        Once all DDP processes have joined, the context manager will broadcast
        the model corresponding to the last joined process to all processes to
        ensure the model is the same across all processes
        (which is guaranteed by DDP).

        To use this to enable training with uneven inputs across processes,
        simply wrap this context manager around your training loop. No further
        modifications to the model or data loading is required.

        .. warning::
            This module works only with the multi-process, single-device usage
            of :class:`torch.nn.parallel.DistributedDataParallel`,
            which means that a single process works on a single GPU.

        .. warning::
            This module currently does not support custom distributed collective
            operations in the forward pass, such as ``SyncBatchNorm`` or other
            custom defined collectives in the model's forward pass.

        Args:
            divide_by_initial_world_size (bool): If ``True``, will divide
                gradients by the initial ``world_size`` DDP training was launched
                with. If ``False``, will compute the effective world size
                (number of ranks that have not depleted their inputs yet) and
                divide gradients by that during allreduce. Set
                ``divide_by_initial_world_size=True`` to ensure every input
                sample including the uneven inputs have equal weight in terms of
                how much they contribute to the global gradient. This is
                achieved by always dividing the gradient by the initial
                ``world_size`` even when we encounter uneven inputs. If you set
                this to ``False``, we divide the gradient by the remaining
                number of nodes. This ensures parity with training on a smaller
                ``world_size`` although it also means the uneven inputs would
                contribute more towards the global gradient. Typically, you
                would want to set this to ``True`` for cases where the last few
                inputs of your training job are uneven. In extreme cases, where
                there is a large discrepancy in the number of inputs, setting
                this to ``False`` might provide better results.
            enable (bool): Whether to enable uneven input detection or not. Pass
                in ``enable=False`` to disable in cases where you know that
                inputs are even across participating processes. Default is
                ``True``.


        Example::

          >>>  import torch
          >>>  import torch.distributed as dist
          >>>  import os
          >>>  import torch.multiprocessing as mp
          >>>  import torch.nn as nn
          >>>  # On each spawned worker
          >>>  def worker(rank):
          >>>      dist.init_process_group("nccl", rank=rank, world_size=2)
          >>>      torch.cuda.set_device(rank)
          >>>      model = nn.Linear(1, 1, bias=False).to(rank)
          >>>      model = torch.nn.parallel.DistributedDataParallel(
          >>>          model, device_ids=[rank], output_device=rank
          >>>      )
          >>>      # Rank 1 gets one more input than rank 0.
          >>>      inputs = [torch.tensor([1]).float() for _ in range(10 + rank)]
          >>>      with model.join():
          >>>          for _ in range(5):
          >>>              for inp in inputs:
          >>>                  loss = model(inp).sum()
          >>>                  loss.backward()
          >>>  # Without the join() API, the below synchronization will hang
          >>>  # blocking for rank 1's allreduce to complete.
          >>>  torch.cuda.synchronize(device=rank)
        """
        try:
            if self.device_ids and len(self.device_ids) > 1:
                raise ValueError(
                    """DDP join() API does not support Single-Process Multi-GPU
                    mode training. The recommended approach for DDP training is
                    to spawn a single process that works on a single GPU."""
                )
            has_error = False
            self.ddp_uneven_inputs_config = _DDPUnevenInputsConfig(
                ddp_join_enabled=enable,
                ddp_join_divide_by_initial_world_size=divide_by_initial_world_size,
            )
            yield
        except Exception as e:
            # Set to skip any processing in the finally block.
            has_error = True
            raise e
        finally:
            # Skip any processing to let the exception immediately be raised if
            # there was one.
            if enable and not has_error:
                all_procs_joined = False
                is_last_joiner = True
                i = 0
                WARN_THRESHOLD = 1000
                warnings.simplefilter("once")
                while not all_procs_joined:
                    if i > WARN_THRESHOLD:
                        my_rank = self._distributed_rank
                        warnings.warn(
                            "Detected uneven input skew of greater "
                            f"than {WARN_THRESHOLD}. This means that rank {my_rank} "
                            f"has at least {WARN_THRESHOLD} fewer inputs than "
                            "other currently active ranks. This level of skew could "
                            "lead to performance degradation during training."
                        )
                    # Schedules allreduce to match fwd pass allreduce in non-joined procs
                    num_active_procs = self._schedule_shadow_all_reduce_for_fwd_pass()
                    if num_active_procs == 0:
                        all_procs_joined = True
                    else:
                        # Some DDP process still needs to be joined.
                        if is_last_joiner:
                            is_last_joiner = False
                        # It will rebuild buckets only once during training period
                        self.reducer._rebuild_buckets()
                        # Schedule a corresponding broadcast if we are syncing module
                        # buffers in the forward pass.
                        self._check_and_sync_module_buffers()

                        (
                            work,
                            should_sync_backwards_tensor,
                        ) = self._check_global_requires_backward_grad_sync(
                            is_joined_rank=True
                        )
                        work.wait()
                        # If nonzero, then we should sync in the bwd pass.
                        should_sync_backwards = should_sync_backwards_tensor.item() != 0
                        # Forward param sync is disabled in the next iteration
                        # if we are skipping grad sync this iteration. Hence, we
                        # set require_forward_param_sync appropriately here.
                        self.require_forward_param_sync = should_sync_backwards
                        if not should_sync_backwards:
                            continue
                        # Schedules one allreduce per gradient bucket to match
                        # the backwards pass allreduce.
                        self._match_all_reduce_for_bwd_pass()
                        # Check if we need to allreduce locally unused params.
                        if self.find_unused_parameters:
                            self._match_unused_params_allreduce()
                        # It will push rebuilt params only once during training period
                        self.reducer._push_all_rebuilt_params()
                        i += 1

                # All procs joined. Agree on authoritative rank and broadcast the model.
                self._sync_final_model(is_last_joiner)

    def register_comm_hook(self, state: object, hook: callable):
        r"""
        Registers a communication hook which is an enhancement that provides a
        flexible hook to users where they can specify how DDP aggregates gradients
        across multiple workers.

        This hook would be very useful for researchers to try out new ideas. For
        example, this hook can be used to implement several algorithms like GossipGrad
        and gradient compression which involve different communication strategies for
        parameter syncs while running Distributed DataParallel training.

        Args:
            state (object): Passed to the hook to maintain any state information during the training process.
                            Examples include error feedback in gradient compression,
                            peers to communicate with next in GossipGrad, etc.

                            It is locally stored by each worker
                            and shared by all the gradient tensors on the worker.
            hook (callable): Averages gradient tensors across workers and defined as:
                             ``hook(state: object, bucket: dist.GradBucket) -> torch.futures.Future``:

                             This function is called once the bucket is ready. The
                             hook can perform whatever processing is needed and return
                             a Future indicating completion of any async work (ex: allreduce).
                             If the hook doesn't perform any communication, it can also
                             just return a completed Future. The Future should hold the
                             new value of grad bucket's tensors. Once a bucket is ready,
                             c10d reducer would call this hook and use the tensors returned
                             by the Future and copy grads to individual parameters.

                             We also provide an API called ``get_future`` to retrieve a
                             Future associated with the completion of ``c10d.ProcessGroup.work``.

        .. warning ::
            Grad bucket's tensors will not be predivided by world_size. User is responsible
            to divide by the world_size in case of operations like allreduce.

        .. warning ::
            DDP communication hook can only be registered once and should be registered
            before calling backward.

        .. warning ::
            The Future object that hook returns should contain a result that has the same
            shape with the tensors inside grad bucket.

        .. warning ::
            DDP communication hook does not support single-process multiple-device mode.
            Gradbucket tensors should consist of only a single tensor.

        .. warning ::
            ``get_future`` API supports only NCCL backend and will return a ``torch._C.Future``
            which is an internal type and should be used with caution. It can still be used by
            ``register_comm_hook`` API, but it is subject to some subtle differences compared
            to ``torch.futures.Future``.

        .. warning ::
            DDP communication hook is experimental and subject to change.

        Example::
            Below is an example of a noop hook that returns the same tensors.

            >>> def noop(state: object, bucket: dist.GradBucket): -> torch.futures.Future
            >>>     fut = torch.futures.Future()
            >>>     fut.set_result(bucket.get_tensors())
            >>>     return fut

            >>> ddp.register_comm_hook(state = None, hook = noop)

        Example::
            Below is an example of a Parallel SGD algorithm where gradients are encoded before
            allreduce, and then decoded after allreduce.

            >>> def encode_and_decode(state: object, bucket: dist.GradBucket): -> torch.futures.Future
            >>>     tensors = [t / process_group.world_size for t in bucket.get_tensors()]
            >>>     encoded_tensors = encode(tensors) # encode gradients
            >>>     fut = process_group.allreduce(encoded_tensors).get_future()
            >>>     # Define the then callback to decode.
            >>>     def decode(fut):
            >>>         decoded_tensors = decode(fut.value()) # decode gradients
            >>>         return decoded_tensors
            >>>     return fut.then(decode)

            >>> ddp.register_comm_hook(state = None, hook = encode_and_decode)
        """
        self._check_comm_hook(hook)
        self.logger._set_comm_hook_name(hook.__qualname__)
        dist._register_comm_hook(self.reducer, state, hook)

    def _register_builtin_comm_hook(self, comm_hook_type):
        r"""
        Registers a built-in communication hook that specifies how DDP
        aggregates gradients across multiple workers.
        The built-in hooks aim to provide efficient C++ implementations for certain hooks,
        which might not be as efficient if implemented in Python using a Python communication hook.

        Args:
            comm_hook_type (dist.BuiltinCommHookType): type of communication hook, such as
            ALLREDUCE, FP16_COMPRESS, etc.

        .. warning ::
            DDP communication hook can only be registered once and should be registered
            before calling backward.

        .. warning ::
            DDP communication hook does not support single-process multiple-device mode.
            Gradbucket tensors should consist of only a single tensor.

        .. warning ::
            DDP communication hook is experimental and subject to change.

        Example::
            Below is an example of a FP16 compression where gradients are
            compressed into 16-bit floating-point numbers before allreduce, and
            then decompressed after allreduce.

            >>> ddp._register_builtin_comm_hook(dist.BuiltinCommHookType.FP16_COMPRESS)

        """
        self.logger._set_comm_hook_name(str(comm_hook_type))
        dist._register_builtin_comm_hook(self.reducer, comm_hook_type)

    def _distributed_broadcast_coalesced(
        self, tensors, buffer_size, authoritative_rank=0
    ):
        dist._broadcast_coalesced(
            self.process_group, tensors, buffer_size, authoritative_rank
        )

    def will_sync_module_buffers(self):
        return (
            self.require_forward_param_sync
            and self.broadcast_buffers
            and len(self.modules_buffers[0]) > 0
        )

    def _find_common_rank(self, input_rank, rank_cond):
        # -1 indicates that this rank is not under consideration to be the
        # common_rank
        rank_to_use = torch.tensor(
            [input_rank if rank_cond else -1],
            device=self.device,
        )
        dist.all_reduce(rank_to_use, op=ReduceOp.MAX, group=self.process_group)
        if rank_to_use.item() == -1:
            raise ValueError(
                "BUG! Expected rank_cond to be true for at least one process."
            )
        return rank_to_use.item()

    def _sync_params(self):
        with torch.no_grad():
            # only do intra-node parameters sync for replicated single-device
            # CUDA modules
            if self.device_ids and len(self.device_ids) > 1:
                # intra-node parameter sync
                result = comm.broadcast_coalesced(
                    self.modules_params[0], self.device_ids, self.broadcast_bucket_size
                )
                for tensors, module_params in zip(result[1:], self.modules_params[1:]):
                    for tensor, param in zip(tensors, module_params):
                        # Formerly, this spot used param.set_(tensor) to steal tensor's
                        # data without a deep copy.  Unfortunately, that wiped out the
                        # allreduce hook attached to param's AccumulateGrad function,
                        # likely causing https://github.com/pytorch/pytorch/issues/37079.
                        # TODO:  If set_ becomes safe to use here, use set_.
                        # Otherwise, find another way to steal tensor's data.
                        param.copy_(tensor)
                        # Assume we have just run the optimizer and zeroed the
                        # grads of the parameters on the root model. We need
                        # to zero the grads on all model replicas as well.
                        # This snippet is copied from torch.optim.Optimizer.
                        if param.grad is not None:
                            if param.grad.grad_fn is not None:
                                param.grad.detach_()
                            else:
                                param.grad.requires_grad_(False)
                            param.grad.zero_()

            # module buffer sync
            if self.will_sync_module_buffers():
                # Synchronize buffers across processes.
                # If we are running DDP with the join manager, we have to agree
                # upon a rank to sync module buffers from, since rank 0 may
                # already have been joined and have stale module buffers.
                if self.ddp_uneven_inputs_config.ddp_join_enabled:
                    authoritative_rank = self._find_common_rank(
                        self._distributed_rank, True
                    )
                else:
                    # The process with rank 0 is considered the authoritative copy.
                    authoritative_rank = 0
                self._distributed_broadcast_coalesced(
                    self.modules_buffers[0],
                    self.broadcast_bucket_size,
                    authoritative_rank,
                )
                # only do intra-node buffer sync for replicated single-device
                # CUDA modules
                if self.device_ids and len(self.device_ids) > 1:
                    # intra-node buffer sync
                    result = comm.broadcast_coalesced(
                        self.modules_buffers[0],
                        self.device_ids,
                        self.broadcast_bucket_size,
                    )
                    for tensors, module_buffers in zip(
                        result[1:], self.modules_buffers[1:]
                    ):
                        for tensor, buffer in zip(tensors, module_buffers):
                            buffer.set_(tensor)

    def _passing_sync_batchnorm_handle(self, module_copies):
        for dev_idx, module in enumerate(module_copies):
            for layer in module.modules():
                if isinstance(layer, torch.nn.modules.SyncBatchNorm):
                    assert (
                        self.device_type != "cpu"
                    ), "SyncBatchNorm layers only work with GPU modules"
                    layer._specify_ddp_gpu_num(
                        len(self.device_ids) if self.device_ids else 1
                    )

    def _check_comm_hook(self, hook):
        if not callable(hook):
            raise TypeError("Communication hook must be callable.")

        sig = inspect.signature(hook)
        if (
            sig.parameters["bucket"].annotation != inspect._empty
            and sig.parameters["bucket"].annotation != dist.GradBucket
        ):
            raise ValueError(
                "Communication hook: bucket annotation should be dist.GradBucket."
            )

        if sig.return_annotation != inspect._empty and (
            sig.return_annotation != torch.futures.Future
            and sig.return_annotation != torch._C.Future
        ):
            raise ValueError(
                "Communication hook: return annotation should be torch.futures.Future or torch._C.Future."
            )

    @property
    def _distributed_rank(self):
        return dist.get_rank(self.process_group)

    @staticmethod
    def _set_params_and_buffers_to_ignore_for_model(
        module, params_and_buffers_to_ignore
    ):
        # This is a workaround to set parameters and buffers DDP should ignore
        # during synchronization. It will be removed when the API is finalized
        # as part of addressing https://github.com/pytorch/pytorch/issues/43690.
        module._ddp_params_and_buffers_to_ignore = params_and_buffers_to_ignore

    def get_ddp_logging_data(self):
        r"""
        This interface can be called after DistributedDataParallel() is
        constructed. It returns DDPLoggingData for debugging and analysis.
        More detailed explanation of the fields in DDPLoggingData are in
        ``torch/c10/util/Logging.h``.
        """
        return self.logger._get_ddp_logging_data()

    def set_ddp_runtime_logging_sample_rate(self, sample_rate):
        r"""
        This interface allows users to set sample_rate of collecting
        runtime stats. The runtime stats will be recorded for the
        first 10 iterations, after 10 iteratons runtime stats will be
        recorded once every "sample_rate" training iterations. In
        default, runtime stats are recorded for the first 10 iterations,
        after 10 iterations runtime stats are recorded once every
        "kDDPRuntimeLoggingSampleRate=100" training iterations.
        """
        if sample_rate < 1:
            raise ValueError(
                "DDP runtime logging sample rate should be equal or greater than 1"
            )
        self.reducer._set_ddp_runtime_logging_sample_rate(sample_rate)<|MERGE_RESOLUTION|>--- conflicted
+++ resolved
@@ -19,7 +19,7 @@
 if torch.distributed.rpc.is_available():
     RPC_AVAILABLE = True
     from torch.distributed.rpc import RRef
-from torch._utils import _get_device_index, _get_all_device_indices
+from torch._utils import _get_device_index
 
 from ..modules import Module
 from ._functions import _get_stream
@@ -305,14 +305,18 @@
 
     Args:
         module (Module): module to be parallelized
-        device_ids (list of int or torch.device): CUDA devices. This should
-                   only be provided when the input module resides on a single
-                   CUDA device. For single-device modules, the i'th
-                   :attr:`module` replica is placed on ``device_ids[i]``. For
-                   multi-device modules and CPU modules, ``device_ids`` must be
-                   ``None`` or an empty list, and input data for the forward
-                   pass must be placed on the correct device. (default: all
-                   visible devices for single-device modules)
+        device_ids (list of int or torch.device): CUDA devices.
+                   1) For single-device modules, ``device_ids`` can
+                   contain exactly one device id, which represents the only
+                   CUDA device where the input module corresponding to this process resides.
+                   Alternatively, ``device_ids`` can also be ``None``.
+                   2) For multi-device modules and CPU modules,
+                   ``device_ids`` must be ``None``.
+
+                   When ``device_ids`` is ``None`` for both cases,
+                   both the input data for the forward pass and the actual module
+                   must be placed on the correct device.
+                   (default: ``None``)
         output_device (int or torch.device): Device location of output for
                       single-device CUDA modules. For multi-device modules and
                       CPU modules, it must be ``None``, and the module itself
@@ -388,22 +392,20 @@
             "doesn't have any parameter that requires a gradient."
         )
 
+        if device_ids is not None and len(device_ids) > 1:
+            raise ValueError("device_ids can only be None or contain a single element.")
+
         self.is_multi_device_module = len({p.device for p in module.parameters()}) > 1
         distinct_device_types = {p.device.type for p in module.parameters()}
-        assert len(distinct_device_types) == 1, (
-            "DistributedDataParallel's input module must be on "
-            "the same type of devices, but input module parameters locate in {}."
-        ).format(distinct_device_types)
+        if len(distinct_device_types) != 1:
+            raise ValueError(
+                "DistributedDataParallel's input module must be on "
+                "the same type of devices, but input module parameters locate in {}.".format(
+                    distinct_device_types
+                )
+            )
         self.device_type = list(distinct_device_types)[0]
 
-<<<<<<< HEAD
-        if self.device_type == "cpu" or self.is_multi_device_module:
-            assert not device_ids and not output_device, (
-                "DistributedDataParallel device_ids and output_device arguments "
-                "only work with single-device GPU modules, but got "
-                "device_ids {}, output_device {}, and module parameters {}."
-            ).format(device_ids, output_device, {p.device for p in module.parameters()})
-=======
         if (
             device_ids is None
             or len(device_ids) == 0  # For backward compatibility.
@@ -420,15 +422,10 @@
                         {p.device for p in module.parameters()},
                     )
                 )
->>>>>>> 15b087cd
 
             self.device_ids = None
             self.output_device = None
         else:
-            # Use all devices by default for single-device GPU modules
-            if device_ids is None:
-                device_ids = _get_all_device_indices()
-
             self.device_ids = [_get_device_index(x, True) for x in device_ids]
 
             if output_device is None:
@@ -465,7 +462,6 @@
                 "The `check_reduction` argument in `DistributedDataParallel` "
                 "module is deprecated. Please avoid using it."
             )
-            pass
 
         # Check that a module does not have Uninitialized parameters
         for param in module.parameters():
@@ -987,11 +983,6 @@
         modifications to the model or data loading is required.
 
         .. warning::
-            This module works only with the multi-process, single-device usage
-            of :class:`torch.nn.parallel.DistributedDataParallel`,
-            which means that a single process works on a single GPU.
-
-        .. warning::
             This module currently does not support custom distributed collective
             operations in the forward pass, such as ``SyncBatchNorm`` or other
             custom defined collectives in the model's forward pass.
@@ -1047,13 +1038,9 @@
           >>>  # blocking for rank 1's allreduce to complete.
           >>>  torch.cuda.synchronize(device=rank)
         """
+        # Log uneven input API usage.
+        self.logger._set_uneven_input_join()
         try:
-            if self.device_ids and len(self.device_ids) > 1:
-                raise ValueError(
-                    """DDP join() API does not support Single-Process Multi-GPU
-                    mode training. The recommended approach for DDP training is
-                    to spawn a single process that works on a single GPU."""
-                )
             has_error = False
             self.ddp_uneven_inputs_config = _DDPUnevenInputsConfig(
                 ddp_join_enabled=enable,
