"""This file exports ONNX ops for opset 11."""

import functools
import sys
import warnings
from typing import Optional, Sequence, Union

import torch
from torch import _C
from torch._C import _onnx as _C_onnx
from torch.onnx import (
    _type_utils,
    errors,
    symbolic_helper,
    symbolic_opset10 as opset10,
    symbolic_opset9 as opset9,
    utils,
)
from torch.onnx._globals import GLOBALS
<<<<<<< HEAD
from torch.onnx._internal import _beartype, registration, torchscript
from torch.onnx._internal.dispatch import symbolics
=======
from torch.onnx._internal import _beartype, jit_utils, registration
>>>>>>> e89809c5

# EDITING THIS FILE? READ THIS FIRST!
# see Note [Edit Symbolic Files] in README.md

__all__ = [
    "add",
    "append",
    "arange",
    "argsort",
    "cat",
    "chunk",
    "clamp_max",
    "clamp_min",
    "clamp",
    "constant_pad_nd",
    "cumsum",
    "Delete",
    "embedding_bag",
    "embedding_renorm",
    "flatten",
    "gather",
    "hardtanh",
    "im2col",
    "index_fill",
    "index",
    "index_copy",
    "index_put",
    "insert",
    "linalg_det",
    "linalg_vector_norm",
    "logdet",
    "masked_scatter",
    "masked_select",
    "mm",
    "narrow",
    "normal",
    "pad",
    "pixel_shuffle",
    "pop",
    "prim_constant_chunk",
    "reflection_pad",
    "relu6",
    "remainder",
    "replication_pad",
    "round",
    "scatter",
    "select",
    "size",
    "split_with_sizes",
    "split",
    "squeeze",
    "stack",
    "unbind",
    "unique_dim",
    "unsqueeze",
]

_onnx_symbolic = functools.partial(registration.onnx_symbolic, opset=11)


def _apply_params(*args, **kwargs):
    """Returns a decorator that calls the decorated (higher-order) function with the given parameters."""

    def _apply(fn):
        return fn(*args, **kwargs)

    return _apply


@_onnx_symbolic("aten::hardtanh")
@symbolic_helper.quantized_args(True)
@symbolic_helper.parse_args("v", "f", "f")
@_beartype.beartype
def hardtanh(g: jit_utils.GraphContext, self: _C.Value, min_val: float, max_val: float):
    dtype = self.type().scalarType()
    if dtype is None:
        scalar_type = _type_utils.JitScalarType.FLOAT
    else:
        scalar_type = _type_utils.JitScalarType.from_name(dtype)
    min_val = g.op(
        "Constant",
        value_t=torch.tensor(min_val, dtype=scalar_type.dtype()),
    )
    max_val = g.op(
        "Constant",
        value_t=torch.tensor(max_val, dtype=scalar_type.dtype()),
    )
    return opset9._op_with_optional_float_cast(
        g, "Clip", self, min_val, max_val, opset_before=12
    )


@_onnx_symbolic("aten::clamp")
@_beartype.beartype
def clamp(g: jit_utils.GraphContext, self, min, max):
    dtype = self.type().scalarType()

    @_beartype.beartype
    def _cast_if_not_none(tensor, dtype):
        if tensor is not None and not symbolic_helper._is_none(tensor):
            return g.op(
                "Cast",
                tensor,
                to_i=_type_utils.JitScalarType.from_name(dtype).onnx_type(),
            )
        else:
            return tensor

    if dtype is not None:
        min = _cast_if_not_none(min, dtype)
        max = _cast_if_not_none(max, dtype)

    if symbolic_helper._is_none(min):
        return clamp_max(g, self, max)
    elif symbolic_helper._is_none(max):
        return clamp_min(g, self, min)
    else:
        if (
            symbolic_helper._get_tensor_rank(min) == 0
            and symbolic_helper._get_tensor_rank(max) == 0
        ):
            return opset9._op_with_optional_float_cast(
                g, "Clip", self, min, max, opset_before=12
            )
        else:
            return clamp_max(g, clamp_min(g, self, min), max)


@_onnx_symbolic("aten::clamp_min")
@symbolic_helper.parse_args("v", "v")
@_beartype.beartype
def clamp_min(g: jit_utils.GraphContext, self, min):
    dtype = self.type().scalarType()
    min = g.op("Cast", min, to_i=_type_utils.JitScalarType.from_name(dtype).onnx_type())
    if symbolic_helper._get_tensor_rank(min) == 0:
        max = opset9.unused(g)
        return opset9._op_with_optional_float_cast(
            g, "Clip", self, min, max, opset_before=12
        )
    else:
        return opset9._op_with_optional_float_cast(g, "Max", self, min, opset_before=12)


@_onnx_symbolic("aten::clamp_max")
@symbolic_helper.parse_args("v", "v")
@_beartype.beartype
def clamp_max(g: jit_utils.GraphContext, self, max):
    dtype = self.type().scalarType()
    max = g.op("Cast", max, to_i=_type_utils.JitScalarType.from_name(dtype).onnx_type())
    if symbolic_helper._get_tensor_rank(max) == 0:
        min = opset9.unused(g)
        return opset9._op_with_optional_float_cast(
            g, "Clip", self, min, max, opset_before=12
        )
    else:
        return opset9._op_with_optional_float_cast(g, "Min", self, max, opset_before=12)


@_onnx_symbolic("aten::relu6")
@_beartype.beartype
def relu6(g: jit_utils.GraphContext, input):
    relu_ = opset9._op_with_optional_float_cast(g, "Relu", input, opset_before=14)
    dtype = input.type().scalarType()
    if dtype is None:
        scalar_type = _type_utils.JitScalarType.FLOAT
    else:
        scalar_type = _type_utils.JitScalarType.from_name(dtype)
    min_val = g.op(
        "Constant",
        value_t=torch.tensor(0, dtype=scalar_type.dtype()),
    )
    max_val = g.op(
        "Constant",
        value_t=torch.tensor(6, dtype=scalar_type.dtype()),
    )
    return clamp(g, relu_, min_val, max_val)


@_onnx_symbolic("aten::select")
# Opset 11 gather accepts negative indices
@symbolic_helper.quantized_args(True)
@symbolic_helper.parse_args("v", "i", "v")
@_beartype.beartype
def select(g: jit_utils.GraphContext, self, dim, index):
    return g.op("Gather", self, index, axis_i=dim)


@_onnx_symbolic("aten::index_put")
@_beartype.beartype
def index_put(
    g: jit_utils.GraphContext, self, indices_list_value, values, accumulate=False
):
    if symbolic_helper._is_packed_list(indices_list_value):
        indices_list = symbolic_helper._unpack_list(indices_list_value)
    else:
        indices_list = [indices_list_value]
    if symbolic_helper.is_caffe2_aten_fallback():
        args = [self] + indices_list + [values, accumulate]
        return g.at("index_put", *args)

    accumulate = symbolic_helper._parse_arg(accumulate, "b")

    if len(indices_list) == 0:
        return values

    if len(indices_list) > 1:
        for idx_ in range(len(indices_list)):
            if symbolic_helper._is_bool(indices_list[idx_]):
                indices_list[idx_] = g.op("NonZero", indices_list[idx_])
        index = indices_list[0]

        for ind in indices_list[1:]:
            index = opset9.add(g, index, ind)
        broadcast_index_shape = g.op("Shape", index)
        indices_list = [
            symbolic_helper._unsqueeze_helper(
                g, opset9.expand(g, ind, broadcast_index_shape, None), [-1]
            )
            for ind in indices_list
        ]
        index = g.op("Concat", *indices_list, axis_i=-1)
    else:
        # Replace index_put node with masked_scatter or masked_fill
        # when inputs to the index_put node contains a single boolean input.
        #
        # index_put -> masked_fill
        #   * input index contains single tensor of Bool type (e.g.: %24 <- %23).
        #   * input value contains single element (e.g.: %18).
        #
        # Torch IR
        #   %mask : Float(2, 2, 2, strides=[4, 2, 1], requires_grad=0, device=cpu) = aten::clone(%0, %6)
        #   %16 : Bool(2, 2, 2, strides=[4, 2, 1], requires_grad=0, device=cpu) =
        #               aten::to(%8, %26, %27, %11, %12, %28, %29, %15)
        #   %18 : Float(requires_grad=0, device=cpu) = prim::Constant[value={1}]()
        #   %23 : Bool(8, strides=[1], device=cpu) = aten::view(%16, %22)
        #   %24 : Tensor?[] = prim::ListConstruct(%23)
        #   %25 : Float(2, 2, 2, strides=[4, 2, 1], requires_grad=0, device=cpu) =
        #                aten::index_put(%mask, %24, %18, %30)
        #   return (%25)
        #
        #
        # index_put -> masked_scatter
        #   * input index contains single tensor of Bool type (e.g.: %32 <- %31).
        #   * input value contains multiple elements (e.g.: %28).
        #
        # Torch IR
        #   %mask : Float(2, 2, 2, strides=[4, 2, 1], requires_grad=0, device=cpu) = aten::clone(%0, %6)
        #   %28 : Float(8, strides=[1], requires_grad=0, device=cpu)
        #                = prim::Constant[value= 1  1  1  1  1  1  1  1 [ CPUFloatType{8} ]]()
        #   %15 : Bool(2, 2, 2, strides=[4, 2, 1], requires_grad=0, device=cpu)
        #                = aten::ne(%mask, %some_const)
        #   %23 : Bool(2, 2, 2, strides=[4, 2, 1], requires_grad=0, device=cpu)
        #                = aten::to(%15, %34, %35, %18, %19, %36, %37, %22)
        #   %38 : Long(requires_grad=0, device=cpu) = prim::Constant[value={0}]()
        #   %30 : int[] = prim::Constant[value=[-1]]()
        #   %31 : Bool(8, strides=[1], device=cpu) = aten::view(%23, %30)
        #   %32 : Tensor?[] = prim::ListConstruct(%31)
        #   %33 : Float(2, 2, 2, strides=[4, 2, 1], requires_grad=0, device=cpu)
        #               = aten::index_put(%mask, %32, %28, %38)
        #   return (%33)
        index = indices_list[0]
        bool_inp = index
        if symbolic_helper._is_bool(bool_inp):
            rank = symbolic_helper._get_tensor_rank(values)
            if rank is not None and rank == 0:
                return opset9.masked_fill(g, self, bool_inp, values)
            return masked_scatter(g, self, bool_inp, values)
        broadcast_index_shape = g.op("Shape", index)
        index = symbolic_helper._unsqueeze_helper(g, index, [-1])
    sub_data_shape = symbolic_helper._slice_helper(
        g, g.op("Shape", self), axes=[0], starts=[len(indices_list)], ends=[sys.maxsize]
    )
    values_shape = g.op("Concat", broadcast_index_shape, sub_data_shape, axis_i=0)
    # Check if values is a singular value and expand accordingly
    rank = symbolic_helper._get_tensor_rank(values)
    if rank is not None and rank == 0:
        values = opset9.expand(g, values, values_shape, None)
    values = symbolics.aten.reshape(g, values, values_shape)

    dtype = self.type().scalarType()
    if dtype is not None and dtype != values.type().scalarType():
        values = g.op(
            "Cast", values, to_i=_type_utils.JitScalarType.from_name(dtype).onnx_type()
        )
    scalar_type = _type_utils.JitScalarType.from_name(dtype)

    if accumulate:
        zeros = g.op(
            "ConstantOfShape",
            g.op("Shape", self),
            value_t=torch.tensor([0], dtype=scalar_type.dtype()),
        )
        result = g.op("ScatterND", zeros, index, values)
        result = add(g, self, result)
    else:
        result = g.op("ScatterND", self, index, values)

    return result


@_onnx_symbolic("aten::pixel_shuffle")
@symbolic_helper.parse_args("v", "i")
@_beartype.beartype
def pixel_shuffle(g: jit_utils.GraphContext, self, upscale_factor):
    rank = symbolic_helper._get_tensor_rank(self)
    if rank is not None and rank != 4:
        return symbolic_helper._unimplemented("pixel_shuffle", "only support 4d input")
    return g.op("DepthToSpace", self, blocksize_i=upscale_factor, mode_s="CRD")


@_onnx_symbolic(
    "aten::upsample_nearest1d",
    decorate=[_apply_params("upsample_nearest1d", 3, "nearest")],
)
@_onnx_symbolic(
    "aten::upsample_nearest2d",
    decorate=[_apply_params("upsample_nearest2d", 4, "nearest")],
)
@_onnx_symbolic(
    "aten::upsample_nearest3d",
    decorate=[_apply_params("upsample_nearest3d", 5, "nearest")],
)
@_onnx_symbolic(
    "aten::upsample_linear1d",
    decorate=[_apply_params("upsample_linear1d", 3, "linear")],
)
@_onnx_symbolic(
    "aten::upsample_bilinear2d",
    decorate=[_apply_params("upsample_bilinear2d", 4, "linear")],
)
@_onnx_symbolic(
    "aten::upsample_trilinear3d",
    decorate=[_apply_params("upsample_trilinear3d", 5, "linear")],
)
@_onnx_symbolic(
    "aten::upsample_bicubic2d",
    decorate=[_apply_params("upsample_bicubic2d", 4, "cubic")],
)
@_beartype.beartype
def _interpolate(name: str, dim: int, interpolate_mode: str):
    return symbolic_helper._interpolate_helper(name, dim, interpolate_mode)


@_onnx_symbolic("aten::__interpolate")
@symbolic_helper.quantized_args(True, False, False, False, False, False, False)
@_beartype.beartype
def __interpolate(
    g: jit_utils.GraphContext,
    input,
    size,
    scale_factor,
    mode,
    align_corners,
    recompute_scale_factor,
    antialias,
):
    return symbolic_helper.__interpolate_helper(
        g, input, size, scale_factor, mode, align_corners, recompute_scale_factor
    )


@_onnx_symbolic("aten::gather")
@symbolic_helper.parse_args("v", "i", "v", "v")
@_beartype.beartype
def gather(g: jit_utils.GraphContext, self, dim, index, sparse_grad=False):
    if symbolic_helper._maybe_get_const(sparse_grad, "i"):
        return symbolic_helper._unimplemented("gather", "sparse_grad == True")
    if symbolic_helper.is_caffe2_aten_fallback():
        return g.at("gather", self, dim, index, sparse_grad)
    return g.op("GatherElements", self, index, axis_i=dim)


@_onnx_symbolic("aten::scatter")
@symbolic_helper.parse_args("v", "i", "v", "v")
@_beartype.beartype
def scatter(g: jit_utils.GraphContext, self, dim, index, src):
    if symbolic_helper.is_caffe2_aten_fallback():
        return g.at("scatter", self, dim, index, src, overload_name="src")
    src_type = src.type().scalarType()
    src = symbolic_helper._maybe_get_scalar(src)
    if symbolic_helper._is_value(src):
        return g.op("ScatterElements", self, index, src, axis_i=dim)
    else:
        # Check if scalar "src" has same type as self (PyTorch allows different
        # type for scalar src (but not when src is tensor)). If not, insert Cast node.
        if self.type().scalarType() != src_type:
            src = g.op(
                "Cast",
                src,
                to_i=_type_utils.JitScalarType.from_name(
                    self.type().scalarType()
                ).onnx_type(),
            )
        return g.op(
            "ScatterElements", self, index, opset9.expand_as(g, src, index), axis_i=dim
        )


@_onnx_symbolic("aten::cumsum")
@symbolic_helper.parse_args("v", "i", "none")
@_beartype.beartype
def cumsum(g: jit_utils.GraphContext, self, dim, dtype=None):
    dim_tensor = g.op("Constant", value_t=torch.tensor(dim, dtype=torch.int))
    if dtype and dtype.node().kind() != "prim::Constant":
        parsed_dtype = symbolic_helper._get_const(dtype, "i", "dtype")
        cast = g.op(
            "Cast", self, to_i=_type_utils.JitScalarType(parsed_dtype).onnx_type()
        )
    else:
        cast = self
    csum = g.op("CumSum", cast, dim_tensor)
    return csum


@_onnx_symbolic("aten::masked_select")
@_beartype.beartype
def masked_select(g: jit_utils.GraphContext, self, mask):
    index = opset9.nonzero(g, opset9.expand_as(g, mask, self))
    return g.op("GatherND", self, index)


@_onnx_symbolic("aten::masked_scatter")
@_beartype.beartype
def masked_scatter(g: jit_utils.GraphContext, self, mask, source):
    index = opset9.nonzero(g, opset9.expand_as(g, mask, self))
    # NOTE: source can have more elements than needed.
    # It could also have arbitrary shape.
    # This is not supported by ONNX::ScatterND, so we need to flatten and slice source tensor.
    source = symbolics.aten.reshape(g, source, torch.LongTensor([-1]))
    source = symbolic_helper._slice_helper(
        g,
        source,
        axes=torch.LongTensor([0]),
        starts=torch.LongTensor([0]),
        ends=opset9.size(g, index, torch.LongTensor([0])),
        dynamic_slice=True,
    )
    return g.op("ScatterND", self, index, source)


@_onnx_symbolic("aten::len")
@_beartype.beartype
def _len(g: jit_utils.GraphContext, self):
    if (
        symbolic_helper._is_tensor_list(self)
        or self.node().kind() == "onnx::SplitToSequence"
    ):
        return g.op("SequenceLength", self)
    sz_0 = size(g, self, g.op("Constant", value_t=torch.LongTensor([0])))
    return symbolic_helper._squeeze_helper(g, sz_0, [0])


@_onnx_symbolic("aten::__getitem_")
@_beartype.beartype
def __getitem_(g: jit_utils.GraphContext, self, i):
    if symbolic_helper._is_tensor_list(self):
        # SequenceAt requires that the input be a List of Tensors
        return g.op("SequenceAt", self, i)
    else:
        from torch.onnx.symbolic_opset9 import __getitem_ as getitem

        return getitem(g, self, i)


@_onnx_symbolic("aten::_set_item")
@_beartype.beartype
def _set_item(g: jit_utils.GraphContext, tensor_list, i, v):
    tensor_list = g.op("SequenceErase", tensor_list, i)
    return g.op("SequenceInsert", tensor_list, v, i)


@_onnx_symbolic("aten::append")
@_beartype.beartype
def append(g: jit_utils.GraphContext, self, tensor):
    return g.op("SequenceInsert", self, tensor)


@_onnx_symbolic("aten::add")
@_beartype.beartype
def add(g: jit_utils.GraphContext, self, other, alpha=None):
    if symbolic_helper._is_value(self) and symbolic_helper._is_tensor_list(self):
        tensor_list_node = other.node()
        if tensor_list_node.kind() != "prim::ListConstruct":
            return symbolic_helper._unimplemented(
                "add", "does not support adding dynamic tensor list to another"
            )
        tensors = symbolic_helper._unpack_list(other)
        l = self
        for t in tensors:
            l = g.op("SequenceInsert", l, t)
        return l

    return opset9.add(g, self, other, alpha)


@_onnx_symbolic("aten::insert")
@_beartype.beartype
def insert(g: jit_utils.GraphContext, self, pos, tensor):
    return g.op("SequenceInsert", self, tensor, pos)


@_onnx_symbolic("aten::pop")
@_beartype.beartype
def pop(g: jit_utils.GraphContext, tensor_list, dim):
    return g.op("SequenceErase", tensor_list, dim)


@_onnx_symbolic("aten::Delete")
@_beartype.beartype
def Delete(g: jit_utils.GraphContext, tensor_list, dim):
    return g.op("SequenceErase", tensor_list, dim)


@_onnx_symbolic("aten::cat")
@_beartype.beartype
def cat(g: jit_utils.GraphContext, tensor_list, dim):
    if symbolic_helper._is_packed_list(tensor_list):
        return opset9.cat(g, tensor_list, dim)
    else:
        dim = symbolic_helper._get_const(dim, "i", "dim")
        return g.op("ConcatFromSequence", tensor_list, axis_i=dim)


@_onnx_symbolic("aten::stack")
@_beartype.beartype
def stack(g: jit_utils.GraphContext, tensor_list, dim):
    if symbolic_helper._is_packed_list(tensor_list):
        return opset9.stack(g, tensor_list, dim)
    else:
        dim = symbolic_helper._get_const(dim, "i", "dim")
        return g.op("ConcatFromSequence", tensor_list, axis_i=dim, new_axis_i=1)


@_onnx_symbolic("aten::_unique2")
@symbolic_helper.parse_args("v", "i", "i", "i")
@_beartype.beartype
def _unique2(g: jit_utils.GraphContext, self, sorted, return_inverse, return_counts):
    u, indices, inverse_indices, counts = g.op(
        "Unique", self, sorted_i=sorted, outputs=4
    )
    return u, inverse_indices, counts


@_onnx_symbolic(
    "aten::avg_pool1d",
    decorate=[_apply_params("avg_pool1d", torch.nn.modules.utils._single)],
)
@_onnx_symbolic(
    "aten::avg_pool2d",
    decorate=[_apply_params("avg_pool2d", torch.nn.modules.utils._pair)],
)
@_onnx_symbolic(
    "aten::avg_pool3d",
    decorate=[_apply_params("avg_pool3d", torch.nn.modules.utils._triple)],
)
@_beartype.beartype
def _avg_pool(name, tuple_fn):
    @symbolic_helper.quantized_args(True, False, False, False, False, False, False)
    @symbolic_helper.parse_args("v", "is", "is", "is", "i", "i", "none")
    @_beartype.beartype
    def symbolic_fn(
        g,
        input: _C.Value,
        kernel_size: Sequence[int],
        stride: Sequence[int],
        padding: Union[int, Sequence[int]],
        ceil_mode: int,
        count_include_pad: int,
        divisor_override=None,
    ):
        padding = symbolic_helper._avgpool_helper(
            tuple_fn, padding, kernel_size, stride, divisor_override, name
        )
        assert isinstance(padding, tuple)
        if not stride:
            stride = kernel_size
        if count_include_pad:
            input = g.op(
                "Pad",
                input,
                g.op("Constant", value_t=torch.tensor(((0,) * 2 + padding) * 2)),
                mode_s="constant",
            )
            padding = (0,) * len(padding)
        output = g.op(
            "AveragePool",
            input,
            kernel_shape_i=tuple_fn(kernel_size),
            strides_i=tuple_fn(stride),
            pads_i=padding * 2,
            ceil_mode_i=ceil_mode,
        )
        return output

    return symbolic_fn


@_onnx_symbolic("aten::unique_dim")
@symbolic_helper.parse_args("v", "i", "i", "i", "i")
@_beartype.beartype
def unique_dim(
    g: jit_utils.GraphContext, self, dim, sorted, return_inverse, return_counts
):
    u, indices, inverse_indices, counts = g.op(
        "Unique", self, axis_i=dim, sorted_i=sorted, outputs=4
    )
    return u, inverse_indices, counts


<<<<<<< HEAD
=======
@_onnx_symbolic("aten::topk")
@symbolic_helper.parse_args("v", "v", "i", "i", "i", "none")
@_beartype.beartype
def topk(g: jit_utils.GraphContext, self, k, dim, largest, sorted, out=None):
    return symbolic_helper._topk_helper(
        g, self, k, dim, largest=largest, sorted=sorted, out=out
    )


@_onnx_symbolic("aten::sort")
@symbolic_helper.parse_args("v", "i", "i", "none")
@_beartype.beartype
def sort(g: jit_utils.GraphContext, self, dim, decending, out=None):
    return symbolic_helper._sort_helper(g, self, dim, decending=decending, out=out)


>>>>>>> e89809c5
@_onnx_symbolic("aten::argsort")
@symbolic_helper.parse_args("v", "i", "b", "none")
@_beartype.beartype
<<<<<<< HEAD
def argsort(g: torchscript.GraphContext, self, dim: int, decending: bool, out=None):
    _, indices = symbolics.aten.sort(g, self, dim, decending=decending, out=out)
=======
def argsort(g: jit_utils.GraphContext, self, dim, decending, out=None):
    _, indices = symbolic_helper._sort_helper(
        g, self, dim, decending=decending, out=out
    )
>>>>>>> e89809c5
    return indices


@_onnx_symbolic("aten::round")
@_beartype.beartype
def round(g: jit_utils.GraphContext, self):
    return g.op("Round", self)


@_onnx_symbolic("aten::remainder")
@_beartype.beartype
def remainder(g: jit_utils.GraphContext, input, other):
    if symbolic_helper._is_fp(input) or symbolic_helper._is_fp(other):
        return opset9.remainder(g, input, other)
    return g.op("Mod", input, other, fmod_i=0)


@_onnx_symbolic("aten::split")
@symbolic_helper.parse_args("v", "v", "i", "i")
@_beartype.beartype
def split(g: jit_utils.GraphContext, self, split_size_or_sizes, dim, _outputs=None):
    if not symbolic_helper._is_split_static(split_size_or_sizes, _outputs):
        split_out = g.op("SplitToSequence", self, split_size_or_sizes, axis_i=dim)
        if _outputs is None:
            return split_out
        # Convert to multiple slice nodes iff number of splits and number of outputs are statically known.
        if (
            symbolic_helper._is_packed_list(split_size_or_sizes)
            and len(symbolic_helper._unpack_list(split_size_or_sizes)) == _outputs
        ):
            split_sizes = [
                symbolic_helper._unsqueeze_helper(g, v, [0])
                for v in symbolic_helper._unpack_list(split_size_or_sizes)
            ]
            start = g.op("Constant", value_t=torch.tensor([0], dtype=torch.long))
            axis = g.op("Constant", value_t=torch.tensor([dim], dtype=torch.long))
            res = []
            for i in range(_outputs):
                end = g.op(
                    "Add", start, split_sizes[i]
                )  # split_sizes is a list of same length as _outputs
                res.append(g.op("Slice", self, start, end, axis))
                start = end
            return res
        return [
            g.op(
                "SequenceAt",
                split_out,
                g.op("Constant", value_t=torch.tensor([i], dtype=torch.long)),
            )
            for i in range(_outputs)
        ]
    else:
        return opset9.split(g, self, split_size_or_sizes, dim, _outputs)


@_onnx_symbolic("aten::split_with_sizes")
@symbolic_helper.parse_args("v", "v", "i", "i")
@_beartype.beartype
def split_with_sizes(g: jit_utils.GraphContext, self, split_sizes, dim, _outputs=None):
    return split(g, self, split_sizes, dim, _outputs)


@_onnx_symbolic("aten::unbind")
@symbolic_helper.parse_args("v", "i", "i")
@_beartype.beartype
def unbind(g: jit_utils.GraphContext, self, dim=0, _outputs=None):
    if _outputs is None:
        return g.op(
            "SplitToSequence",
            self,
            g.op("Constant", value_t=torch.tensor(1, dtype=torch.long)),
            axis_i=dim,
            keepdims_i=0,
        )
    else:
        return opset9.unbind(g, self, dim, _outputs)


@_beartype.beartype
def _prepare_onnx_paddings(g: jit_utils.GraphContext, input, pad):
    """Generate paddings in ONNX order based on pad in pytorch.

    Args:
        input: the input tensor.
        pad: the paddings in pytorch.
            The order is dim_n_begin, dim_n_end, dim_n-1_begin, dim_n-1_end, ..., dim_m_begin, dim_m_end,
            where m is in range [0, n].
    """
    if (
        not symbolic_helper._is_packed_list(pad)
        and symbolic_helper._is_list(pad)
        and symbolic_helper._is_scalar_list(pad)
    ):
        pad = g.op("ConcatFromSequence", pad, axis_i=0, new_axis_i=1)
    # The desired order of paddings is
    # dim_0_begin, dim_1_begin, ... , dim_0_end, ..., dim_n_end.
    # n is the dimension of input.
    # Assume zero-dimensions in the beginning, pad the "pad" sequence with zeros in the beginning
    pad_len = opset9.size(g, pad, g.op("Constant", value_t=torch.tensor([0])))
    # Set extension = [0] * (dim * 2 - len(pad))
    rank = symbolic_helper._get_tensor_rank(input)
    if rank is None:
        rank = g.op("Size", g.op("Shape", input))
    else:
        rank = g.op("Constant", value_t=torch.tensor(rank, dtype=torch.int64))
    extension = g.op(
        "Sub",
        g.op("Mul", rank, g.op("Constant", value_t=torch.tensor(2, dtype=torch.int64))),
        pad_len,
    )
    # Concat pad with extension: paddings = [dim_n_begin, dim_n_end, dim_n-1_begin, dim_n-1_end, 0, 0, ... ]
    # Currently ONNX only supports int64 type for Pad
    pad = g.op("Cast", pad, to_i=_C_onnx.TensorProtoDataType.INT64)
    paddings = g.op(
        "Concat",
        pad,
        g.op(
            "ConstantOfShape", extension, value_t=torch.tensor([0], dtype=torch.int64)
        ),
        axis_i=0,
    )
    # Reshape and reverse order and collate first beginnings and then ends
    # paddings = [[..., 0, dim_n-1_begin, dim_n_begin],
    #               [..., 0, dim_n-1_end, dim_n_end]]
    # Reshape back to 1-D paddings = [..., 0, dim_n - 1_begin, dim_n_begin, ..., 0, dim_n - 1_end, dim_n_end]
    paddings = symbolics.aten.reshape(
        g, paddings, g.op("Constant", value_t=torch.tensor([-1, 2]))
    )
    paddings = g.op("Transpose", opset10.flip(g, paddings, [0]), perm_i=[1, 0])
    paddings = symbolics.aten.reshape(
        g, paddings, g.op("Constant", value_t=torch.tensor([-1]))
    )
    padding_c = g.op("Cast", paddings, to_i=_C_onnx.TensorProtoDataType.INT64)
    return padding_c


@_onnx_symbolic("aten::constant_pad_nd")
@_beartype.beartype
def constant_pad_nd(g: jit_utils.GraphContext, input, padding, value=None):
    mode = "constant"
    value = symbolic_helper._maybe_get_scalar(value)
    value = symbolic_helper._if_scalar_type_as(value, input)
    pad = _prepare_onnx_paddings(g, input, padding)
    return g.op("Pad", input, pad, value, mode_s=mode)


@_onnx_symbolic("aten::reflection_pad1d")
@_onnx_symbolic("aten::reflection_pad2d")
@_onnx_symbolic("aten::reflection_pad3d")
@_beartype.beartype
def reflection_pad(g: jit_utils.GraphContext, input, padding):
    mode = "reflect"
    paddings = _prepare_onnx_paddings(g, input, padding)
    return g.op("Pad", input, paddings, mode_s=mode)


@_onnx_symbolic("aten::replication_pad1d")
@_onnx_symbolic("aten::replication_pad2d")
@_onnx_symbolic("aten::replication_pad3d")
@_beartype.beartype
def replication_pad(g: jit_utils.GraphContext, input, padding):
    mode = "edge"
    paddings = _prepare_onnx_paddings(g, input, padding)
    return g.op("Pad", input, paddings, mode_s=mode)


@_onnx_symbolic("aten::pad")
@_beartype.beartype
def pad(g: jit_utils.GraphContext, input, pad, mode, value):
    mode = symbolic_helper._parse_arg(mode, "s")
    if mode == "replicate":
        return replication_pad(g, input, pad)
    elif mode == "reflect":
        return reflection_pad(g, input, pad)
    elif mode == "constant":
        return constant_pad_nd(g, input, pad, value)
    elif mode == "circular":
        return opset9._pad_circular(g, input, pad)
    else:
        raise errors.SymbolicValueError(f"Unrecognized padding mode {mode}", input)


@_onnx_symbolic("aten::linalg_det")
@_beartype.beartype
def linalg_det(g: jit_utils.GraphContext, self):
    return g.op("Det", self)


@_onnx_symbolic("aten::logdet")
@_beartype.beartype
def logdet(g: jit_utils.GraphContext, input):
    return opset9.log(g, linalg_det(g, input))


@_onnx_symbolic("aten::arange")
@_beartype.beartype
def arange(g: jit_utils.GraphContext, *args):
    def _get_arange_dtype(dtype):
        dtype = symbolic_helper._maybe_get_const(dtype, "i")
        return dtype

    if len(args) == 2 or len(args) == 5:
        if len(args) == 2:
            # aten::arange(Scalar end, Tensor out)
            dtype = None
        else:
            # aten::arange(Scalar end, ScalarType dtype, Layout, Device, bool pin_memory)
            dtype = _get_arange_dtype(args[1])
        type_, end, start, step = symbolic_helper._arange_cast_helper(
            g, end=args[0], dtype=dtype
        )
        start_default = g.op(
            "Constant",
            value_t=torch.tensor(0, dtype=type_.dtype()),
        )
        delta_default = g.op(
            "Constant",
            value_t=torch.tensor(1, dtype=type_.dtype()),
        )
        return g.op("Range", start_default, end, delta_default)
    elif len(args) == 4 or len(args) == 7:
        if len(args) == 4:
            # aten::arange(Scalar start, Scalar end, Scalar step, Tensor out)
            dtype = None
        else:
            # aten::arange(Scalar start, Scalar end, Scalar step, ScalarType dtype, Layout, Device, bool pin_memory)
            dtype = _get_arange_dtype(args[3])
        _, end, start, step = symbolic_helper._arange_cast_helper(
            g, start=args[0], end=args[1], step=args[2], dtype=dtype
        )
        return g.op("Range", start, end, step)
    elif len(args) == 6:
        # aten::arange(Scalar start, Scalar end, ScalarType dtype, Layout, Device, bool pin_memory)
        dtype = _get_arange_dtype(args[2])
        type_, end, start, step = symbolic_helper._arange_cast_helper(
            g, start=args[0], end=args[1], dtype=dtype
        )
        delta_default = g.op(
            "Constant",
            value_t=torch.tensor(1, dtype=type_.dtype()),
        )
        return g.op("Range", start, end, delta_default)
    else:
        return symbolic_helper._unimplemented(
            "aten::arange", f"with {len(args)} arguments"
        )


@_onnx_symbolic("aten::_dim_arange")
@symbolic_helper.parse_args("v", "i")
@_beartype.beartype
def _dim_arange(g: jit_utils.GraphContext, like, dim):
    like_shape = g.op("Shape", like)
    stop = g.op(
        "Gather", like_shape, g.op("Constant", value_t=torch.tensor(dim)), axis_i=0
    )
    if symbolic_helper.is_caffe2_aten_fallback():
        return g.op("_caffe2::Range", stop)
    return arange(g, stop, 4, None, None, None)


@_onnx_symbolic("aten::size")
@_beartype.beartype
def size(g: jit_utils.GraphContext, self, dim=None):
    if dim is None:
        return g.op("Shape", self)
    return symbolic_helper._size_helper(g, self, dim)


@_onnx_symbolic("aten::squeeze")
@_beartype.beartype
def squeeze(g: jit_utils.GraphContext, self, dim=None):
    if dim is None:
        return g.op("Squeeze", self)

    # dim as a tensor
    if not symbolic_helper._is_constant(dim):
        return symbolic_helper._squeeze_helper(g, self, [dim])

    dim = symbolic_helper._get_const(dim, "i", "dim")

    input_rank = symbolic_helper._get_tensor_rank(self)
    adjusted_dim = dim
    if input_rank is not None and dim < 0:
        adjusted_dim += input_rank
    dim_size = symbolic_helper._get_tensor_dim_size(self, adjusted_dim)
    if (dim < 0 and input_rank is None) or dim_size is None:
        # If onnx shape inference is not on, export always as dynamic.
        # Because we cannot tell if observed static shape is also static at runtime.
        # create "cond" node (condition is shape[i]==1)
        dim_constant = g.op("Constant", value_t=torch.tensor([dim]))
        size = symbolic_helper._size_helper(g, self, dim_constant)
        const_one = g.op("Constant", value_t=torch.ones(1, dtype=torch.int64))
        cond = g.op("Equal", size, const_one)
        # create the "If" node and add the "then" and "else" blocks to it.
        if_op, (if_context, else_context), _ = jit_utils.add_op_with_blocks(
            g, "If", cond, n_blocks=2
        )
        squeeze_ = symbolic_helper._squeeze_helper(if_context, self, [dim])
        utils._add_output_to_block(if_context.block, squeeze_)
        identity_ = else_context.op("Identity", self)
        utils._add_output_to_block(else_context.block, identity_)
        return if_op

    # For static input shape
    dim = adjusted_dim
    if dim_size > 1:
        warnings.warn(
            "This model contains a squeeze operation on dimension "
            + str(dim)
            + ". The size of "
            + "this dimension in the given input is "
            + str(dim_size)
            + ". The model will "
            + "be exported without the squeeze node. If the model is intended to be used with dynamic "
            + "input shapes, please export with dynamic_axes argument."
        )
        return self
    return symbolic_helper._squeeze_helper(g, self, [dim])


@_onnx_symbolic("aten::unsqueeze")
@_beartype.beartype
def unsqueeze(g: jit_utils.GraphContext, self, dim):
    if symbolic_helper._is_constant(dim):
        dim = symbolic_helper._get_const(dim, "i", "dim")

    return symbolic_helper._unsqueeze_helper(g, self, [dim])


@_onnx_symbolic("aten::mm")
@_beartype.beartype
def mm(g: jit_utils.GraphContext, self, other):
    return g.op("Gemm", self, other, beta_f=0.0, alpha_f=1.0)


@_onnx_symbolic("aten::index")
@_beartype.beartype
def index(g: jit_utils.GraphContext, self, index):
    if symbolic_helper.is_caffe2_aten_fallback():
        return g.at("index", self, index, overload_name="Tensor")

    if symbolic_helper._is_packed_list(index):
        indices = symbolic_helper._unpack_list(index)
    else:
        indices = [index]

    # Handle single mask index.
    if len(indices) == 1:
        index = indices[0]
        if not symbolic_helper._is_none(index) and (
            symbolic_helper._is_bool(index) or index.type().scalarType() == "Byte"
        ):
            index = opset9.nonzero(g, index)
            return g.op("GatherND", self, index)
    return opset9.index(g, self, index)


@_onnx_symbolic("aten::index_fill")
@_beartype.beartype
def index_fill(g: jit_utils.GraphContext, self, dim, index, value):
    dim_value = symbolic_helper._parse_arg(dim, "i")
    if symbolic_helper.is_caffe2_aten_fallback():
        return g.at(
            "index_fill",
            self,
            index,
            value,
            overload_name="int_Scalar",
            dim_i=dim_value,
        )

    expanded_index_shape, expanded_index = symbolic_helper._index_fill_reshape_helper(
        g, self, dim, index
    )
    value = symbolic_helper._maybe_get_scalar(value)
    value = symbolic_helper._if_scalar_type_as(value, self)
    expanded_value = opset9.expand(g, value, expanded_index_shape, None)
    return scatter(g, self, dim, expanded_index, expanded_value)


@_onnx_symbolic("aten::index_copy")
@_beartype.beartype
def index_copy(g: jit_utils.GraphContext, self, dim, index, source):
    dim_value = symbolic_helper._parse_arg(dim, "i")
    if symbolic_helper.is_caffe2_aten_fallback():
        return g.at("index_copy", self, index, source, dim_i=dim_value)
    expanded_index_shape, expanded_index = symbolic_helper._index_fill_reshape_helper(
        g, self, dim, index
    )
    return scatter(g, self, dim, expanded_index, source)


@_onnx_symbolic("aten::__rshift_")
@_beartype.beartype
def __rshift_(g: jit_utils.GraphContext, self, other):
    # make sure to cast other to self's type
    # (when self is long, make sure that other is not float)
    if other.type().scalarType() != self.type().scalarType():
        other = g.op(
            "Cast",
            other,
            to_i=_type_utils.JitScalarType.from_name(
                self.type().scalarType()
            ).onnx_type(),
        )

    if self.type().scalarType() == "Byte":
        return g.op("BitShift", self, other, direction_s="RIGHT")

    two = g.op("Constant", value_t=torch.tensor(2, dtype=torch.float32))
    # exponent (same type as self) has to be float or double in onnx::Pow
    if not symbolic_helper._is_fp(self):
        other = g.op("Cast", other, to_i=_C_onnx.TensorProtoDataType.FLOAT)
    two_pow = g.op("Pow", two, other)
    two_pow = g.op(
        "Cast",
        two_pow,
        to_i=_type_utils.JitScalarType.from_name(self.type().scalarType()).onnx_type(),
    )
    rshift = g.op("Div", self, two_pow)
    return rshift


@_onnx_symbolic("aten::__lshift_")
@_beartype.beartype
def __lshift_(g: jit_utils.GraphContext, self, other):
    # make sure to cast other to self's type
    # (when self is long, make sure that other is not float)
    if other.type().scalarType() != self.type().scalarType():
        other = g.op(
            "Cast",
            other,
            to_i=_type_utils.JitScalarType.from_name(
                self.type().scalarType()
            ).onnx_type(),
        )

    if self.type().scalarType() == "Byte":
        return g.op("BitShift", self, other, direction_s="LEFT")

    two = g.op("Constant", value_t=torch.tensor(2, dtype=torch.float32))
    # exponent (same type as self) has to be float or double in onnx::Pow
    if not symbolic_helper._is_fp(self):
        other = g.op("Cast", other, to_i=_C_onnx.TensorProtoDataType.FLOAT)
    two_pow = g.op("Pow", two, other)
    two_pow = g.op(
        "Cast",
        two_pow,
        to_i=_type_utils.JitScalarType.from_name(self.type().scalarType()).onnx_type(),
    )
    lshift = g.op("Mul", self, two_pow)
    return lshift


@_beartype.beartype
def _get_im2col_indices_along_dim(
    g: jit_utils.GraphContext, input_d, kernel_size_d, dilation_d, padding_d, stride_d
):
    # Input is always 4-D (N, C, H, W)
    # Calculate indices of sliding blocks along spatial dimension
    # Slide kernel over input each dim d:
    # each dimension d ranges from 0 to input[d]+2xpadding[d]-dilation[d]x(kernel_size[d]-1)
    # with steps = stride

    blocks_d = g.op(
        "Add", input_d, g.op("Constant", value_t=torch.tensor(padding_d * 2))
    )
    blocks_d = g.op(
        "Sub",
        blocks_d,
        g.op("Constant", value_t=torch.tensor(dilation_d * (kernel_size_d - 1))),
    )

    # Stride kernel over input and find starting indices along dim d
    blocks_d_indices = g.op(
        "Range",
        g.op("Constant", value_t=torch.tensor(0)),
        blocks_d,
        g.op("Constant", value_t=torch.tensor(stride_d)),
    )

    # Apply dilation on kernel and find its indices along dim d
    kernel_grid = torch.arange(0, kernel_size_d * dilation_d, dilation_d)
    kernel_grid = g.op("Constant", value_t=kernel_grid.unsqueeze(0))

    # Broadcast and add kernel staring positions (indices) with
    # kernel_grid along dim d, to get block indices along dim d
    blocks_d_indices = symbolic_helper._unsqueeze_helper(
        g, blocks_d_indices, [0]
    )  # Reshape to [1, -1]
    kernel_mask = symbolics.aten.reshape(
        g, kernel_grid, g.op("Constant", value_t=torch.tensor([-1, 1]))
    )
    block_mask = g.op("Add", blocks_d_indices, kernel_mask)

    return block_mask


@_beartype.beartype
def _get_im2col_padded_input(g: jit_utils.GraphContext, input, padding_h, padding_w):
    # Input is always 4-D tensor (N, C, H, W)
    # Padding tensor has the following format: (padding_h, padding_w)
    # Reshape the padding to follow ONNX format: (dim1_begin, dim2_begin,...,dim1_end, dim2_end,...)
    pad = g.op("Constant", value_t=torch.LongTensor([0, 0, padding_h, padding_w] * 2))
    return g.op("Pad", input, pad)


@_beartype.beartype
def _get_im2col_output_shape(g: jit_utils.GraphContext, input, kernel_h, kernel_w):
    batch_dim = size(g, input, g.op("Constant", value_t=torch.tensor(0)))
    channel_dim = size(g, input, g.op("Constant", value_t=torch.tensor(1)))
    channel_unfolded = g.op(
        "Mul", channel_dim, g.op("Constant", value_t=torch.tensor(kernel_h * kernel_w))
    )

    return g.op(
        "Concat",
        symbolic_helper._unsqueeze_helper(g, batch_dim, [0]),
        symbolic_helper._unsqueeze_helper(g, channel_unfolded, [0]),
        g.op("Constant", value_t=torch.tensor([-1])),
        axis_i=0,
    )


@_onnx_symbolic("aten::im2col")
@symbolic_helper.parse_args("v", "is", "is", "is", "is")
@_beartype.beartype
def im2col(g: jit_utils.GraphContext, input, kernel_size, dilation, padding, stride):
    # Input is always 4-D tensor (N, C, H, W)
    # All other args are int[2]

    input_h = size(g, input, g.op("Constant", value_t=torch.tensor(2)))
    input_w = size(g, input, g.op("Constant", value_t=torch.tensor(3)))

    stride_h, stride_w = stride[0], stride[1]
    padding_h, padding_w = padding[0], padding[1]
    dilation_h, dilation_w = dilation[0], dilation[1]
    kernel_h, kernel_w = kernel_size[0], kernel_size[1]

    blocks_row_indices = _get_im2col_indices_along_dim(
        g, input_h, kernel_h, dilation_h, padding_h, stride_h
    )
    blocks_col_indices = _get_im2col_indices_along_dim(
        g, input_w, kernel_w, dilation_w, padding_w, stride_w
    )

    output_shape = _get_im2col_output_shape(g, input, kernel_h, kernel_w)
    padded_input = _get_im2col_padded_input(g, input, padding_h, padding_w)

    # For a 4D matrix of size (1, 1, 3, 3) as below with kernel_size=2, stride=1, and dilation=1
    # [[[[1., 2., 3.,],
    #    [4., 5., 6.,],
    #    [7., 8., 9.,]]]]
    # First gather indices along rows (dim=2) with blocks_row_indices = [[0,1], [1,2]] to get:
    # [[[[[1., 2., 3.],
    #     [4., 5., 6.]],
    #    [[4., 5., 6.],
    #     [7., 8., 9.]]]]]
    # And then gather along cols (dim=4) with blocks_row_indices = [[0,1], [1,2]] to get:
    # [[[[[[1., 2.],
    #      [4., 5.]],
    #     [[2., 3.],
    #      [5., 6]]],
    #    [[[4., 5.],
    #      [7., 8.]],
    #     [[5., 6.],
    #      [8., 9.]]]]]]
    # Transpose dims 3 (depth) and 4 (rows), and then reshape to output shape (1, 1, 4, 4) to get:
    #  [[[1., 2., 4., 5.],
    #    [2., 3., 5., 6.],
    #    [4., 5., 7., 8.],
    #    [5., 6., 8., 9.]]]
    output = g.op("Gather", padded_input, blocks_row_indices, axis_i=2)
    output = g.op("Gather", output, blocks_col_indices, axis_i=4)
    output = g.op("Transpose", output, perm_i=[0, 1, 2, 4, 3, 5])
    return symbolics.aten.reshape(g, output, output_shape)


@_onnx_symbolic("aten::narrow")
@_beartype.beartype
def narrow(g: jit_utils.GraphContext, input, dim, start, length):
    end = g.op("Add", start, length)
    return symbolic_helper._slice_helper(
        g, input, axes=dim, starts=start, ends=end, dynamic_slice=True
    )


@_onnx_symbolic("aten::flatten")
@symbolic_helper.quantized_args(True, False, False)
@symbolic_helper.parse_args("v", "i", "i")
@_beartype.beartype
def flatten(g: jit_utils.GraphContext, input, start_dim, end_dim):
    dim = symbolic_helper._get_tensor_rank(input)
    if dim == 1:
        return input
    # use ONNX's Flatten operator for cases where the output shape is 2D
    if start_dim == 1:
        if end_dim == -1 or (dim is not None and end_dim == dim - 1):
            return g.op("Flatten", input, axis_i=start_dim)
    elif start_dim == 0:
        if end_dim == -2 or (dim is not None and end_dim == dim - 2):
            return g.op("Flatten", input, axis_i=end_dim + 1)
    if dim is None:
        return symbolic_helper._unimplemented(
            "dim",
            "ONNX and PyTorch use different strategies to split the input. "
            "Input rank must be known at export time.",
        )
    # if end_dim is negative add dim
    if end_dim < 0:
        end_dim = dim + end_dim

    return symbolic_helper._flatten_helper(g, input, start_dim, end_dim, dim)


@_onnx_symbolic("aten::linalg_vector_norm")
@symbolic_helper.parse_args("v", "f", "is", "b", "v")
@_beartype.beartype
def linalg_vector_norm(
    g: jit_utils.GraphContext,
    self,
    ord,
    dim: Optional[Sequence[int]],
    keepdim: bool,
    dtype,
):
    if ord == 0:
        if dim is None:
            self = symbolics.aten.reshape(
                g, self, g.op("Constant", value_t=torch.tensor([-1], dtype=torch.int64))
            )
            keepdim = False

        cond_op = g.op(
            "Not", g.op("Equal", self, g.op("Constant", value_t=torch.LongTensor([0])))
        )
        cond_op = g.op(
            "Cast",
            cond_op,
            to_i=_type_utils.JitScalarType.from_name(
                self.type().scalarType()
            ).onnx_type(),
        )
        return symbolic_helper._reducesum_helper(
            g, cond_op, axes_i=dim, keepdims_i=keepdim
        )
    else:
        return opset9.linalg_vector_norm(g, self, ord, dim, keepdim, dtype)


@_onnx_symbolic("aten::embedding_bag")
@symbolic_helper.parse_args("v", "v", "v", "i", "i", "i", "v", "i", "i")
@_beartype.beartype
def embedding_bag(
    g: jit_utils.GraphContext,
    embedding_matrix,
    indices,
    offsets,
    scale_grad_by_freq,
    mode,
    sparse,
    per_sample_weights,
    include_last_offset,
    padding_idx,
):
    if scale_grad_by_freq and GLOBALS.export_training:
        return symbolic_helper._onnx_unsupported(
            "embedding_bag with scale_grad_by_freq for training mode"
        )
    if padding_idx is not None and padding_idx >= 0:
        raise RuntimeError("embedding_bag with padding_idx")

    loop_condition = g.op("Constant", value_t=torch.tensor(1))
    loop_condition = g.op("Cast", loop_condition, to_i=_C_onnx.TensorProtoDataType.BOOL)
    zero = g.op("Constant", value_t=torch.tensor([0]))

    indices_len = symbolic_helper._unsqueeze_helper(
        g,
        symbolic_helper._size_helper(
            g, indices, g.op("Constant", value_t=torch.tensor(0))
        ),
        [0],
    )
    if not include_last_offset:
        offsets = [offsets, indices_len]
        offsets = g.op("Concat", *offsets, axis_i=0)

    # Offsets holds the starting index position of each bag. So we create a list of the indices slices (determined by
    # offsets) and gather those indices in indices_row. Then we use this subset of indices to gather from embeddings.
    # The embeddings output is a loop scan output, so we can avoid creating a sequence and inserting elements in.
    offsets_starts = symbolic_helper._slice_helper(
        g, offsets, axes=[0], starts=[0], ends=[sys.maxsize], steps=[1]
    )
    offsets_ends = symbolic_helper._slice_helper(
        g, offsets, axes=[0], starts=[1], ends=[sys.maxsize], steps=[1]
    )

    loop_len = symbolic_helper._size_helper(
        g, offsets_ends, g.op("Constant", value_t=torch.tensor(0))
    )

    loop, (loop_context,), _ = jit_utils.add_op_with_blocks(
        g, "Loop", loop_len, loop_condition, n_blocks=1
    )
    loop_block = loop_context.block

    # FIXME(justinchuby): We need to handle what happens when we call b.op on a node return
    block_input_iter = utils._add_input_to_block(loop_block)
    cond = utils._add_input_to_block(loop_block)

    indices_start = loop_context.op(
        "Gather", offsets_starts, block_input_iter, axis_i=0
    )
    indices_end = loop_context.op("Gather", offsets_ends, block_input_iter, axis_i=0)
    indices_start = symbolic_helper._unsqueeze_helper(loop_context, indices_start, [0])
    indices_end = symbolic_helper._unsqueeze_helper(loop_context, indices_end, [0])

    indices_row = loop_context.op("Slice", indices, indices_start, indices_end, zero)
    embeddings = loop_context.op("Gather", embedding_matrix, indices_row, axis_i=0)
    if not symbolic_helper._is_none(per_sample_weights):
        per_sample_weights_row = loop_context.op(
            "Slice", per_sample_weights, indices_start, indices_end, zero
        )
        per_sample_weights_row = symbolic_helper._unsqueeze_helper(
            loop_context, per_sample_weights_row, [1]
        )
        embeddings = loop_context.op("Mul", embeddings, per_sample_weights_row)
    if mode == 0:
        embeddings = symbolic_helper._reducesum_helper(
            loop_context, embeddings, axes_i=[0], keepdims_i=0
        )
    elif mode == 1:
        embeddings = loop_context.op("ReduceMean", embeddings, axes_i=[0], keepdims_i=0)
    else:
        embeddings = loop_context.op("ReduceMax", embeddings, axes_i=[0], keepdims_i=0)

    cond_out = loop_context.op(
        "Cast", loop_condition, to_i=_C_onnx.TensorProtoDataType.BOOL
    )
    utils._add_output_to_block(loop_block, cond_out)
    utils._add_output_to_block(loop_block, embeddings)

    # aten::embedding_bag returns a tuple of 4 elements: output, offset2bag, bag_size, max_indices.
    # But the last three outputs are not used in torch.nn.EmbeddingBag or torch.nn.functional.embedding_bag.
    return loop.node().output(), None, None, None


@_onnx_symbolic("aten::embedding_renorm")
@symbolic_helper.parse_args("v", "v", "f", "f")
@_beartype.beartype
def embedding_renorm(g: jit_utils.GraphContext, weight, indices, max_norm, norm_type):
    unique_indices = g.op("Unique", indices)
    partial_weight = g.op("Gather", weight, unique_indices)
    norm_type = int(norm_type)
    if norm_type == 1:
        norm_type = "ReduceL1"
    elif norm_type == 2:
        norm_type = "ReduceL2"
    else:
        raise errors.SymbolicValueError(
            f"Unsupported: ONNX export of embedding_renorm with norm: {norm_type}. "
            "Only 1. and 2. are supported.",
            weight,
        )
    partial_weight_norm = g.op(norm_type, partial_weight, axes_i=[1], keepdims_i=1)
    # https://github.com/pytorch/pytorch/blob/0a07488ed2c47765e337e290bd138c0e6e459cbd/aten/src/ATen/native/Embedding.cpp#L177
    # Add 1e-7 to prevent division by zero.
    partial_weight_norm_ = g.op(
        "Add", partial_weight_norm, g.op("Constant", value_t=torch.tensor(1e-7))
    )
    max_norm = torch.tensor(max_norm)
    scales = g.op("Div", max_norm, partial_weight_norm_)
    partial_weight_renorm = g.op("Mul", partial_weight, scales)
    partial_weight_renorm = g.op(
        "Where",
        g.op("Greater", partial_weight_norm, max_norm),
        partial_weight_renorm,
        partial_weight,
    )
    return g.op(
        "ScatterND",
        weight,
        symbolic_helper._unsqueeze_helper(g, unique_indices, [1]),
        partial_weight_renorm,
    )


@_onnx_symbolic("aten::chunk")
@_beartype.beartype
def chunk(g: jit_utils.GraphContext, self, chunks, dim):
    # Calculate chunk size for dynamic chunk
    dim_size = g.op("Gather", g.op("Shape", self), dim, axis_i=0)
    chunk_size_s = g.op(
        "Sub", chunks, g.op("Constant", value_t=torch.tensor([1], dtype=torch.long))
    )
    chunk_size = g.op("Div", g.op("Add", dim_size, chunk_size_s), chunks)
    # Create splits vector
    chunk_vec = [
        opset9.expand(g, chunk_size, chunk_size_s, None),
        g.op("Sub", dim_size, g.op("Mul", chunk_size, chunk_size_s)),
    ]
    chunk_vec = g.op("Concat", *chunk_vec, axis_i=0)
    return split(g, self, chunk_vec, dim)


@_onnx_symbolic("aten::normal")
@_beartype.beartype
def normal(
    g: jit_utils.GraphContext,
    mean,
    std,
    sizes=None,
    generator=None,
    dtype=None,
    layout=None,
    device=None,
    pin_memory=None,
):
    # If you can sample from a given distribution with mean 0 and variance 1, then you can easily sample from a
    # scale-location transformation of that distribution, which has mean μ and variance σ's square. If x is a sample
    # from a mean 0 and variance 1 distribution then
    #       σx+μ
    # is a sample with mean μ and variance σ's square.
    if sizes is not None and not symbolic_helper._is_none(sizes):
        mean = opset9.expand(g, mean, sizes, None)
    result = opset9.mul(g, std, g.op("RandomNormalLike", mean))
    return add(g, result, mean)


@_onnx_symbolic("prim::ConstantChunk")
@_beartype.beartype
def prim_constant_chunk(g: jit_utils.GraphContext, self, chunks, dim):
    input_shape = g.op("Shape", self)
    axis = g.op("Constant", value_t=torch.tensor([dim], dtype=torch.long))
    input_shape_dim = g.op("Gather", input_shape, axis, axis_i=0)
    start = g.op("Constant", value_t=torch.tensor([0], dtype=torch.long))
    chunk_size = g.op("Constant", value_t=torch.tensor([chunks], dtype=torch.long))
    chunk_size_minus_1 = g.op(
        "Constant", value_t=torch.tensor([chunks - 1], dtype=torch.long)
    )
    input_shape_dim_shift = g.op("Add", input_shape_dim, chunk_size_minus_1)
    chunk_dim = g.op("Div", input_shape_dim_shift, chunk_size)
    res = []
    for i in range(chunks):
        index = g.op("Constant", value_t=torch.tensor([i + 1], dtype=torch.long))
        end = g.op("Mul", chunk_dim, index)
        res.append(g.op("Slice", self, start, end, axis))
        start = end
    return res<|MERGE_RESOLUTION|>--- conflicted
+++ resolved
@@ -17,12 +17,8 @@
     utils,
 )
 from torch.onnx._globals import GLOBALS
-<<<<<<< HEAD
-from torch.onnx._internal import _beartype, registration, torchscript
+from torch.onnx._internal import _beartype, jit_utils, registration
 from torch.onnx._internal.dispatch import symbolics
-=======
-from torch.onnx._internal import _beartype, jit_utils, registration
->>>>>>> e89809c5
 
 # EDITING THIS FILE? READ THIS FIRST!
 # see Note [Edit Symbolic Files] in README.md
@@ -632,37 +628,11 @@
     return u, inverse_indices, counts
 
 
-<<<<<<< HEAD
-=======
-@_onnx_symbolic("aten::topk")
-@symbolic_helper.parse_args("v", "v", "i", "i", "i", "none")
-@_beartype.beartype
-def topk(g: jit_utils.GraphContext, self, k, dim, largest, sorted, out=None):
-    return symbolic_helper._topk_helper(
-        g, self, k, dim, largest=largest, sorted=sorted, out=out
-    )
-
-
-@_onnx_symbolic("aten::sort")
-@symbolic_helper.parse_args("v", "i", "i", "none")
-@_beartype.beartype
-def sort(g: jit_utils.GraphContext, self, dim, decending, out=None):
-    return symbolic_helper._sort_helper(g, self, dim, decending=decending, out=out)
-
-
->>>>>>> e89809c5
 @_onnx_symbolic("aten::argsort")
 @symbolic_helper.parse_args("v", "i", "b", "none")
 @_beartype.beartype
-<<<<<<< HEAD
-def argsort(g: torchscript.GraphContext, self, dim: int, decending: bool, out=None):
+def argsort(g: jit_utils.GraphContext, self, dim: int, decending: bool, out=None):
     _, indices = symbolics.aten.sort(g, self, dim, decending=decending, out=out)
-=======
-def argsort(g: jit_utils.GraphContext, self, dim, decending, out=None):
-    _, indices = symbolic_helper._sort_helper(
-        g, self, dim, decending=decending, out=out
-    )
->>>>>>> e89809c5
     return indices
 
 
