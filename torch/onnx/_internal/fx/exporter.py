from __future__ import annotations

import copy
import functools
import inspect
import itertools
import operator
import os
import re
import warnings
from types import FunctionType
from typing import Any, Callable, Dict, List, Optional, Tuple, Union

import onnx
import onnxscript  # type: ignore[import]
from onnxscript import evaluator  # type: ignore[import]
from onnxscript.function_libs.torch_aten import graph_building  # type: ignore[import]

import torch
import torch._C
import torch._decomp
import torch._dynamo
import torch._ops
import torch.fx
from torch._subclasses import fake_tensor
from torch.fx.experimental import proxy_tensor
from torch.fx.passes import fake_tensor_prop
from torch.nn.utils import stateless
from torch.onnx import _constants, _type_utils

from torch.onnx._internal import _beartype
from torch.onnx._internal.fx import diagnostics, fx_utils
from torch.utils import _pytree


# TODO: Separate into individual components.
# TODO: make_fx lose stack info https://github.com/pytorch/pytorch/issues/90276


def _onnx_function_diagnose_call_message_formatter(
    fn: Callable, args: Tuple[Any, ...], kwargs: Dict[str, Any]
) -> str:
    if len(args) > 0 and isinstance(args[0], onnxscript.OnnxFunction):
        onnx_function: onnxscript.OnnxFunction = args[0]  # self
        return f"{onnx_function.name}: {onnxscript.OnnxFunction}"
    return f"{fn.__name__}: {fn}"


def _onnx_function_diagnose_call_append_symbolic_source_location(
    diagnostic: diagnostics.infra.Diagnostic,
    fn: Callable,
    args: Tuple[Any, ...],
    kwargs: Dict[str, Any],
    return_values: Any,
) -> None:
    # TODO(bowbao): Record source location of symbolic.
    # Need this separate step because normally only the source location of
    # class `onnxscript.OnnxFunction.__call__` is recorded.
    pass


# TODO(bowbao): Delete this once diagnostics is introduced in onnxscript.
_diagnose_onnx_function = diagnostics.diagnose_call(
    rule=diagnostics.rules.atenlib_symbolic_function,
    diagnostic_message_formatter=_onnx_function_diagnose_call_message_formatter,
    diagnostic_modifier=_onnx_function_diagnose_call_append_symbolic_source_location,
)
for key, onnx_function in fx_utils._ATENLIB_FUNCTIONS.items():
    if isinstance(onnx_function, FunctionType):
        fx_utils._ATENLIB_FUNCTIONS[key] = _diagnose_onnx_function(onnx_function)
onnxscript.OnnxFunction.__call__ = _diagnose_onnx_function(
    onnxscript.OnnxFunction.__call__
)


class ModuleExpansionTracer(torch.fx._symbolic_trace.Tracer):
    """Tracer to create ONNX-exporting friendly FX graph.

    This tracer traces models into operators. That is,
    the traced graph mostly contains call_function nodes and
    has no call_module nodes. The call_module nodes
    are problematic to the use of make_fx(...) in ONNX
    exporter.
    """

    @_beartype.beartype
    def is_leaf_module(
        self, module: torch.nn.Module, module_qualified_name: str
    ) -> bool:
        # This returns False so that all sub-modules are considered as not leaves
        # and therefore expanded into operators in
        # torch.fx._symbolic_trace.Tracer.call_module.
        return False

    @_beartype.beartype
    def to_bool(self, obj: "torch.fx.Proxy") -> bool:
        # This is a hack to tracing through if-else Python blocks.
        # It may generate incorrect ONNX graphs if the if-else block
        return False


# Functions directly wrapped to produce torch.fx.Proxy so that symbolic
# data can flow through those functions. Python functions (e.g., `torch.arange`)
# not defined by pybind11 in C++ do not go though Python dispatcher, so
# they are not automatically patched by FX's Python dispatcher.
# The list below means `torch.arange`, `torch.tensor`, and so on will be
# patched.
_TORCH_METHODS_TO_PATCH: Tuple[str, ...] = (
    "arange",
    "tensor",
    "finfo",
    "full",
    "empty",
)


def _wrap_for_symbolic_trace(target: Callable) -> Tuple[Callable, Callable]:
    """This function wraps ```target`` for symbolic tracing.

    This function wraps ```target``` so that its wrapper produces
    torch.fx.Proxy in symbolic computation. The returned values are
    the wrapper and then the original function. Per `_TORCH_METHODS_TO_PATCH`,
    this function shall receive `torch.arange`, `torch.tensor`, etc. as inputs.
    """

    @functools.wraps(target)
    def wrapper(*args, **kwargs):
        proxy = None

        def check_has_proxy(v):
            if isinstance(v, torch.fx.Proxy):
                nonlocal proxy
                proxy = v

        torch.fx.node.map_aggregate(args, check_has_proxy)
        torch.fx.node.map_aggregate(kwargs, check_has_proxy)

        if proxy is not None:
            return proxy.tracer.create_proxy("call_function", target, args, kwargs)
        else:
            return target(*args, **kwargs)

    return wrapper, target


@_beartype.beartype
def _module_expansion_symbolic_trace(
    root: Union[torch.nn.Module, Callable[..., Any]],
    concrete_args: Optional[Dict[str, Any]] = None,
) -> "torch.fx.GraphModule":
    """Trace a callable into FX graph.

    When "root" is torch.nn.Module, calls to its submodule (type: torch.nn.Module) will be
    expanded into operators (e.g., torch.matmul, torch.add, +, and -) to simplify graph
    structure.
    """
    # For functions doesn't support symbolic tracing, create wrappers
    # which produce symbolic results during tracing.
    patched_torch_methods = {
        target_name: _wrap_for_symbolic_trace(getattr(torch, target_name))
        for target_name in _TORCH_METHODS_TO_PATCH
    }

    # Set the symbolic-tracing friendly functions so that `tracer.trace` below
    # can work.
    for name, (wrapper, _) in patched_torch_methods.items():
        setattr(torch, name, wrapper)

    try:
        # Set up a tracer.
        tracer = ModuleExpansionTracer()
        # Trace the model.
        graph = tracer.trace(root, concrete_args)
        name = (
            root.__class__.__name__
            if isinstance(root, torch.nn.Module)
            else root.__name__
        )
        return torch.fx.GraphModule(tracer.root, graph, name)
    finally:
        # Revert the patches for symbolic tracing.
        for name, (_, wrapped) in patched_torch_methods.items():
            # wrapped is the original version of `torch.name`.
            setattr(torch, name, wrapped)


def _retrieve_or_adapt_input_to_graph_set(fx_node_arg, fx_name_to_onnxscipt_value):
    """Map FX value to TorchScript value.

    When creating TorchScript graph from FX graph, we need a mapping from FX variable
    to TorchScript variable. This function maps FX variable, fx_node_arg, to torch.jit.Value.
    """

    onnx_tensor = fx_node_arg
    if isinstance(onnx_tensor, torch.fx.Node):
        # 1. fx_node_arg is a torch.fx.Node, which means
        #    fx_node_arg stands for the output of that torch.fx.Node.
        # 2. fx_node_arg (variable in torch.fx.Graph) is be mapped to
        #    torch.jit.Value, fx_name_to_onnxscipt_value[fx_node_arg.name],
        #    in TorchScript graph.
        onnx_tensor = fx_name_to_onnxscipt_value[onnx_tensor.name]
    elif isinstance(onnx_tensor, torch.dtype):
        onnx_tensor = int(_type_utils.JitScalarType.from_dtype(onnx_tensor).onnx_type())

    return onnx_tensor


def _filter_incompatible_kwargs(kwargs):
    """Filter out kwargs that are not supported by onnxscript."""
    filtered = {}
    for key, value in kwargs.items():
        if key in {
            "layout",
            "device",
            "requires_grad",
            "pin_memory",
            "memory_format",
        }:
            continue
        if key == "dtype":
            if value is None:
                filtered["dtype"] = -1
            else:
                filtered["dtype"] = int(
                    _type_utils.JitScalarType.from_dtype(value).onnx_type()
                )
            continue
        filtered[key] = value
    return filtered


def _wrap_fx_args_as_onnxscript_args(
    node: torch.fx.Node,
    fx_name_to_onnxscipt_value: Dict[
        str, Union[torch._C.Value, Tuple[torch._C.Value, ...]]
    ],
) -> Tuple[tuple, dict, tuple, dict]:
    """Map all FX arguments of a node to arguments in TorchScript graph."""

    # This function assumes the order of arguments in FX op is the
    # same as the order of arguments in TorchScript op.
    # (1) Complete the arguments with default values.
    complete_args: List[Any] = []
    complete_kwargs: Dict[str, Any] = {}
    if inspect.isbuiltin(node.target):
        complete_args = list(node.args)
    else:
        for i, expected_arg in enumerate(node.target._schema.arguments):  # type: ignore[union-attr]
            if i < len(node.args):
                complete_args.append(node.args[i])
            else:
                if expected_arg.name in node.kwargs:
                    complete_kwargs[expected_arg.name] = node.kwargs[expected_arg.name]
                else:
                    # Get default from schema.
                    complete_kwargs[expected_arg.name] = expected_arg.default_value

    graph_args = tuple(
        _retrieve_or_adapt_input_to_graph_set(arg, fx_name_to_onnxscipt_value)
        for arg in complete_args
    )
    graph_kwargs = _filter_incompatible_kwargs(complete_kwargs)

    # prepare torch format args and kwargs for op-level validation
    # Use fake tensor to create real tensor to feed in ops
    torch_args = []
    for arg in complete_args:
        if isinstance(arg, torch.fx.Node):
            # Create a concreate test tensor based on the fake tensor
            with torch.utils._mode_utils.no_dispatch():
                # TODO(titaiwang): improve engineering
                if isinstance(arg.meta["val"], list):
                    for meta_value in arg.meta["val"]:
                        torch_args.append(
                            torch.randn_like(meta_value, dtype=torch.float)
                        )
                else:
                    torch_args.append(
                        torch.randn_like(arg.meta["val"], dtype=torch.float)
                    )
        else:
            torch_args.append(arg)
    torch_kwargs = complete_kwargs
    return (graph_args, graph_kwargs, tuple(torch_args), torch_kwargs)


def _fill_tensor_meta(
    onnxscript_values,
    name: str,
    expected_values: Union[torch.Tensor, Tuple[torch.Tensor, ...]],
):
    """Fill the meta information of onnxscript_values with that from the fx FakeTensor."""
    flat_onnxscript_values, _ = _pytree.tree_flatten(onnxscript_values)
    flat_expected_values, _ = _pytree.tree_flatten(expected_values)
    for i, (onnxscript_value, expected_value) in enumerate(
        zip(flat_onnxscript_values, flat_expected_values)
    ):
        # Only set shape for now as we don't need type information.
        onnxscript_value.shape = tuple(expected_value.size())
        if i > 0:
            onnxscript_value.name = f"{name}_{i}"
        else:
            onnxscript_value.name = name


@_beartype.beartype
def _validate_op_between_ort_torch(
    node: torch.fx.Node,
    symbolic_fn: onnxscript.OnnxFunction,
    torch_args: tuple,
    torch_kwargs: dict,
):
    """Validate the op between ONNX Runtime and PyTorch."""
    # op-level validation
    # Symbolic_fn should have the same output as node.target (torch ops)
    try:
        with evaluator.default_as(evaluator.ort_evaluator):
            expected_outputs = node.target(*torch_args, **torch_kwargs)  # type: ignore[operator]
            # TODO(titaiwang): Expose _convert_tensor_to_numpy and _convert_kwargs_for_onnx?
            input_onnx = [fx_utils._convert_tensor_to_numpy(x) for x in torch_args]
            # deal with dtype and device
            kwargs_onnx = fx_utils._convert_kwargs_for_onnx(torch_kwargs)
            ort_outputs = symbolic_fn(*input_onnx, **kwargs_onnx)

            for ort_output, expected_output in zip(ort_outputs, expected_outputs):
                try:
                    torch.testing.assert_close(
                        expected_output.numpy(),
                        ort_output,
                        check_device=False,
                        atol=10e-4,
                        rtol=10e-3,
                    )
                except AssertionError as e:
                    warnings.warn(
                        f"Suppressed AssertionError:\n{e}.\n"
                        f"Op {node.target} has mismatch outputs. "
                        f"Please check the implementation of {symbolic_fn}."
                    )
                    diagnostic = diagnostics.export_context().inflight_diagnostic()
                    diagnostic.with_additional_message(
                        f"### Validation failed\n"
                        f"{diagnostics.decorator.format_exception_in_markdown(e)}"
                    )
                    diagnostic.level = diagnostics.levels.ERROR
    except Exception as e:
        warnings.warn(f"ORT fails to run with error: {e}.")
        diagnostic = diagnostics.export_context().inflight_diagnostic()
        diagnostic.with_additional_message(
            f"### Validation failed\n"
            f"{diagnostics.decorator.format_exception_in_markdown(e)}"
        )
        diagnostic.level = diagnostics.levels.WARNING


def _location_from_fx_stack_trace(
    node_stack_trace: str,
) -> Optional[diagnostics.infra.Location]:
    """Extract location from FX node stack trace.

    Args:
        node_stack_trace: The stack trace of the FX node. Example:

            File "path/file.py", line 311, in <function>
                <code>
            |   File "path/file2.py", line 389, in <function>
                <code>

    Returns:
        location: The location of the FX node.
    """
    if "File" not in node_stack_trace:
        return None

    lines = node_stack_trace.strip().split("\n")
    idx = 0
    while idx < len(lines) and "File" not in lines[idx]:
        idx += 1
    if idx + 1 >= len(lines):
        return None

    pattern = re.compile(r"^File \"(.+)\", line (\d+), in (.+)$")
    matches = pattern.match(lines[idx].strip())
    if matches:
        uri = matches.group(1)
        line_number = int(matches.group(2))
        snippet = lines[idx + 1].strip()
        return diagnostics.infra.Location(uri=uri, line=line_number, snippet=snippet)
    return None


@_beartype.beartype
def _fx_node_to_onnx_message_formatter(
    fn: Callable, args: Tuple[Any, ...], kwargs: Dict[str, Any]
) -> str:
    assert len(args) > 0
    node = args[0]
    assert isinstance(node, torch.fx.Node)
    return f"FX Node: {node.op}:{node.target}[name={node.name}]"


@_beartype.beartype
@diagnostics.diagnose_call(
    rule=diagnostics.rules.fx_node_to_onnx,
    exception_report_level=diagnostics.levels.ERROR,
    diagnostic_message_formatter=_fx_node_to_onnx_message_formatter,
)
def _export_fx_node_to_onnxscript(
    node: torch.fx.Node,
    onnxscript_graph: graph_building.TorchScriptGraph,
    fx_name_to_onnxscipt_value: Dict[
        str, Union[torch._C.Value, Tuple[torch._C.Value, ...]]
    ],
    onnxscript_value_name_to_real_tensor: Dict[
        str, Union[torch.Tensor, Tuple[torch._C.Value, ...]]
    ],
    tracer: graph_building.TorchScriptTracingEvaluator,
    fx_module_with_metadata: torch.fx.GraphModule,
    options: fx_utils.ExportOptions,
):
    # Record stack trace of node in diagnostic.
    node_stack_trace = node.stack_trace
    if node_stack_trace:
        diagnostic = diagnostics.export_context().inflight_diagnostic(
            rule=diagnostics.rules.fx_node_to_onnx
        )
        diagnostic.with_additional_message(
            f"### PyTorch source information\n```\n{node_stack_trace}\n```"
        )
        location = _location_from_fx_stack_trace(node_stack_trace)
        if location is not None:
            diagnostic.with_location(location)

    if node.op == "placeholder":
        # Input of graph.
        output = onnxscript_graph.add_input(
            input_name=node.name,
            # The node.meta["val"] is generated by FakeTensorProp.
            input_value=node.meta["val"],
        )
        assert (
            output is not None
        ), f"Node creates None with target={node.target} and name={node.name}"
        assert isinstance(output, graph_building.TorchScriptTensor)
        assert isinstance(output, onnxscript.tensor.Tensor)

        fx_name_to_onnxscipt_value[node.name] = output
    elif node.op == "call_function":
        # aten ops and other stateless functions.
        if node.target == operator.getitem and isinstance(
            fx_name_to_onnxscipt_value[node.args[0].name], tuple  # type: ignore[union-attr]
        ):
            onnx_tensor_tuple = fx_name_to_onnxscipt_value[node.args[0].name]  # type: ignore[union-attr]
            index = node.args[1]
            output = onnx_tensor_tuple[index]  # type: ignore[index]
            assert (
                output is not None
            ), f"Node creates None with target={node.target} and name={node.name}"
            assert isinstance(output, (graph_building.TorchScriptTensor, tuple)), type(
                output
            )

            fx_name_to_onnxscipt_value[node.name] = output
            return

        if node.target == operator.getitem:
            # __getitem__ on Tensor or Sequence of tensors. Not tuple.
            exporter_key = "getitem"
        elif (
            isinstance(node.target, torch._ops.OpOverload)
            and node.target in fx_utils._OP_OVERLOAD_TO_EXPORTER_KEY_TABLE
        ):
            exporter_key = fx_utils._OP_OVERLOAD_TO_EXPORTER_KEY_TABLE[node.target]
        else:
            raise RuntimeError(f"Unknown call_function target: {node.target}")
        # Only the latest opset version is only supported in atenlib for now
        symbolic_fn = fx_utils._ATENLIB_FUNCTIONS.get(exporter_key)
        if symbolic_fn is None:
            raise RuntimeError(f"Cannot find function for {exporter_key}")
        # Map FX inputs to ONNX inputs and fill optional inputs with default values.
        # torch_args and torch_kwargs are for op-level validation
        (
            onnx_args,
            onnx_kwargs,
            torch_args,
            torch_kwargs,
        ) = _wrap_fx_args_as_onnxscript_args(node, fx_name_to_onnxscipt_value)
        with evaluator.default_as(tracer):
            output: Union[  # type: ignore[no-redef]
                graph_building.TorchScriptTensor,
                Tuple[graph_building.TorchScriptTensor],
            ] = symbolic_fn(*onnx_args, **onnx_kwargs)
        assert (
            output is not None
        ), f"Node creates None with target={node.target}, name={node.name}, args={onnx_args}, kwargs={onnx_kwargs}"
        # TODO(justinchuby): Add diagnostic information.
        # Assign type and shape obtained from FakeTensorProp.
        _fill_tensor_meta(output, node.name, node.meta["val"])
        # One fx node could produce multiple outputs (e.g., tuple of tensors); in
        # that case, v is a tuple of TorchScriptTensors.
        assert isinstance(output, (graph_building.TorchScriptTensor, tuple)), type(
            output
        )
        if options.op_level_debug:
            _validate_op_between_ort_torch(node, symbolic_fn, torch_args, torch_kwargs)
        fx_name_to_onnxscipt_value[node.name] = output
    elif node.op == "output":

        if isinstance(node.args[0], torch.fx.Node):
            onnx_tensor_or_tensor_tuple = fx_name_to_onnxscipt_value[node.args[0].name]
            onnxscript_graph.register_outputs(onnx_tensor_or_tensor_tuple)
        else:
            # ONNX can't represent collection types (e.g., dictionary, tuple of tuple of
            # tensor, etc), we flatten the collection and register each element as output.
            flat_args, _ = _pytree.tree_flatten(node.args[0])
            for arg in flat_args:
                assert isinstance(
                    arg, torch.fx.Node
                ), f"arg must be a torch.fx.Node, not {type(arg)}"
                onnx_tensor_or_tensor_tuple = fx_name_to_onnxscipt_value[arg.name]
                onnxscript_graph.register_outputs(onnx_tensor_or_tensor_tuple)
    elif node.op == "call_method":
        # TODO(wechi): Support call_method.
        raise RuntimeError("call_method is not supported yet.")
    elif node.op == "call_module":
        # TODO(wechi): Support call_module.
        raise RuntimeError("call_module is not supported yet.")
    elif node.op == "get_attr":
        current_attr = fx_module_with_metadata
        sub_attr_names = node.target.split(".")  # type: ignore[union-attr]
        # If node.targe is "conv.weight", the following loop first
        # assigns fx_module_with_metadata.conv to current_attr, and then
        # fx_module_with_metadata.conv.weight to current_attr.
        while sub_attr_names:
            sub_attr_name = sub_attr_names.pop(0)
            if not hasattr(current_attr, sub_attr_name):
                raise AttributeError(
                    f"Attribute {sub_attr_name} is not found in {current_attr}."
                )
            current_attr = getattr(current_attr, sub_attr_name)

        input_ = onnxscript_graph.add_input(
            input_name=node.name, input_value=current_attr
        )
        assert isinstance(input_, graph_building.TorchScriptTensor)
        assert isinstance(input_, onnxscript.tensor.Tensor)
        fx_name_to_onnxscipt_value[node.name] = input_
        onnxscript_value_name_to_real_tensor[input_.name] = current_attr  # type: ignore[assignment]
    else:
        # TODO(wechi): Support get_attr, call_module, call_method.
        raise RuntimeError(f"Found node type not defined in torch.fx: {node.op}")


@diagnostics.diagnose_call(diagnostics.rules.atenlib_fx_to_onnx)
def _export_fx_to_onnxscript(
    fx_module_with_metadata: torch.fx.GraphModule, options: fx_utils.ExportOptions
):

    # Initialize the ONNX graph
    onnxscript_graph = graph_building.TorchScriptGraph()
    tracer = graph_building.TorchScriptTracingEvaluator(onnxscript_graph)

    # In the following loop, a TorchScript graph is created to
    # represent the input FX graph with ONNX symbols (e.g., onnx::add).
    # To connect the values to nodes in the TorchScript graph, we maintian
    # fx_name_to_onnxscipt_value. Basically, we want to translate
    #   fx_tensor_x (type: torch.fx.Node) -> fx_node_1 -> fx_tensor_y (type: torch.fx.Node)
    # to
    #   fx_name_to_onnxscipt_value[fx_tensor_x.name] -> onnx_node_1 -> fx_name_to_onnxscipt_value[fx_tensor_y.name]
    fx_name_to_onnxscipt_value: Dict[
        str, Union[torch._C.Value, Tuple[torch._C.Value, ...]]
    ] = {}
    # Similar to fx_name_to_onnxscipt_value, we need a mapping fo real tensors (usually tensor parameters
    # in nn.Module). Note that TorchScript's cannot store real tensors; TorchScript values are all
    # symbolic. This is passed into ONNX ModelProto as the initializers.
    onnxscript_value_name_to_real_tensor: Dict[
        str, Union[torch.Tensor, Tuple[torch._C.Value, ...]]
    ] = {}
    for node in fx_module_with_metadata.graph.nodes:
        _export_fx_node_to_onnxscript(
            node,
            onnxscript_graph,
            fx_name_to_onnxscipt_value,
            onnxscript_value_name_to_real_tensor,
            tracer,
            fx_module_with_metadata,
            options,
        )

    # Apply TorchScript's type promotion code.
    # Ideally, we should implement our type promotion but
    # to save time, we just reuse.
    onnxscript_graph.apply(
        torch._C._jit_pass_onnx_scalar_type_analysis,
        lowprecision_cast=True,
        opset_version=options.opset_version,
    )

    return onnxscript_graph, onnxscript_value_name_to_real_tensor


@_beartype.beartype
def _shape_inference_with_fake_tensor(decomposed_module: "torch.fx.GraphModule", *args):
    # Use this FakeTensorMode to
    # 1. convert nn.Parameter's in nn.Module to FakeTensor
    # 2. run FakeTensorProp
    # If (1) and (2) are done with difference FakeTensorMode's, undefined behavior may
    # happen.
    fake_tensor_mode = fake_tensor.FakeTensorMode()

    def to_fake_tensor(x):
        if isinstance(x, torch.Tensor) and not isinstance(x, fake_tensor.FakeTensor):
            return fake_tensor_mode.from_tensor(x)
        return x

    # "args" are FakeTensor in FakeTensorProp so the parameters and buffers
    # in model must be converted to FakeTensor as well.
    fake_parameters_and_buffers = {
        k: to_fake_tensor(v)
        for k, v in itertools.chain(
            decomposed_module.named_parameters(), decomposed_module.named_buffers()
        )
    }

    # Shape inference via FakeTensorProp
    with stateless._reparametrize_module(
        decomposed_module, fake_parameters_and_buffers
    ):
        # Assign output types and shapes to each node.
        # TODO(wechi): It's possible to get symbolic types (and shapes)
        # for each node's output. Consider to set "tracing_mode=symbolic"
        # when calling make_fx and then remove FakeTensorProp below.
        fake_tensor_prop.FakeTensorProp(decomposed_module, fake_tensor_mode).propagate(
            *args
        )

    return decomposed_module


@_beartype.beartype
def _rename_placeholder_targets(
    module: "torch.fx.GraphModule", reference_module: "torch.fx.GraphModule"
):
    """Align the argument names in module with those in reference_module.
    After calling this function, the two forward(...) in module and reference_module should have
    the same signature.
    """
    placeholders = [node for node in module.graph.nodes if node.op == "placeholder"]
    reference_placeholders = [
        node for node in reference_module.graph.nodes if node.op == "placeholder"
    ]

    for placeholder, reference_placeholder in zip(placeholders, reference_placeholders):
        placeholder.target = reference_placeholder.target
        placeholder.name = reference_placeholder.name

    module.recompile()


@_beartype.beartype
def _export(
    module: torch.fx.GraphModule,
    args,
    **kwargs,
) -> Union["onnx.ModelProto", bytes]:

    options = fx_utils.ExportOptions()
    options.update(**kwargs)
    # Apply decomposition table to the input graph.
    # Make sure the feed-in "module" is stateless.
    decomposed_module = proxy_tensor.make_fx(
        module,
        decomposition_table=options.decomposition_table,
        tracing_mode="fake",
        _allow_non_fake_inputs=True,
    )(*args)
    # Rename placeholder targets to match the original module's signature since
    # We don't want to map forward(x, y, z) to forward(arg0, arg1, arg2).
    _rename_placeholder_targets(decomposed_module, module)
    # Run FakeTensorProp on decomposed_module.
    # Symbolic output of the i-th node can be accessed via
    # decomposed_module.graph.nodes[i].meta["val"]
    decomposed_module = _shape_inference_with_fake_tensor(decomposed_module, *args)

    # We want to pass list of ints and floats to TorchScript graph correctly
    # in _export_fx_to_ts, so we must disable FakeTensorMode. Otherwise, graph may
    # receive FakeTensor and results runtime error. In addition, TorchScript-based
    # ONNX exporter used in _ts_graph_to_onnx_model_in_protobuf is not compatible
    # with FakeTensorMode.
    with torch.utils._mode_utils.no_dispatch():
        onnxscript_graph, initializers = _export_fx_to_onnxscript(
            decomposed_module, options
        )
    # Export TorchScript graph to ONNX ModelProto.
    onnx_model = onnxscript_graph.to_model_proto(initializers, options.opset_version)

    if options.use_binary_format:
        # Return ModelProto in binary format.
        return onnx_model.SerializeToString()
    # Return ModelProto
    return onnx_model


@_beartype.beartype
def export(
    fn: Union[torch.nn.Module, Callable],
    *args,
    use_binary_format: bool = True,
    opset_version: int = _constants.ONNX_DEFAULT_OPSET,
    op_level_debug: bool = False,
) -> Union["onnx.ModelProto", bytes]:
    # args will be converted to symbolic tensor. Let's copy to avoid side effects.
    args = copy.deepcopy(args)
    # Translate callable to FX graph.
    #
    # TODO(wechi): There are several symbolic tracing mechanisms to convert
    # nn.Module to FX graph. We should choose the right one after they are
    # matured.
    graph_module, graph_guard = torch._dynamo.export(fn, *args, aten_graph=True)
    del graph_guard  # Unused
    # Export FX graph to ONNX ModelProto.
    #
    # Note that ALL kwargs are folded into constants in graph_module, so we don't pass kwargs
    # to _export.
    return _export(
        graph_module,
        args,
        opset_version=opset_version,
        decomposition_table=fx_utils._ONNX_FRIENDLY_DECOMPOSITION_TABLE,
        use_binary_format=use_binary_format,
        op_level_debug=op_level_debug,
    )


@_beartype.beartype
def export_without_kwargs(
    fn: Union[torch.nn.Module, Callable],
    *args,
    use_binary_format: bool = True,
    opset_version: int = _constants.ONNX_DEFAULT_OPSET,
    op_level_debug: bool = False,
    **kwargs,
) -> Union["onnx.ModelProto", bytes]:
    if isinstance(fn, torch.nn.Module):
        signature = inspect.signature(fn.forward)
    else:
        signature = inspect.signature(fn)

    # We hope the input kwargs will be mapped to bound.args after binding.
    # If not, we will raise an error.
    bound = signature.bind(*args, **kwargs)
    bound.apply_defaults()
    # kwargs are not handled.
    assert not bound.kwargs

    class Wrapper(torch.nn.Module):
        def __init__(self, fn):
            super().__init__()
            self.fn = fn

        def forward(self, *args):
            result, _ = _pytree.tree_flatten(self.fn(*args))
            return result

    # args will be converted to symbolic tensor. Let's copy to avoid side effects.
    bound_args = copy.deepcopy(bound.args)
    # Translate callable to FX graph.
    #
    # TODO(wechi): There are several symbolic tracing mechanisms to convert
    # nn.Module to FX graph. We should choose the right one after they are
    # matured.

    class GraphCaptureCompiler:
        def __init__(self):
            self.captured_graph: Optional["torch.fx.GraphModule"] = None
            self.captured_graph_count = 0

        def compile(self, graph_module: "torch.fx.GraphModule", _):
            assert self.captured_graph_count == 0
            self.captured_graph = graph_module
            self.captured_graph_count += 1
            return graph_module

    compiler = GraphCaptureCompiler()
    torch._dynamo.reset()
    torch._dynamo.optimize(compiler.compile, nopython=True)(Wrapper(fn))(*bound_args)
    torch._dynamo.reset()
    assert compiler.captured_graph
    # Export FX graph to ONNX ModelProto.
    return _export(
        compiler.captured_graph,
        # Function optimized by _dynamo doesn't have None in args.
        tuple(arg for arg in bound_args if arg is not None),
        opset_version=opset_version,
        decomposition_table=fx_utils._ONNX_FRIENDLY_DECOMPOSITION_TABLE,
        use_binary_format=use_binary_format,
        op_level_debug=op_level_debug,
    )


@_beartype.beartype
def _move_placeholder_to_front(graph_module: "torch.fx.GraphModule") -> None:
    """
    This function move all placeholder nodes to the front of the graph node list.
    In torch.fx.Graph, placeholder is a special assignment node. If it's not
    executed in the beginning, it could overwrite values computed by upstream
    nodes.
    """

    graph = graph_module.graph
    placeholders = []
    first_not_placeholder = None
    for node in graph.nodes:
        if node.op == "placeholder":
            placeholders.append(node)
        if first_not_placeholder is None and node.op != "placeholder":
            first_not_placeholder = node
    if first_not_placeholder is None:
        return
    for placeholder in placeholders:
        first_not_placeholder.prepend(placeholder)


@_beartype.beartype
def _replace_get_attr_with_placeholder(
    graph_module: "torch.fx.GraphModule",
) -> Tuple[torch.Tensor, ...]:
    """
    Replace get_attr with placeholder.
    The parameters and buffers accessed by the original get_attr are returned;
    they are useful when creating random inputs for the modified graph_module.
    """
    graph = graph_module.graph
    replaced_attrs: List[torch.Tensor] = []
    for node in graph.nodes:
        if node.op == "get_attr":
            replaced_attr: Optional[torch.Tensor] = None
            # get_attr could retrieve either parameter or buffer, so
            # we need to try both.
            try:
                replaced_attr = graph_module.get_parameter(node.target)
            except AttributeError:
                # It's possible that model author use buffer instead of
                # parameter to store trainable weights. In this case,
                # 1. get_parameter will throw something like
                #    AttributeError: `bias` is not an nn.Parameter.
                # 2. get_buffer should work.
                replaced_attr = graph_module.get_buffer(node.target)

            # Reassign op type so that get_attr node becomes placeholder node.
            node.op = "placeholder"
            # The target name in placeholder must be a valid Python identifier.
            # Thus, we replace, e.g., "module.submodule.weight" with
            # "module_submodule_weight".
            node.target = node.target.replace(".", "_")
            # Default value is None. This is needed as long as the "graph_module"
            # has optional inputs. Assume the original forward signature is
            #  def forward(self, x, y=None)
            # and the replaced get_attr node has target "z". Then, the modified
            # signature should be
            #  def forward(self, x, y=None, z=None)
            # Without the following line, the signature will be
            #  def forward(self, x, y=None, z)
            # , which is not valid Python code.
            node.args = (None,)

            replaced_attrs.append(replaced_attr)

    return tuple(replaced_attrs)


@_beartype.beartype
def _trace_into_fx_graph_via_fx_symbolic_trace(
    module: torch.nn.Module,
    *args,
    # kwargs are the keyword arguments to call "module"; that is,
    # module(*args, **kwargs) must run.
    **kwargs,
) -> Tuple["torch.fx.GraphModule", Tuple[Any, ...]]:
    signature = inspect.signature(module.forward)

    # We hope the input kwargs will be mapped to bound.args after binding.
    # If not, we will raise an error.
    bound = signature.bind(*args, **kwargs)
    bound.apply_defaults()
    # After apply_defaults, all non keyword-only arguments are in bound.args.
    # Because below code do not support keyword-word arguments, bound.kwargs
    # must be empty.
    assert len(bound.kwargs) == 0, bound.kwargs

    # Create inputs to call symbolic trace (torch.fx.symbolic_trace)
    # Example content of concrete_args:
    #  concrete_args["x"] = torch.fx._symbolic_trace.PH
    #  concrete_args["b"] = 1
    # where "x" and "b" are argument names in "signature".
    concrete_args = {}
    for param_name, param_value in bound.arguments.items():
        if isinstance(param_value, torch.Tensor):
            # param_value can be, e.g., a real tensor or a fake tensor.
            # param_value is treated as substitutable tensor symbol (aka placeholder).
            concrete_args[param_name] = torch.fx._symbolic_trace.PH
        else:
            concrete_args[param_name] = param_value

    return (
        _module_expansion_symbolic_trace(module, concrete_args=concrete_args),
        bound.args,
    )


@_beartype.beartype
def export_without_parameters_and_buffers(
    module: torch.nn.Module,
    *args,
    decomposition_table: Optional[Dict[torch._ops.OpOverload, Callable]] = None,
    use_binary_format: bool = True,
    opset_version: int = _constants.ONNX_DEFAULT_OPSET,
    op_level_debug: bool = False,
    # kwargs are the keyword arguments to call "module"; that is,
    # module(*args, **kwargs) must run.
    **kwargs,
) -> Tuple[
    Union["onnx.ModelProto", bytes],
    "torch.fx.GraphModule",
    Tuple[Any, ...],
    Tuple[Any, ...],
]:

    graph_module, bound_args = _trace_into_fx_graph_via_fx_symbolic_trace(
        module, *args, **kwargs
    )

    # Make sure all placeholder nodes are executed before get_attr nodes.
    # Otherwise, inputs can interleave with initializers in the final ModeoProto.graph.input.
    # Basically, we want
    #  ModeoProto.graph.input =
    #   [input_0, input_1, ..., input_n, weight_0, weight_1, ..., weight_m]
    # and we don't want
    #  ModeoProto.graph.input =
    #   [input_0, weight_0, input_1, weight_1, ..., input_n, weight_0, weight_1, ..., weight_m]
    _move_placeholder_to_front(graph_module)
    # To save memory, move get_attr to input so that the generated model doesn't
    # have weigh tensors. "replaced_attrs" are the list of replaced weight tensors.
    replaced_attrs = _replace_get_attr_with_placeholder(graph_module)
    # Move all newly created placeholder nodes to the front of the graph.
    _move_placeholder_to_front(graph_module)
    # Finalize the graph editing.
    graph_module.recompile()

    return (
        _export(
            graph_module,
            (*bound_args, *replaced_attrs),
            opset_version=opset_version,
            decomposition_table=decomposition_table,
            use_binary_format=use_binary_format,
            op_level_debug=op_level_debug,
        ),
        graph_module,
        bound_args,
        replaced_attrs,
    )


@_beartype.beartype
def _create_tensor_proto_with_external_data(
    tensor: torch.Tensor, name: str, location: str, basepath: str
) -> "onnx.TensorProto":
    """Create a TensorProto with external data from a PyTorch tensor.
    The external data is saved to os.path.join(basepath, location).

    Args:
        tensor: Tensor to be saved.
        name: Name of the tensor (i.e., initializer name in ONNX graph).
        location: Relative location of the external data file
            (e.g., "/tmp/initializers/weight_0" when model is "/tmp/model_name.onnx").
        basepath: Base path of the external data file (e.g., "/tmp/external_data" while model must be in "/tmp").


    Reference for ONNX's external data format:
        How to load?
        https://github.com/onnx/onnx/blob/5dac81ac0707bdf88f56c35c0a5e8855d3534673/onnx/external_data_helper.py#L187
        How to save?
        https://github.com/onnx/onnx/blob/5dac81ac0707bdf88f56c35c0a5e8855d3534673/onnx/external_data_helper.py#L43
        How to set ONNX fields?
        https://github.com/onnx/onnx/blob/5dac81ac0707bdf88f56c35c0a5e8855d3534673/onnx/external_data_helper.py#L88
    """
    tensor_proto = onnx.TensorProto()
    tensor_proto.name = name
    tensor_proto.data_type = torch.onnx._type_utils._SCALAR_TYPE_TO_ONNX[  # type: ignore[assignment]
        torch.onnx._type_utils._DTYPE_TO_SCALAR_TYPE[tensor.dtype]
    ]
    tensor_proto.dims.extend(tensor.shape)
    tensor_proto.data_location = onnx.TensorProto.EXTERNAL

    # Settings for saving one tensor per file.
    # Offset is zero because there is no other tensor in the same file.
    key_value_pairs = {
        "location": location,
        "offset": 0,
        "length": tensor.untyped_storage().nbytes(),
    }
    for k, v in key_value_pairs.items():
        entry = tensor_proto.external_data.add()
        entry.key = k
        entry.value = str(v)

    # Actual path to write content of tensor.
    external_data_file_path = os.path.join(basepath, location)
    if os.path.exists(external_data_file_path):
        os.remove(external_data_file_path)

    # Create external data's folder if not exists.
    external_data_dir_path = os.path.dirname(external_data_file_path)
    if not os.path.exists(external_data_dir_path):
        # if the demo_folder directory is not present
        # then create it.
        os.makedirs(external_data_dir_path)

    # Create a fresh file.
    with open(external_data_file_path, "xb") as data_file:
        # No need to call "seek" because offset is 0.
        # data_file.seek(0)
        # Write tensor content to the file.
        data_file.write(tensor.numpy().tobytes())

    return tensor_proto


@_beartype.beartype
def save_model_with_external_data(
    basepath: str,
    model_location: str,
    initializer_location: str,
    torch_load_paths: Tuple[str, ...],
    onnx_model: "onnx.ModelProto",
) -> None:
    """Load PyTorch tensors from files and add to "onnx_model" as external initializers.

    Output files:
        ONNX model file path:
        ONNX initializer folder: os.path.join(basepath, initializer_location)

    After running this function, you can do
        ort_sess = onnxruntime.InferenceSession(os.path.join(basepath, model_location))
    to execute the model.

    Arguments:
        basepath: Base path of the external data file (e.g., "/tmp/large-onnx-model").
        model_location: Relative location of the ONNX model file.
            E.g., "model.onnx" so that the model file is saved to
            "/tmp/large-onnx-model/model.onnx".
        initializer_location: Relative location of the ONNX initializer folder.
            E.g., "initializers" so that the initializers are saved to
            "/tmp/large-onnx-model/initializers".
        torch_load_paths: Files which containing serialized PyTorch tensors to be saved
            as ONNX initializers. They are loaded by torch.load.
        onnx_model: ONNX model to be saved with external initializers.
            If an input name matches a tensor loaded from "torch_load_paths",
            the tensor will be saved as that input's external initializer.
    """
    onnx_model_with_initializers = onnx.ModelProto()
    onnx_model_with_initializers.CopyFrom(onnx_model)
    onnx_input_names = [input.name for input in onnx_model.graph.input]

    for path in torch_load_paths:
        state_ditc = torch.load(path)
        for name, tensor in state_ditc.items():
            # Basically, "transformer.attention.self.query.weight" is mapped
            # to "transformer_attention_self_query_weight" for mimicking the
            # name-modifying code in FX-to-ONNX exporter.
            # See function _replace_get_attr_with_placeholder for details.
            refined_name = name.replace(".", "_")

            # For each refined PyTorch tensor name loaded by torch.load,
            #  1.  Search its best match in ONNX model. E.g., the match of
            #       "transformer_attention_weight" could be "attention_weight".
            #  2.  Set "tensor" as the initializer of the matched ONNX input.
            #      E.g., "tensor" is stored as the initializer of "attention_weight".
            # Step 1 is required because sometimes, tensor names are stored with prefix the dictionary
            # loaded by torch.load.
            for onnx_input_name in onnx_input_names:
                if onnx_input_name.endswith(refined_name) or refined_name.endswith(
                    onnx_input_name
                ):
                    # Find a match. Change refined_name to the matched ONNX input name, so that we
                    # create initializer with the right ONNX name.
                    refined_name = onnx_input_name
                    break

            relative_tensor_file_path = os.path.join(initializer_location, refined_name)
            # Create one file per tensor.
            # tensor_proto.raw_data is stored to external file at
            # os.path.join(basepath, relative_tensor_file_path).
            tensor_proto = _create_tensor_proto_with_external_data(
                tensor, refined_name, relative_tensor_file_path, basepath
            )
            # Add the tensor_proto to the ONNX model as an initializer with external data.
            onnx_model_with_initializers.graph.initializer.append(tensor_proto)

    # model_location should be a pure file name such as "file_name.onnx", not "folder/file_name.onnx".
    onnx.save(onnx_model_with_initializers, os.path.join(basepath, model_location))


<<<<<<< HEAD
=======
@dataclasses.dataclass
class ExportOptions:
    """Options for FX-ONNX export.
    Attributes:
        opset_version: The export ONNX version.
        use_binary_format: Whether to Return ModelProto in binary format.
        decomposition_table: The decomposition table for graph ops. Default is for torch ops, including aten and prim.
        op_level_debug: Whether to export the model with op level debug information.
    """

    opset_version: int = _constants.ONNX_DEFAULT_OPSET
    use_binary_format: bool = True
    op_level_debug: bool = False
    decomposition_table: Dict[torch._ops.OpOverload, Callable] = dataclasses.field(
        default_factory=lambda: _ONNX_FRIENDLY_DECOMPOSITION_TABLE
    )

    def update(self, **kwargs):
        for key, value in kwargs.items():
            if hasattr(self, key):
                setattr(self, key, value)
            else:
                raise KeyError(f"ExportOptions has no attribute {key}")


>>>>>>> 64373963
# Register a few argument formatter<|MERGE_RESOLUTION|>--- conflicted
+++ resolved
@@ -11,6 +11,7 @@
 from types import FunctionType
 from typing import Any, Callable, Dict, List, Optional, Tuple, Union
 
+import numpy as np
 import onnx
 import onnxscript  # type: ignore[import]
 from onnxscript import evaluator  # type: ignore[import]
@@ -29,9 +30,8 @@
 from torch.onnx import _constants, _type_utils
 
 from torch.onnx._internal import _beartype
-from torch.onnx._internal.fx import diagnostics, fx_utils
+from torch.onnx._internal.fx import diagnostics, export_options, function_dispatcher
 from torch.utils import _pytree
-
 
 # TODO: Separate into individual components.
 # TODO: make_fx lose stack info https://github.com/pytorch/pytorch/issues/90276
@@ -65,9 +65,11 @@
     diagnostic_message_formatter=_onnx_function_diagnose_call_message_formatter,
     diagnostic_modifier=_onnx_function_diagnose_call_append_symbolic_source_location,
 )
-for key, onnx_function in fx_utils._ATENLIB_FUNCTIONS.items():
+for key, onnx_function in function_dispatcher._ATENLIB_FUNCTIONS.items():
     if isinstance(onnx_function, FunctionType):
-        fx_utils._ATENLIB_FUNCTIONS[key] = _diagnose_onnx_function(onnx_function)
+        function_dispatcher._ATENLIB_FUNCTIONS[key] = _diagnose_onnx_function(
+            onnx_function
+        )
 onnxscript.OnnxFunction.__call__ = _diagnose_onnx_function(
     onnxscript.OnnxFunction.__call__
 )
@@ -303,56 +305,6 @@
             onnxscript_value.name = name
 
 
-@_beartype.beartype
-def _validate_op_between_ort_torch(
-    node: torch.fx.Node,
-    symbolic_fn: onnxscript.OnnxFunction,
-    torch_args: tuple,
-    torch_kwargs: dict,
-):
-    """Validate the op between ONNX Runtime and PyTorch."""
-    # op-level validation
-    # Symbolic_fn should have the same output as node.target (torch ops)
-    try:
-        with evaluator.default_as(evaluator.ort_evaluator):
-            expected_outputs = node.target(*torch_args, **torch_kwargs)  # type: ignore[operator]
-            # TODO(titaiwang): Expose _convert_tensor_to_numpy and _convert_kwargs_for_onnx?
-            input_onnx = [fx_utils._convert_tensor_to_numpy(x) for x in torch_args]
-            # deal with dtype and device
-            kwargs_onnx = fx_utils._convert_kwargs_for_onnx(torch_kwargs)
-            ort_outputs = symbolic_fn(*input_onnx, **kwargs_onnx)
-
-            for ort_output, expected_output in zip(ort_outputs, expected_outputs):
-                try:
-                    torch.testing.assert_close(
-                        expected_output.numpy(),
-                        ort_output,
-                        check_device=False,
-                        atol=10e-4,
-                        rtol=10e-3,
-                    )
-                except AssertionError as e:
-                    warnings.warn(
-                        f"Suppressed AssertionError:\n{e}.\n"
-                        f"Op {node.target} has mismatch outputs. "
-                        f"Please check the implementation of {symbolic_fn}."
-                    )
-                    diagnostic = diagnostics.export_context().inflight_diagnostic()
-                    diagnostic.with_additional_message(
-                        f"### Validation failed\n"
-                        f"{diagnostics.decorator.format_exception_in_markdown(e)}"
-                    )
-                    diagnostic.level = diagnostics.levels.ERROR
-    except Exception as e:
-        warnings.warn(f"ORT fails to run with error: {e}.")
-        diagnostic = diagnostics.export_context().inflight_diagnostic()
-        diagnostic.with_additional_message(
-            f"### Validation failed\n"
-            f"{diagnostics.decorator.format_exception_in_markdown(e)}"
-        )
-        diagnostic.level = diagnostics.levels.WARNING
-
-
 def _location_from_fx_stack_trace(
     node_stack_trace: str,
 ) -> Optional[diagnostics.infra.Location]:
@@ -416,7 +368,7 @@
     ],
     tracer: graph_building.TorchScriptTracingEvaluator,
     fx_module_with_metadata: torch.fx.GraphModule,
-    options: fx_utils.ExportOptions,
+    options: export_options.ExportOptions,
 ):
     # Record stack trace of node in diagnostic.
     node_stack_trace = node.stack_trace
@@ -468,13 +420,15 @@
             exporter_key = "getitem"
         elif (
             isinstance(node.target, torch._ops.OpOverload)
-            and node.target in fx_utils._OP_OVERLOAD_TO_EXPORTER_KEY_TABLE
+            and node.target in function_dispatcher._OP_OVERLOAD_TO_EXPORTER_KEY_TABLE
         ):
-            exporter_key = fx_utils._OP_OVERLOAD_TO_EXPORTER_KEY_TABLE[node.target]
+            exporter_key = function_dispatcher._OP_OVERLOAD_TO_EXPORTER_KEY_TABLE[
+                node.target
+            ]
         else:
             raise RuntimeError(f"Unknown call_function target: {node.target}")
         # Only the latest opset version is only supported in atenlib for now
-        symbolic_fn = fx_utils._ATENLIB_FUNCTIONS.get(exporter_key)
+        symbolic_fn = function_dispatcher._ATENLIB_FUNCTIONS.get(exporter_key)
         if symbolic_fn is None:
             raise RuntimeError(f"Cannot find function for {exporter_key}")
         # Map FX inputs to ONNX inputs and fill optional inputs with default values.
@@ -553,7 +507,7 @@
 
 @diagnostics.diagnose_call(diagnostics.rules.atenlib_fx_to_onnx)
 def _export_fx_to_onnxscript(
-    fx_module_with_metadata: torch.fx.GraphModule, options: fx_utils.ExportOptions
+    fx_module_with_metadata: torch.fx.GraphModule, options: export_options.ExportOptions
 ):
 
     # Initialize the ONNX graph
@@ -664,7 +618,7 @@
     **kwargs,
 ) -> Union["onnx.ModelProto", bytes]:
 
-    options = fx_utils.ExportOptions()
+    options = export_options.ExportOptions()
     options.update(**kwargs)
     # Apply decomposition table to the input graph.
     # Make sure the feed-in "module" is stateless.
@@ -726,7 +680,7 @@
         graph_module,
         args,
         opset_version=opset_version,
-        decomposition_table=fx_utils._ONNX_FRIENDLY_DECOMPOSITION_TABLE,
+        decomposition_table=function_dispatcher._ONNX_FRIENDLY_DECOMPOSITION_TABLE,
         use_binary_format=use_binary_format,
         op_level_debug=op_level_debug,
     )
@@ -792,7 +746,7 @@
         # Function optimized by _dynamo doesn't have None in args.
         tuple(arg for arg in bound_args if arg is not None),
         opset_version=opset_version,
-        decomposition_table=fx_utils._ONNX_FRIENDLY_DECOMPOSITION_TABLE,
+        decomposition_table=function_dispatcher._ONNX_FRIENDLY_DECOMPOSITION_TABLE,
         use_binary_format=use_binary_format,
         op_level_debug=op_level_debug,
     )
@@ -1102,32 +1056,107 @@
     onnx.save(onnx_model_with_initializers, os.path.join(basepath, model_location))
 
 
-<<<<<<< HEAD
-=======
-@dataclasses.dataclass
-class ExportOptions:
-    """Options for FX-ONNX export.
-    Attributes:
-        opset_version: The export ONNX version.
-        use_binary_format: Whether to Return ModelProto in binary format.
-        decomposition_table: The decomposition table for graph ops. Default is for torch ops, including aten and prim.
-        op_level_debug: Whether to export the model with op level debug information.
-    """
-
-    opset_version: int = _constants.ONNX_DEFAULT_OPSET
-    use_binary_format: bool = True
-    op_level_debug: bool = False
-    decomposition_table: Dict[torch._ops.OpOverload, Callable] = dataclasses.field(
-        default_factory=lambda: _ONNX_FRIENDLY_DECOMPOSITION_TABLE
-    )
-
-    def update(self, **kwargs):
-        for key, value in kwargs.items():
-            if hasattr(self, key):
-                setattr(self, key, value)
-            else:
-                raise KeyError(f"ExportOptions has no attribute {key}")
-
-
->>>>>>> 64373963
+# TODO(titaiwang): copied from ops_correctness_test.py, should have a common place?
+TORCH_TYPE_TO_ONNX = {
+    torch.bool: onnx.TensorProto.BOOL,
+    torch.uint8: onnx.TensorProto.UINT8,
+    torch.int8: onnx.TensorProto.INT8,
+    torch.int16: onnx.TensorProto.INT16,
+    torch.int32: onnx.TensorProto.INT32,
+    torch.int64: onnx.TensorProto.INT64,
+    torch.float16: onnx.TensorProto.FLOAT16,
+    torch.float32: onnx.TensorProto.FLOAT,
+    torch.float64: onnx.TensorProto.DOUBLE,
+    torch.complex64: onnx.TensorProto.COMPLEX64,
+    torch.complex128: onnx.TensorProto.COMPLEX128,
+    torch.bfloat16: onnx.TensorProto.BFLOAT16,
+}
+
+# TODO(titaiwang): copied from ops_correctness_test.py, should have a common place?
+def _convert_tensor_to_numpy(input: Any) -> Any:
+    if isinstance(input, torch.Tensor):
+        return input.detach().cpu().numpy()
+    if isinstance(input, (tuple, list)):
+        if len(input) == 0:
+            return np.array((), dtype=np.int64)
+        if isinstance(input[0], torch.Tensor):
+            return [_convert_tensor_to_numpy(x) for x in input]
+        if isinstance(input[0], bool):
+            return np.array(input, dtype=np.bool_)
+
+        # Just a sequence of numbers
+        if isinstance(input[0], int):
+            return np.array(input, dtype=np.int64)
+        if isinstance(input[0], float):
+            return np.array(input)
+
+    return input
+
+
+# TODO(titaiwang): copied from ops_correctness_test.py, should have a common place?
+def _convert_kwargs_for_onnx(kwargs: dict[str, Any]) -> dict[str, Any]:
+    """Converts kwargs to be compatible with ONNX Runtime.
+
+    ONNX Runtime doesn't support torch.bool, so we convert them to torch.uint8.
+    """
+    new_kwargs = {}
+    for key, value in kwargs.items():
+        if key == "device":
+            continue
+        if key == "dtype":
+            value = TORCH_TYPE_TO_ONNX[value]
+        new_kwargs[key] = value
+    return new_kwargs
+
+
+@_beartype.beartype
+def _validate_op_between_ort_torch(
+    node: torch.fx.Node,
+    symbolic_fn: onnxscript.OnnxFunction,
+    torch_args: tuple,
+    torch_kwargs: dict,
+):
+    """Validate the op between ONNX Runtime and PyTorch."""
+    # op-level validation
+    # Symbolic_fn should have the same output as node.target (torch ops)
+    try:
+        with evaluator.default_as(evaluator.ort_evaluator):
+            expected_outputs = node.target(*torch_args, **torch_kwargs)  # type: ignore[operator]
+            # TODO(titaiwang): Expose _convert_tensor_to_numpy and _convert_kwargs_for_onnx?
+            input_onnx = [_convert_tensor_to_numpy(x) for x in torch_args]
+            # deal with dtype and device
+            kwargs_onnx = _convert_kwargs_for_onnx(torch_kwargs)
+            ort_outputs = symbolic_fn(*input_onnx, **kwargs_onnx)
+
+            for ort_output, expected_output in zip(ort_outputs, expected_outputs):
+                try:
+                    torch.testing.assert_close(
+                        expected_output.numpy(),
+                        ort_output,
+                        check_device=False,
+                        atol=10e-4,
+                        rtol=10e-3,
+                    )
+                except AssertionError as e:
+                    warnings.warn(
+                        f"Suppressed AssertionError:\n{e}.\n"
+                        f"Op {node.target} has mismatch outputs. "
+                        f"Please check the implementation of {symbolic_fn}."
+                    )
+                    diagnostic = diagnostics.export_context().inflight_diagnostic()
+                    diagnostic.with_additional_message(
+                        f"### Validation failed\n"
+                        f"{diagnostics.decorator.format_exception_in_markdown(e)}"
+                    )
+                    diagnostic.level = diagnostics.levels.ERROR
+    except Exception as e:
+        warnings.warn(f"ORT fails to run with error: {e}.")
+        diagnostic = diagnostics.export_context().inflight_diagnostic()
+        diagnostic.with_additional_message(
+            f"### Validation failed\n"
+            f"{diagnostics.decorator.format_exception_in_markdown(e)}"
+        )
+        diagnostic.level = diagnostics.levels.WARNING
+
+
 # Register a few argument formatter