--- conflicted
+++ resolved
@@ -14,7 +14,7 @@
 
 @_beartype.beartype
 def format_message_in_text(fn: Callable, *args: Any, **kwargs: Any) -> str:
-    return f"{formatter.display_name(fn)}"
+    return f"{formatter.display_name(fn)}. "
 
 
 @_beartype.beartype
@@ -62,7 +62,6 @@
     rule: infra.Rule,
     *,
     level: infra.Level = infra.Level.NONE,
-    exception_report_level: infra.Level = infra.Level.WARNING,
     diagnostic_type: Type[infra.Diagnostic] = infra.Diagnostic,
     format_argument: Callable[[Any], str] = formatter.format_argument,
     diagnostic_message_formatter: MessageFormatterType = format_message_in_text,
@@ -132,21 +131,15 @@
                     return return_values
                 except Exception as e:
                     # Record exception.
-                    diag.level = exception_report_level
+                    diag.level = infra.levels.ERROR
+                    # TODO(bowbao): Message emitting api.
+                    diag.message = diag.message or ""
+                    diag.message += f"Raised from:\n    {type(e).__name__}: {e}"
                     diag.with_source_exception(e)
                     additional_messages.append(format_exception_in_markdown(e))
                 finally:
-<<<<<<< HEAD
                     diag.with_additional_message("\n".join(additional_messages).strip())
                     ctx.log_and_raise_if_error(diag)
-=======
-                    if report_diagnostic:
-                        diag.with_additional_message(
-                            "\n".join(additional_messages).strip()
-                        )
-                        diagnostic_modifier(diag, fn, args, kwargs, return_values)
-                        ctx.add_diagnostic(diag)
->>>>>>> 7a15e823
 
         return wrapper
 
