--- conflicted
+++ resolved
@@ -3,11 +3,7 @@
 from copy import copy
 from dataclasses import dataclass
 from functools import partial, wraps
-<<<<<<< HEAD
-from typing import Any, Callable, cast, Dict, List, Optional, Set, Tuple, Type, Union
-=======
 from typing import Any, Callable, cast, Dict, List, Optional, Set, Tuple, Union
->>>>>>> 9331b7fa
 
 from functorch import make_fx
 
