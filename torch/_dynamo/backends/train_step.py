--- conflicted
+++ resolved
@@ -15,13 +15,9 @@
 from torch._subclasses.fake_tensor import FakeTensor, FakeTensorMode
 
 from torch.func import functionalize
-<<<<<<< HEAD
+from torch.fx.experimental.proxy_tensor import make_fx
 from torch.fx.experimental.proxy_tensor import ProxyTorchDispatchMode, PythonKeyTracer, make_fx
-from torch.fx.interpreter import Interpreter
 from torch._guards import detect_fake_mode
-=======
-from torch.fx.experimental.proxy_tensor import make_fx
->>>>>>> 0d505e99
 from torch.nn.utils import stateless
 
 import torch.utils._pytree as pytree
@@ -174,7 +170,6 @@
 
             optimizer_proxy_mode, optimizer_fx_tracer = get_deferred_modes()
             with fake_mode, optimizer_proxy_mode:
-                breakpoint()
                 for group in opt.param_groups:
                     params_with_grad = []
                     grads = []
