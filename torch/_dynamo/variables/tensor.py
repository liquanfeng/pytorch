--- conflicted
+++ resolved
@@ -23,13 +23,6 @@
 from .lists import ShapeVariable, SizeVariable
 
 
-<<<<<<< HEAD
-class _missing:
-    pass
-
-
-=======
->>>>>>> 3a074db0
 class TensorVariable(VariableTracker):
     """A torch.Tensor input or an intermediate value in the FX graph"""
 
