
r"""
The torch package contains data structures for multi-dimensional
tensors and defines mathematical operations over these tensors.
Additionally, it provides many utilities for efficient serializing of
Tensors and arbitrary types, and other useful utilities.

It has a CUDA counterpart, that enables you to run your tensor computations
on an NVIDIA GPU with compute capability >= 3.0.
"""

import os
import sys
import platform
import textwrap
import ctypes
import inspect
if sys.version_info < (3,):
    raise Exception("Python 2 has reached end-of-life and is no longer supported by PyTorch.")

from ._utils import _import_dotted_name, classproperty
from ._utils_internal import get_file_path, prepare_multiprocessing_environment, \
    USE_RTLD_GLOBAL_WITH_LIBTORCH, USE_GLOBAL_DEPS
# TODO(torch_deploy) figure out how to freeze version.py in fbcode build
if sys.executable == 'torch_deploy':
    __version__ = "torch-deploy-1.8"
else:
    from .torch_version import __version__ as __version__

from ._six import string_classes as _string_classes

from typing import Set, Type, TYPE_CHECKING, Union, Callable
import builtins

__all__ = [
    'typename', 'is_tensor', 'is_storage', 'set_default_tensor_type',
    'set_rng_state', 'get_rng_state', 'manual_seed', 'initial_seed', 'seed',
    'save', 'load', 'set_printoptions', 'chunk', 'split', 'stack', 'matmul',
    'no_grad', 'enable_grad', 'rand', 'randn', 'inference_mode',
    'DoubleStorage', 'FloatStorage', 'LongStorage', 'IntStorage',
    'ShortStorage', 'CharStorage', 'ByteStorage', 'BoolStorage',
    'TypedStorage', 'UntypedStorage',
    'DoubleTensor', 'FloatTensor', 'LongTensor', 'IntTensor',
    'ShortTensor', 'CharTensor', 'ByteTensor', 'BoolTensor', 'Tensor',
    'lobpcg', 'use_deterministic_algorithms',
    'are_deterministic_algorithms_enabled',
    'is_deterministic_algorithms_warn_only_enabled',
    'set_deterministic_debug_mode', 'get_deterministic_debug_mode',
    'set_float32_matmul_precision', 'get_float32_matmul_precision',
    'set_warn_always', 'is_warn_always_enabled',
]

################################################################################
# Load the extension module
################################################################################

if sys.platform == 'win32':
    pfiles_path = os.getenv('ProgramFiles', 'C:\\Program Files')
    py_dll_path = os.path.join(sys.exec_prefix, 'Library', 'bin')
    th_dll_path = os.path.join(os.path.dirname(__file__), 'lib')

    # When users create a virtualenv that inherits the base environment,
    # we will need to add the corresponding library directory into
    # DLL search directories. Otherwise, it will rely on `PATH` which
    # is dependent on user settings.
    if sys.exec_prefix != sys.base_exec_prefix:
        base_py_dll_path = os.path.join(sys.base_exec_prefix, 'Library', 'bin')
    else:
        base_py_dll_path = ''

    dll_paths = list(filter(os.path.exists, [th_dll_path, py_dll_path, base_py_dll_path]))

    if all([not os.path.exists(os.path.join(p, 'nvToolsExt64_1.dll')) for p in dll_paths]):
        nvtoolsext_dll_path = os.path.join(
            os.getenv('NVTOOLSEXT_PATH', os.path.join(pfiles_path, 'NVIDIA Corporation', 'NvToolsExt')), 'bin', 'x64')
    else:
        nvtoolsext_dll_path = ''

    from .version import cuda as cuda_version
    import glob
    if cuda_version and all([not glob.glob(os.path.join(p, 'cudart64*.dll')) for p in dll_paths]):
        cuda_version_1 = cuda_version.replace('.', '_')
        cuda_path_var = 'CUDA_PATH_V' + cuda_version_1
        default_path = os.path.join(pfiles_path, 'NVIDIA GPU Computing Toolkit', 'CUDA', 'v' + cuda_version)
        cuda_path = os.path.join(os.getenv(cuda_path_var, default_path), 'bin')
    else:
        cuda_path = ''

    dll_paths.extend(filter(os.path.exists, [nvtoolsext_dll_path, cuda_path]))

    kernel32 = ctypes.WinDLL('kernel32.dll', use_last_error=True)
    with_load_library_flags = hasattr(kernel32, 'AddDllDirectory')
    prev_error_mode = kernel32.SetErrorMode(0x0001)

    kernel32.LoadLibraryW.restype = ctypes.c_void_p
    if with_load_library_flags:
        kernel32.AddDllDirectory.restype = ctypes.c_void_p
        kernel32.LoadLibraryExW.restype = ctypes.c_void_p

    for dll_path in dll_paths:
        if sys.version_info >= (3, 8):
            os.add_dll_directory(dll_path)
        elif with_load_library_flags:
            res = kernel32.AddDllDirectory(dll_path)
            if res is None:
                err = ctypes.WinError(ctypes.get_last_error())
                err.strerror += f' Error adding "{dll_path}" to the DLL directories.'
                raise err

    try:
        ctypes.CDLL('vcruntime140.dll')
        ctypes.CDLL('msvcp140.dll')
        ctypes.CDLL('vcruntime140_1.dll')
    except OSError:
        print('''Microsoft Visual C++ Redistributable is not installed, this may lead to the DLL load failure.
                 It can be downloaded at https://aka.ms/vs/16/release/vc_redist.x64.exe''')

    dlls = glob.glob(os.path.join(th_dll_path, '*.dll'))
    path_patched = False
    for dll in dlls:
        is_loaded = False
        if with_load_library_flags:
            res = kernel32.LoadLibraryExW(dll, None, 0x00001100)
            last_error = ctypes.get_last_error()
            if res is None and last_error != 126:
                err = ctypes.WinError(last_error)
                err.strerror += f' Error loading "{dll}" or one of its dependencies.'
                raise err
            elif res is not None:
                is_loaded = True
        if not is_loaded:
            if not path_patched:
                os.environ['PATH'] = ';'.join(dll_paths + [os.environ['PATH']])
                path_patched = True
            res = kernel32.LoadLibraryW(dll)
            if res is None:
                err = ctypes.WinError(ctypes.get_last_error())
                err.strerror += f' Error loading "{dll}" or one of its dependencies.'
                raise err

    kernel32.SetErrorMode(prev_error_mode)


# See Note [Global dependencies]
def _load_global_deps():
    if platform.system() == 'Windows' or sys.executable == 'torch_deploy':
        return

    lib_name = 'libtorch_global_deps' + ('.dylib' if platform.system() == 'Darwin' else '.so')
    here = os.path.abspath(__file__)
    lib_path = os.path.join(os.path.dirname(here), 'lib', lib_name)

    ctypes.CDLL(lib_path, mode=ctypes.RTLD_GLOBAL)


if (USE_RTLD_GLOBAL_WITH_LIBTORCH or os.getenv('TORCH_USE_RTLD_GLOBAL')) and \
        platform.system() != 'Windows':
    # Do it the hard way.  You might want to load libtorch with RTLD_GLOBAL in a
    # few circumstances:
    #
    #   1. You're in a build environment (e.g., fbcode) where
    #      libtorch_global_deps is not available, but you still need
    #      to get mkl to link in with RTLD_GLOBAL or it will just
    #      not work.
    #
    #   2. You're trying to run PyTorch under UBSAN and you need
    #      to ensure that only one copy of libtorch is loaded, so
    #      vptr checks work properly
    #
    # If you're using this setting, you must verify that all the libraries
    # you load consistently use the same libstdc++, or you may have
    # mysterious segfaults.
    #
    old_flags = sys.getdlopenflags()
    sys.setdlopenflags(os.RTLD_GLOBAL | os.RTLD_LAZY)
    from torch._C import *  # noqa: F403
    sys.setdlopenflags(old_flags)
    del old_flags

else:
    # Easy way.  You want this most of the time, because it will prevent
    # C++ symbols from libtorch clobbering C++ symbols from other
    # libraries, leading to mysterious segfaults.
    #
    # If building in an environment where libtorch_global_deps isn't available
    # like parts of fbsource, but where RTLD_GLOBAL causes segfaults, you will
    # want USE_RTLD_GLOBAL_WITH_LIBTORCH = False and USE_GLOBAL_DEPS = False
    #
    # See Note [Global dependencies]
    if USE_GLOBAL_DEPS:
        _load_global_deps()
    from torch._C import *  # noqa: F403

# Appease the type checker; ordinarily this binding is inserted by the
# torch._C module initialization code in C
if TYPE_CHECKING:
    import torch._C as _C

# Check to see if we can load C extensions, and if not provide some guidance
# on what the problem might be.
try:
    # _initExtension is chosen (arbitrarily) as a sentinel.
    from torch._C import _initExtension
except ImportError:
    import torch._C as _C_for_compiled_check

    # The __file__ check only works for Python 3.7 and above.
    if sys.version_info >= (3, 7) and _C_for_compiled_check.__file__ is None:
        raise ImportError(textwrap.dedent('''
            Failed to load PyTorch C extensions:
                It appears that PyTorch has loaded the `torch/_C` folder
                of the PyTorch repository rather than the C extensions which
                are expected in the `torch._C` namespace. This can occur when
                using the `install` workflow. e.g.
                    $ python setup.py install && python -c "import torch"

                This error can generally be solved using the `develop` workflow
                    $ python setup.py develop && python -c "import torch"  # This should succeed
                or by running Python from a different directory.
            ''').strip()) from None
    raise  # If __file__ is not None the cause is unknown, so just re-raise.

for name in dir(_C):
    if name[0] != '_' and not name.endswith('Base'):
        __all__.append(name)
        obj = getattr(_C, name)
        if (isinstance(obj, Callable) or inspect.isclass(obj)):  # type: ignore[arg-type]
            if (obj.__module__ != 'torch'):
                # TODO: fix their module from C++ side
                if name not in ['DisableTorchFunction', 'Generator']:
                    obj.__module__ = 'torch'

if not TYPE_CHECKING:
    # issue 38137 and python issue 43367. Submodules of a C extension are
    # non-standard, and attributes of those submodules cannot be pickled since
    # pickle expect to be able to import them as "from _C.sub import attr"
    # which fails with "_C is not a package
    for attr in dir(_C):
        candidate = getattr(_C, attr)
        if type(candidate) is type(_C):
            # submodule
            if f'torch._C.{attr}' not in sys.modules:
                sys.modules[f'torch._C.{attr}'] = candidate


################################################################################
# Define basic utilities
################################################################################


def typename(o):
    if isinstance(o, torch.Tensor):
        return o.type()

    module = ''
    class_name = ''
    if hasattr(o, '__module__') and o.__module__ != 'builtins' \
            and o.__module__ != '__builtin__' and o.__module__ is not None:
        module = o.__module__ + '.'

    if hasattr(o, '__qualname__'):
        class_name = o.__qualname__
    elif hasattr(o, '__name__'):
        class_name = o.__name__
    else:
        class_name = o.__class__.__name__

    return module + class_name


def is_tensor(obj):
    r"""Returns True if `obj` is a PyTorch tensor.

    Note that this function is simply doing ``isinstance(obj, Tensor)``.
    Using that ``isinstance`` check is better for typechecking with mypy,
    and more explicit - so it's recommended to use that instead of
    ``is_tensor``.

    Args:
        obj (Object): Object to test
    Example::

        >>> x=torch.tensor([1,2,3])
        >>> torch.is_tensor(x)
        True

    """
    return isinstance(obj, torch.Tensor)


def is_storage(obj):
    r"""Returns True if `obj` is a PyTorch storage object.

    Args:
        obj (Object): Object to test
    """
    return type(obj) in _storage_classes


def set_default_tensor_type(t):
    r"""Sets the default ``torch.Tensor`` type to floating point tensor type
    ``t``. This type will also be used as default floating point type for
    type inference in :func:`torch.tensor`.

    The default floating point tensor type is initially ``torch.FloatTensor``.

    Args:
        t (type or string): the floating point tensor type or its name

    Example::

        >>> # xdoctest: +SKIP("Other tests may have changed the default type. Can we reset it?")
        >>> torch.tensor([1.2, 3]).dtype    # initial default for floating point is torch.float32
        torch.float32
        >>> torch.set_default_tensor_type(torch.DoubleTensor)
        >>> torch.tensor([1.2, 3]).dtype    # a new floating point tensor
        torch.float64

    """
    if isinstance(t, _string_classes):
        t = _import_dotted_name(t)
    _C._set_default_tensor_type(t)


def set_default_dtype(d):
    r"""

    Sets the default floating point dtype to :attr:`d`. Supports torch.float32
    and torch.float64 as inputs. Other dtypes may be accepted without complaint
    but are not supported and are unlikely to work as expected.

    When PyTorch is initialized its default floating point dtype is torch.float32,
    and the intent of set_default_dtype(torch.float64) is to facilitate NumPy-like
    type inference. The default floating point dtype is used to:

    1. Implicitly determine the default complex dtype. When the default floating point
       type is float32 the default complex dtype is complex64, and when the default
       floating point type is float64 the default complex type is complex128.
    2. Infer the dtype for tensors constructed using Python floats or complex Python
       numbers. See examples below.
    3. Determine the result of type promotion between bool and integer tensors and
       Python floats and complex Python numbers.

    Args:
        d (:class:`torch.dtype`): the floating point dtype to make the default.
                                  Either torch.float32 or torch.float64.

    Example:
        >>> # xdoctest: +SKIP("Other tests may have changed the default type. Can we reset it?")
        >>> # initial default for floating point is torch.float32
        >>> # Python floats are interpreted as float32
        >>> torch.tensor([1.2, 3]).dtype
        torch.float32
        >>> # initial default for floating point is torch.complex64
        >>> # Complex Python numbers are interpreted as complex64
        >>> torch.tensor([1.2, 3j]).dtype
        torch.complex64

        >>> torch.set_default_dtype(torch.float64)

        >>> # Python floats are now interpreted as float64
        >>> torch.tensor([1.2, 3]).dtype    # a new floating point tensor
        torch.float64
        >>> # Complex Python numbers are now interpreted as complex128
        >>> torch.tensor([1.2, 3j]).dtype   # a new complex tensor
        torch.complex128

    """
    _C._set_default_dtype(d)

def use_deterministic_algorithms(mode, *, warn_only=False):
    r""" Sets whether PyTorch operations must use "deterministic"
    algorithms. That is, algorithms which, given the same input, and when
    run on the same software and hardware, always produce the same output.
    When enabled, operations will use deterministic algorithms when available,
    and if only nondeterministic algorithms are available they will throw a
    :class:`RuntimeError` when called.

    .. note:: This setting alone is not always enough to make an application
        reproducible. Refer to :ref:`reproducibility` for more information.

    .. note:: :func:`torch.set_deterministic_debug_mode` offers an alternative
        interface for this feature.

    The following normally-nondeterministic operations will act
    deterministically when ``mode=True``:

        * :class:`torch.nn.Conv1d` when called on CUDA tensor
        * :class:`torch.nn.Conv2d` when called on CUDA tensor
        * :class:`torch.nn.Conv3d` when called on CUDA tensor
        * :class:`torch.nn.ConvTranspose1d` when called on CUDA tensor
        * :class:`torch.nn.ConvTranspose2d` when called on CUDA tensor
        * :class:`torch.nn.ConvTranspose3d` when called on CUDA tensor
        * :func:`torch.bmm` when called on sparse-dense CUDA tensors
        * :func:`torch.Tensor.__getitem__` when attempting to differentiate a CPU tensor
          and the index is a list of tensors
        * :func:`torch.Tensor.index_put` with ``accumulate=False``
        * :func:`torch.Tensor.index_put` with ``accumulate=True`` when called on a CPU
          tensor
        * :func:`torch.Tensor.put_` with ``accumulate=True`` when called on a CPU
          tensor
        * :func:`torch.Tensor.scatter_add_` when called on a CUDA tensor
        * :func:`torch.gather` when called on a CUDA tensor that requires grad
        * :func:`torch.index_add` when called on CUDA tensor
        * :func:`torch.index_select` when attempting to differentiate a CUDA tensor
        * :func:`torch.repeat_interleave` when attempting to differentiate a CUDA tensor
        * :func:`torch.Tensor.index_copy` when called on a CPU or CUDA tensor

    The following normally-nondeterministic operations will throw a
    :class:`RuntimeError` when ``mode=True``:

        * :class:`torch.nn.AvgPool3d` when attempting to differentiate a CUDA tensor
        * :class:`torch.nn.AdaptiveAvgPool2d` when attempting to differentiate a CUDA tensor
        * :class:`torch.nn.AdaptiveAvgPool3d` when attempting to differentiate a CUDA tensor
        * :class:`torch.nn.MaxPool3d` when attempting to differentiate a CUDA tensor
        * :class:`torch.nn.AdaptiveMaxPool2d` when attempting to differentiate a CUDA tensor
        * :class:`torch.nn.FractionalMaxPool2d` when attempting to differentiate a CUDA tensor
        * :class:`torch.nn.FractionalMaxPool3d` when attempting to differentiate a CUDA tensor
        * :func:`torch.nn.functional.interpolate` when attempting to differentiate a CUDA tensor
          and one of the following modes is used:

          - ``linear``
          - ``bilinear``
          - ``bicubic``
          - ``trilinear``

        * :class:`torch.nn.ReflectionPad1d` when attempting to differentiate a CUDA tensor
        * :class:`torch.nn.ReflectionPad2d` when attempting to differentiate a CUDA tensor
        * :class:`torch.nn.ReflectionPad3d` when attempting to differentiate a CUDA tensor
        * :class:`torch.nn.ReplicationPad1d` when attempting to differentiate a CUDA tensor
        * :class:`torch.nn.ReplicationPad2d` when attempting to differentiate a CUDA tensor
        * :class:`torch.nn.ReplicationPad3d` when attempting to differentiate a CUDA tensor
        * :class:`torch.nn.NLLLoss` when called on a CUDA tensor
        * :class:`torch.nn.CTCLoss` when attempting to differentiate a CUDA tensor
        * :class:`torch.nn.EmbeddingBag` when attempting to differentiate a CUDA tensor when
          ``mode='max'``
        * :func:`torch.Tensor.put_` when ``accumulate=False``
        * :func:`torch.Tensor.put_` when ``accumulate=True`` and called on a CUDA tensor
        * :func:`torch.histc` when called on a CUDA tensor
        * :func:`torch.bincount` when called on a CUDA tensor
        * :func:`torch.kthvalue` with called on a CUDA tensor
        * :func:`torch.median` with indices output when called on a CUDA tensor
        * :func:`torch.nn.functional.grid_sample` when attempting to differentiate a CUDA tensor
        * :func:`torch.cumsum` when called on a CUDA tensor when dtype is floating point or complex

    A handful of CUDA operations are nondeterministic if the CUDA version is
    10.2 or greater, unless the environment variable ``CUBLAS_WORKSPACE_CONFIG=:4096:8``
    or ``CUBLAS_WORKSPACE_CONFIG=:16:8`` is set. See the CUDA documentation for more
    details: `<https://docs.nvidia.com/cuda/cublas/index.html#cublasApi_reproducibility>`_
    If one of these environment variable configurations is not set, a :class:`RuntimeError`
    will be raised from these operations when called with CUDA tensors:

        * :func:`torch.mm`
        * :func:`torch.mv`
        * :func:`torch.bmm`

    Note that deterministic operations tend to have worse performance than
    nondeterministic operations.

    .. note::

        This flag does not detect or prevent nondeterministic behavior caused
        by calling an inplace operation on a tensor with an internal memory
        overlap or by giving such a tensor as the :attr:`out` argument for an
        operation. In these cases, multiple writes of different data may target
        a single memory location, and the order of writes is not guaranteed.

    Args:
        mode (:class:`bool`): If True, makes potentially nondeterministic
            operations switch to a deterministic algorithm or throw a runtime
            error. If False, allows nondeterministic operations.

    Keyword args:
        warn_only (:class:`bool`, optional): If True, operations that do not
            have a deterministic implementation will throw a warning instead of
            an error. Default: ``False``

    Example::

        >>> torch.use_deterministic_algorithms(True)

        # Forward mode nondeterministic error
        >>> # xdoctest: +SKIP
        >>> torch.randn(10, device='cuda').kthvalue(0)
        ...
        RuntimeError: kthvalue CUDA does not have a deterministic implementation...

        # Backward mode nondeterministic error
        >>> torch.nn.AvgPool3d(1)(torch.randn(3, 4, 5, 6, requires_grad=True).cuda()).sum().backward()
        ...
        RuntimeError: avg_pool3d_backward_cuda does not have a deterministic implementation...
    """
    _C._set_deterministic_algorithms(mode, warn_only=warn_only)

def are_deterministic_algorithms_enabled():
    r"""Returns True if the global deterministic flag is turned on. Refer to
    :func:`torch.use_deterministic_algorithms` documentation for more details.
    """
    return _C._get_deterministic_algorithms()

def is_deterministic_algorithms_warn_only_enabled():
    r"""Returns True if the global deterministic flag is set to warn only.
    Refer to :func:`torch.use_deterministic_algorithms` documentation for more
    details.
    """
    return _C._get_deterministic_algorithms_warn_only()

def set_deterministic_debug_mode(debug_mode: Union[builtins.int, str]) -> None:
    r"""Sets the debug mode for deterministic operations.

    .. note:: This is an alternative interface for
        :func:`torch.use_deterministic_algorithms`. Refer to that function's
        documentation for details about affected operations.

    Args:
        debug_mode(str or int): If "default" or 0, don't error or warn on
            nondeterministic operations. If "warn" or 1, warn on
            nondeterministic operations. If "error" or 2, error on
            nondeterministic operations.
    """

    # NOTE: builtins.int is used here because int in this scope resolves
    # to torch.int
    if not isinstance(debug_mode, (builtins.int, str)):
        raise TypeError(f'debug_mode must be str or int, but got {type(debug_mode)}')

    if isinstance(debug_mode, str):
        if debug_mode == 'default':
            debug_mode = 0
        elif debug_mode == 'warn':
            debug_mode = 1
        elif debug_mode == 'error':
            debug_mode = 2
        else:
            raise RuntimeError(
                'invalid value of debug_mode, expected one of `default`, '
                f'`warn`, `error`, but got {debug_mode}')

    if debug_mode == 0:
        _C._set_deterministic_algorithms(False)
    elif debug_mode == 1:
        _C._set_deterministic_algorithms(True, warn_only=True)
    elif debug_mode == 2:
        _C._set_deterministic_algorithms(True)
    else:
        raise RuntimeError(
            'invalid value of debug_mode, expected 0, 1, or 2, '
            f'but got {debug_mode}')

def get_deterministic_debug_mode() -> builtins.int:
    r"""Returns the current value of the debug mode for deterministic
    operations. Refer to :func:`torch.set_deterministic_debug_mode`
    documentation for more details.
    """

    if _C._get_deterministic_algorithms():
        if _C._get_deterministic_algorithms_warn_only():
            return 1
        else:
            return 2
    else:
        return 0

def get_float32_matmul_precision() -> builtins.str:
    r"""Returns the current value of float32 matrix multiplication precision. Refer to
    :func:`torch.set_float32_matmul_precision` documentation for more details.
    """
    return _C._get_float32_matmul_precision()

def set_float32_matmul_precision(precision):
    r"""Sets the internal precision of float32 matrix multiplications.

    Running float32 matrix multiplications in lower precision may significantly increase
    performance, and in some programs the loss of precision has a negligible impact.

    Supports three settings:

        * "highest", float32 matrix multiplications use the float32 datatype for
          internal computations.
        * "high", float32 matrix multiplications use the TensorFloat32 or bfloat16_3x
          datatypes for internal computations, if fast matrix multiplication algorithms
          using those datatypes internally are available. Otherwise float32
          matrix multiplications are computed as if the precision is "highest".
        * "medium", float32 matrix multiplications use the bfloat16 datatype for
          internal computations, if a fast matrix multiplication algorithm
          using that datatype internally is available. Otherwise float32
          matrix multiplications are computed as if the precision is "high".

    .. note::

        This does not change the output dtype of float32 matrix multiplications,
        it controls how the internal computation of the matrix multiplication is performed.

    .. note::

        This does not change the precision of convolution operations. Other flags,
        like `torch.backends.cudnn.allow_tf32`, may control the precision of convolution
        operations.

    .. note::

        This flag currently only affects one native device type: CUDA.
        If "high" or "medium" are set then the TensorFloat32 datatype will be used
        when computing float32 matrix multiplications, equivalent to setting
        `torch.backends.cuda.matmul.allow_tf32 = True`. When "highest" (the default)
        is set then the float32 datatype is used for internal computations, equivalent
        to setting `torch.backends.cuda.matmul.allow_tf32 = False`.

    Args:
        precision(str): can be set to "highest" (default), "high", or "medium" (see above).

    """
    _C._set_float32_matmul_precision(precision)

def set_warn_always(b):
    r"""When this flag is False (default) then some PyTorch warnings may only
    appear once per process. This helps avoid excessive warning information.
    Setting it to True causes these warnings to always appear, which may be
    helpful when debugging.

    Args:
        b (:class:`bool`): If True, force warnings to always be emitted
                           If False, set to the default behaviour
    """
    _C._set_warnAlways(b)

def is_warn_always_enabled():
    r"""Returns True if the global warn_always flag is turned on. Refer to
    :func:`torch.set_warn_always` documentation for more details.
    """
    return _C._get_warnAlways()

################################################################################
# Define numeric constants
################################################################################

# For Python Array API (https://data-apis.org/array-api/latest/API_specification/constants.html) and
# NumPy consistency (https://numpy.org/devdocs/reference/constants.html)
from math import e , nan , inf , pi
__all__.extend(['e', 'pi', 'nan', 'inf'])

################################################################################
# Define Storage and Tensor classes
################################################################################

from ._tensor import Tensor
from .storage import _StorageBase, TypedStorage, _LegacyStorage, UntypedStorage

# NOTE: New <type>Storage classes should never be added. When adding a new
# dtype, use torch.storage.TypedStorage directly.

class ByteStorage(_LegacyStorage):
    @classproperty
    def dtype(self):
        return torch.uint8

class DoubleStorage(_LegacyStorage):
    @classproperty
    def dtype(self):
        return torch.double

class FloatStorage(_LegacyStorage):
    @classproperty
    def dtype(self):
        return torch.float

class HalfStorage(_LegacyStorage):
    @classproperty
    def dtype(self):
        return torch.half

class LongStorage(_LegacyStorage):
    @classproperty
    def dtype(self):
        return torch.long

class IntStorage(_LegacyStorage):
    @classproperty
    def dtype(self):
        return torch.int

class ShortStorage(_LegacyStorage):
    @classproperty
    def dtype(self):
        return torch.short

class CharStorage(_LegacyStorage):
    @classproperty
    def dtype(self):
        return torch.int8

class BoolStorage(_LegacyStorage):
    @classproperty
    def dtype(self):
        return torch.bool

class BFloat16Storage(_LegacyStorage):
    @classproperty
    def dtype(self):
        return torch.bfloat16

class ComplexDoubleStorage(_LegacyStorage):
    @classproperty
    def dtype(self):
        return torch.cdouble

class ComplexFloatStorage(_LegacyStorage):
    @classproperty
    def dtype(self):
        return torch.cfloat

class QUInt8Storage(_LegacyStorage):
    @classproperty
    def dtype(self):
        return torch.quint8

class QInt8Storage(_LegacyStorage):
    @classproperty
    def dtype(self):
        return torch.qint8

class QInt32Storage(_LegacyStorage):
    @classproperty
    def dtype(self):
        return torch.qint32

class QUInt4x2Storage(_LegacyStorage):
    @classproperty
    def dtype(self):
        return torch.quint4x2

class QUInt2x4Storage(_LegacyStorage):
    @classproperty
    def dtype(self):
        return torch.quint2x4

_storage_classes = {
    UntypedStorage, DoubleStorage, FloatStorage, LongStorage, IntStorage,
    ShortStorage, CharStorage, ByteStorage, HalfStorage, BoolStorage,
    QUInt8Storage, QInt8Storage, QInt32Storage, BFloat16Storage,
    ComplexFloatStorage, ComplexDoubleStorage, QUInt4x2Storage, QUInt2x4Storage,
    TypedStorage
}

# The _tensor_classes set is initialized by the call to _C._initialize_tensor_type_bindings()
_tensor_classes: Set[Type] = set()

# If you edit these imports, please update torch/__init__.py.in as well
from .random import set_rng_state, get_rng_state, manual_seed, initial_seed, seed
from .serialization import save, load
from ._tensor_str import set_printoptions

################################################################################
# Initialize extension
################################################################################

def manager_path():
    if platform.system() == 'Windows' or sys.executable == 'torch_deploy':
        return b""
    path = get_file_path('torch', 'bin', 'torch_shm_manager')
    prepare_multiprocessing_environment(get_file_path('torch'))
    if not os.path.exists(path):
        raise RuntimeError("Unable to find torch_shm_manager at " + path)
    return path.encode('utf-8')

from torch.amp import autocast

# Shared memory manager needs to know the exact location of manager executable
_C._initExtension(manager_path())
del manager_path

# Appease the type checker: it can't deal with direct setting of globals().
# Note that we will see "too many" functions when reexporting this way; there
# is not a good way to fix this problem.  Perhaps, try to redesign VariableFunctions
# so that this import is good enough
if TYPE_CHECKING:
    # Some type signatures pulled in from _VariableFunctions here clash with
    # signatures already imported. For now these clashes are ignored; see
    # PR #43339 for details.
    from torch._C._VariableFunctions import *  # type: ignore[misc] # noqa: F403

# Ops not to be exposed in `torch` namespace,
# mostly helper ops.
PRIVATE_OPS = (
    'unique_dim',
)

for name in dir(_C._VariableFunctions):
    if name.startswith('__') or name in PRIVATE_OPS:
        continue
    obj = getattr(_C._VariableFunctions, name)
    obj.__module__ = 'torch'
    globals()[name] = obj
    if not name.startswith("_"):
        __all__.append(name)

################################################################################
# Import interface functions defined in Python
################################################################################

# needs to be after the above ATen bindings so we can overwrite from Python side
from .functional import *  # noqa: F403


################################################################################
# Remove unnecessary members
################################################################################

del _StorageBase
del _LegacyStorage

################################################################################
# Define _assert
################################################################################

# needs to be before the submodule imports to avoid circular dependencies
def _assert(condition, message):
    r"""A wrapper around Python's assert which is symbolically traceable.
    """
    from .overrides import has_torch_function, handle_torch_function

    if type(condition) is not torch.Tensor and has_torch_function((condition,)):
        return handle_torch_function(_assert, (condition,), condition, message)
    assert condition, message

################################################################################
# Import most common subpackages
################################################################################

# Use the redundant form so that type checkers know that these are a part of
# the public API. The "regular" import lines are there solely for the runtime
# side effect of adding to the imported module's members for other users.
from torch import cuda as cuda
from torch import cpu as cpu
from torch import autograd as autograd
from torch.autograd import (
    no_grad as no_grad,
    enable_grad as enable_grad,
    set_grad_enabled as set_grad_enabled,
    inference_mode as inference_mode,
)
from torch import fft as fft
from torch import futures as futures
from torch import nn as nn
from torch import optim as optim
import torch.optim._multi_tensor
from torch import multiprocessing as multiprocessing
from torch import sparse as sparse
from torch import special as special
import torch.utils.backcompat
from torch import onnx as onnx
from torch import jit as jit
from torch import linalg as linalg
from torch import hub as hub
from torch import random as random
from torch import distributions as distributions
from torch import testing as testing
import torch.backends.cuda
import torch.backends.mps
import torch.backends.cudnn
import torch.backends.mkl
import torch.backends.mkldnn
import torch.backends.openmp
import torch.backends.quantized
import torch.utils.data
from torch import __config__ as __config__
from torch import __future__ as __future__
from torch import profiler as profiler

# Quantized, sparse, AO, etc. should be last to get imported, as nothing
# is expected to depend on them.
import torch.nn.intrinsic
from torch import ao as ao
# nn.quant* depends on ao -- so should be after those.
import torch.nn.quantizable
import torch.nn.quantized
import torch.nn.qat

_C._init_names(list(torch._storage_classes))

# attach docstrings to torch and tensor functions
from . import _torch_docs, _tensor_docs, _storage_docs
del _torch_docs, _tensor_docs, _storage_docs


def compiled_with_cxx11_abi():
    r"""Returns whether PyTorch was built with _GLIBCXX_USE_CXX11_ABI=1"""
    return _C._GLIBCXX_USE_CXX11_ABI


# Import the ops "namespace"
from torch._ops import ops
from torch._classes import classes

# quantization depends on torch.fx
# Import quantization
from torch import quantization as quantization

# Import the quasi random sampler
from torch import quasirandom as quasirandom

# If you are seeing this, it means that this call site was not checked if
# the memory format could be preserved, and it was switched to old default
# behaviour of contiguous
legacy_contiguous_format = contiguous_format

# Register fork handler to initialize OpenMP in child processes (see gh-28389)
from torch.multiprocessing._atfork import register_after_fork
register_after_fork(torch.get_num_threads)
del register_after_fork

# Import tools that require fully imported torch (for applying
# torch.jit.script as a decorator, for instance):
from ._lobpcg import lobpcg as lobpcg

from ._vmap_internals import vmap as vmap

# These were previously defined in native_functions.yaml and appeared on the
# `torch` namespace, but we moved them to c10 dispatch to facilitate custom
# class usage. We add these lines here to preserve backward compatibility.
quantized_lstm = torch.ops.aten.quantized_lstm
quantized_gru = torch.ops.aten.quantized_gru

from torch.utils.dlpack import from_dlpack, to_dlpack

# Import experimental masked operations support. See
# [RFC-0016](https://github.com/pytorch/rfcs/pull/27) for more
# information.
from . import _masked

# Import removed ops with error message about removal
from ._linalg_utils import solve


def _register_device_module(device_type, module):
    r"""Register an external runtime module of the specific :attr:`device_type`
    supported by torch.

    After the :attr:`module` is registered correctly, the user can refer
    the external runtime module as part of torch with attribute torch.xxx.
    """
    # Make sure the device_type represent a supported device type for torch.
    device_type = torch.device(device_type).type
    m = sys.modules[__name__]
    if hasattr(m, device_type):
        raise RuntimeError("The runtime module of '{}' has already "
                           "been registered with '{}'".format(device_type, getattr(m, device_type)))
    setattr(m, device_type, module)
    torch_module_name = '.'.join([__name__, device_type])
    sys.modules[torch_module_name] = module

# expose return_types
from . import return_types
if sys.executable != 'torch_deploy':
    from . import library
    if not TYPE_CHECKING:
        from . import _meta_registrations

<<<<<<< HEAD
from . import patch_getitem
=======
# Enable CUDA Sanitizer
if 'TORCH_CUDA_SANITIZER' in os.environ:
    import torch.cuda._sanitizer as csan

    csan.enable_cuda_sanitizer()
>>>>>>> 3d31ef2d
<|MERGE_RESOLUTION|>--- conflicted
+++ resolved
@@ -956,12 +956,10 @@
     if not TYPE_CHECKING:
         from . import _meta_registrations
 
-<<<<<<< HEAD
 from . import patch_getitem
-=======
+
 # Enable CUDA Sanitizer
 if 'TORCH_CUDA_SANITIZER' in os.environ:
     import torch.cuda._sanitizer as csan
 
-    csan.enable_cuda_sanitizer()
->>>>>>> 3d31ef2d
+    csan.enable_cuda_sanitizer()