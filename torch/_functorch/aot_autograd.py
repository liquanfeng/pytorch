--- conflicted
+++ resolved
@@ -2516,21 +2516,9 @@
                 fw_module, adjusted_flat_args
             )
 
-<<<<<<< HEAD
-=======
-
-    # Get the rng_metadata so that it can be used at runtime
-    rng_metadata = RNGMeta(False, PhiloxTotalOffsets(0, 0))
-    if config.functionalize_rng_ops:
-        rng_metadata = RNGMeta(config.functionalize_rng_ops, PhiloxStateTracker.get_accumulated_offsets())
-        # Total offsets differ for each AOT traced graph, so they can't be saved
-        # in the PhiloxStateTracker singleton object. Therefore, we save them
-        # into rng_meta side datastructure.
 
     saved_context = TracingContext.get()
 
-
->>>>>>> 08334d5a
     class CompiledFunction(torch.autograd.Function):
         compiled_fw = compiled_fw_func
         compiled_bw = None
