#!/usr/bin/env python3
import gc
import importlib
import logging
import os
import re
import sys
import warnings
from os.path import abspath, exists

import torch

try:
    from .common import BenchmarkRunner, main
except ImportError:
    from common import BenchmarkRunner, main

from torch._dynamo.testing import collect_results, reduce_to_scalar_loss
from torch._dynamo.utils import clone_inputs

# We are primarily interested in tf32 datatype
torch.backends.cuda.matmul.allow_tf32 = True


def setup_torchbench_cwd():
    original_dir = abspath(os.getcwd())

    os.environ["KALDI_ROOT"] = "/tmp"  # avoids some spam
    for torchbench_dir in (
        "./torchbenchmark",
        "../torchbenchmark",
        "../torchbench",
        "../benchmark",
        "../../torchbenchmark",
        "../../torchbench",
        "../../benchmark",
    ):
        if exists(torchbench_dir):
            break

    if exists(torchbench_dir):
        torchbench_dir = abspath(torchbench_dir)
        os.chdir(torchbench_dir)
        sys.path.append(torchbench_dir)

    return original_dir


# Some models have large dataset that doesn't fit in memory. Lower the batch
# size to test the accuracy.
USE_SMALL_BATCH_SIZE = {
    "demucs": 4,
    "dlrm": 1024,
    "densenet121": 4,
    "hf_Reformer": 4,
    "timm_efficientdet": 1,
}

DETECTRON2_MODELS = {
    "detectron2_fasterrcnn_r_101_c4",
    "detectron2_fasterrcnn_r_101_dc5",
    "detectron2_fasterrcnn_r_101_fpn",
    "detectron2_fasterrcnn_r_50_c4",
    "detectron2_fasterrcnn_r_50_dc5",
    "detectron2_fasterrcnn_r_50_fpn",
    "detectron2_maskrcnn_r_101_c4",
    "detectron2_maskrcnn_r_101_fpn",
    "detectron2_maskrcnn_r_50_fpn",
}

SKIP = {
    # https://github.com/pytorch/torchdynamo/issues/101
    "detectron2_maskrcnn",
    # https://github.com/pytorch/torchdynamo/issues/145
    "fambench_xlmr",
    # TIMEOUT, https://github.com/pytorch/pytorch/issues/98467
    "tacotron2",
    # https://github.com/pytorch/pytorch/issues/99438
    "vision_maskrcnn",
}

SKIP_FOR_CPU = {
    "hf_T5_generate",  # OOMs
    "cm3leon_generate",  # model is CUDA only
    "nanogpt_generate",  # timeout
}

SKIP_FOR_CUDA = {
    "gat",  # only works on CPU
    "gcn",  # only works on CPU
    "sage",  # only works on CPU
}

# Additional models that are skipped in training
SKIP_TRAIN = {
    # not designed for training
    "pyhpc_equation_of_state",
    "pyhpc_isoneutral_mixing",
    "pyhpc_turbulent_kinetic_energy",
    "maml",
}
SKIP_TRAIN.update(DETECTRON2_MODELS)

# These models support only train mode. So accuracy checking can't be done in
# eval mode.
ONLY_TRAINING_MODE = {
    "tts_angular",
    "tacotron2",
    "demucs",
    "hf_Reformer",
    "pytorch_struct",
    "yolov3",
}
ONLY_TRAINING_MODE.update(DETECTRON2_MODELS)

# Need lower tolerance on GPU. GPU kernels have non deterministic kernels for these models.
REQUIRE_HIGHER_TOLERANCE = {
    "alexnet",
    "attention_is_all_you_need_pytorch",
    "densenet121",
    "hf_Albert",
    "vgg16",
    "mobilenet_v3_large",
    "nvidia_deeprecommender",
    "timm_efficientdet",
    "vision_maskrcnn",
}

# These models need >1e-3 tolerance
REQUIRE_EVEN_HIGHER_TOLERANCE = {
    "soft_actor_critic",
    "tacotron2",
}

REQUIRE_HIGHER_FP16_TOLERANCE = {
    "drq",
}

REQUIRE_COSINE_TOLERACE = {
    # Just keeping it here even though its empty, if we need this in future.
}

# non-deterministic output / cant check correctness
NONDETERMINISTIC = {
    # https://github.com/pytorch/pytorch/issues/98355
    "mobilenet_v3_large",
    "vision_maskrcnn",  # eager variant
}

# These benchmarks took >600s on an i9-11900K CPU
VERY_SLOW_BENCHMARKS = {
    "hf_BigBird",  # 3339s
    "hf_Longformer",  # 3062s
    "hf_T5",  # 930s
}

# These benchmarks took >60s on an i9-11900K CPU
SLOW_BENCHMARKS = {
    *VERY_SLOW_BENCHMARKS,
    "BERT_pytorch",  # 137s
    "demucs",  # 116s
    "fastNLP_Bert",  # 242s
    "hf_Albert",  # 221s
    "hf_Bart",  # 400s
    "hf_Bert",  # 334s
    "hf_DistilBert",  # 187s
    "hf_GPT2",  # 470s
    "hf_Reformer",  # 141s
    "speech_transformer",  # 317s
    "vision_maskrcnn",  # 99s
}

TRT_NOT_YET_WORKING = {
    "alexnet",
    "resnet18",
    "resnet50",
    "mobilenet_v2",
    "mnasnet1_0",
    "squeezenet1_1",
    "shufflenetv2_x1_0",
    "vgg16",
    "resnext50_32x4d",
}

DYNAMIC_SHAPES_NOT_YET_WORKING = {
    "demucs",
    "timm_nfnet",
}

DONT_CHANGE_BATCH_SIZE = {
    "demucs",
    "pytorch_struct",
    "pyhpc_turbulent_kinetic_energy",
}


SKIP_ACCURACY_CHECK_MODELS = {
    # Models too large to have eager, dynamo and fp64_numbers simultaneosuly
    # even for 40 GB machine. We have tested accuracy for smaller version of
    # these models
    "hf_GPT2_large",
    "hf_T5_large",
    "timm_vision_transformer_large",
    "maml",  # accuracy https://github.com/pytorch/pytorch/issues/93847
}

SKIP_ACCURACY_CHECK_AS_EAGER_NON_DETERMINISTIC_MODELS = {
    # Models that deterministic algorithms can not be turned on for eager mode.
    "Background_Matting",
}


MAX_BATCH_SIZE_FOR_ACCURACY_CHECK = {
    "hf_GPT2": 2,
    "pytorch_unet": 2,
}


class TorchBenchmarkRunner(BenchmarkRunner):
    def __init__(self):
        super().__init__()
        self.suite_name = "torchbench"
        self.optimizer = None

    @property
    def skip_models(self):
        return SKIP

    @property
    def skip_models_for_cpu(self):
        return SKIP_FOR_CPU

    @property
    def skip_models_for_cuda(self):
        return SKIP_FOR_CUDA

    @property
    def slow_models(self):
        return SLOW_BENCHMARKS

    @property
    def very_slow_models(self):
        return VERY_SLOW_BENCHMARKS

    @property
    def non_deterministic_models(self):
        return NONDETERMINISTIC

    @property
    def skip_not_suitable_for_training_models(self):
        return SKIP_TRAIN

    @property
    def failing_fx2trt_models(self):
        return TRT_NOT_YET_WORKING

    @property
    def failing_dynamic_shape_models(self):
        return DYNAMIC_SHAPES_NOT_YET_WORKING

    @property
    def skip_accuracy_checks_large_models_dashboard(self):
        if self.args.dashboard or self.args.accuracy:
            return SKIP_ACCURACY_CHECK_MODELS
        return set()

    @property
    def skip_accuracy_check_as_eager_non_deterministic(self):
        if self.args.accuracy and self.args.training:
            return SKIP_ACCURACY_CHECK_AS_EAGER_NON_DETERMINISTIC_MODELS
        return set()

    def load_model(
        self,
        device,
        model_name,
        batch_size=None,
        part=None,
    ):
        is_training = self.args.training
        use_eval_mode = self.args.use_eval_mode
        dynamic_shapes = self.args.dynamic_shapes
<<<<<<< HEAD
        try:
            module = importlib.import_module(f"torchbenchmark.models.{model_name}")
        except ModuleNotFoundError:
            module = importlib.import_module(f"torchbenchmark.models.fb.{model_name}")
=======
        candidates = [
            f"torchbenchmark.models.{model_name}",
            f"torchbenchmark.canary_models.{model_name}",
            f"torchbenchmark.models.fb.{model_name}",
        ]
        for c in candidates:
            try:
                module = importlib.import_module(c)
                break
            except ModuleNotFoundError:
                pass
        else:
            raise ImportError(f"could not import any of {candidates}")
>>>>>>> a4830bd8
        benchmark_cls = getattr(module, "Model", None)
        if not hasattr(benchmark_cls, "name"):
            benchmark_cls.name = model_name

        cant_change_batch_size = (
            not getattr(benchmark_cls, "ALLOW_CUSTOMIZE_BSIZE", True)
            or model_name in DONT_CHANGE_BATCH_SIZE
        )
        if cant_change_batch_size:
            batch_size = None
        if batch_size is None and is_training and model_name in USE_SMALL_BATCH_SIZE:
            batch_size = USE_SMALL_BATCH_SIZE[model_name]

        # Control the memory footprint for few models
        if self.args.accuracy and model_name in MAX_BATCH_SIZE_FOR_ACCURACY_CHECK:
            batch_size = min(batch_size, MAX_BATCH_SIZE_FOR_ACCURACY_CHECK[model_name])

        # workaround "RuntimeError: not allowed to set torch.backends.cudnn flags"
        torch.backends.__allow_nonbracketed_mutation_flag = True
        extra_args = []
        if part:
            extra_args = ["--part", part]
        if is_training:
            benchmark = benchmark_cls(
                test="train",
                device=device,
                jit=False,
                batch_size=batch_size,
                extra_args=extra_args,
            )
        else:
            benchmark = benchmark_cls(
                test="eval",
                device=device,
                jit=False,
                batch_size=batch_size,
                extra_args=extra_args,
            )
        model, example_inputs = benchmark.get_module()

        # Models that must be in train mode while training
        if is_training and (not use_eval_mode or model_name in ONLY_TRAINING_MODE):
            model.train()
        else:
            model.eval()
        gc.collect()
        batch_size = benchmark.batch_size

        # Torchbench has quite different setup for yolov3, so directly passing
        # the right example_inputs
        if model_name == "yolov3":
            example_inputs = (torch.rand(batch_size, 3, 384, 512).to(device),)
        # See https://github.com/pytorch/benchmark/issues/1561
        if model_name == "maml_omniglot":
            batch_size = 5
            assert example_inputs[0].shape[0] == batch_size
        # global current_name, current_device
        # current_device = device
        # current_name = benchmark.name

        if self.args.trace_on_xla:
            # work around for: https://github.com/pytorch/xla/issues/4174
            import torch_xla  # noqa: F401
        self.validate_model(model, example_inputs)
        return device, benchmark.name, model, example_inputs, batch_size

    def iter_model_names(self, args):
        from torchbenchmark import _list_model_paths

        models = _list_model_paths()
        start, end = self.get_benchmark_indices(len(models))
        for index, model_path in enumerate(models):
            if index < start or index >= end:
                continue

            model_name = os.path.basename(model_path)
            if (
                not re.search("|".join(args.filter), model_name, re.I)
                or re.search("|".join(args.exclude), model_name, re.I)
                or model_name in args.exclude_exact
                or model_name in self.skip_models
            ):
                continue

            yield model_name

    def pick_grad(self, name, is_training):
        if is_training or name in ("maml",):
            return torch.enable_grad()
        else:
            return torch.no_grad()

    def get_tolerance_and_cosine_flag(self, is_training, current_device, name):
        tolerance = 1e-4
        cosine = self.args.cosine
        # Increase the tolerance for torch allclose
        if self.args.float16 or self.args.amp:
            if name in REQUIRE_HIGHER_FP16_TOLERANCE:
                return 1e-2, cosine
            return 1e-3, cosine
        if is_training and current_device == "cuda":
            tolerance = 1e-3
            if name in REQUIRE_COSINE_TOLERACE:
                cosine = True
            elif name in REQUIRE_HIGHER_TOLERANCE:
                tolerance = 1e-3
            elif name in REQUIRE_EVEN_HIGHER_TOLERANCE:
                tolerance = 8 * 1e-2
        return tolerance, cosine

    def compute_loss(self, pred):
        return reduce_to_scalar_loss(pred)

    def forward_pass(self, mod, inputs, collect_outputs=True):
        with self.autocast():
            return mod(*inputs)

    def forward_and_backward_pass(self, mod, inputs, collect_outputs=True):
        cloned_inputs = clone_inputs(inputs)
        self.optimizer_zero_grad(mod)
        with self.autocast():
            pred = mod(*cloned_inputs)
            loss = self.compute_loss(pred)
        self.grad_scaler.scale(loss).backward()
        self.optimizer_step()
        if collect_outputs:
            return collect_results(mod, pred, loss, cloned_inputs)
        return None


def torchbench_main():
    original_dir = setup_torchbench_cwd()
    logging.basicConfig(level=logging.WARNING)
    warnings.filterwarnings("ignore")
    main(TorchBenchmarkRunner(), original_dir)


if __name__ == "__main__":
    torchbench_main()<|MERGE_RESOLUTION|>--- conflicted
+++ resolved
@@ -280,12 +280,6 @@
         is_training = self.args.training
         use_eval_mode = self.args.use_eval_mode
         dynamic_shapes = self.args.dynamic_shapes
-<<<<<<< HEAD
-        try:
-            module = importlib.import_module(f"torchbenchmark.models.{model_name}")
-        except ModuleNotFoundError:
-            module = importlib.import_module(f"torchbenchmark.models.fb.{model_name}")
-=======
         candidates = [
             f"torchbenchmark.models.{model_name}",
             f"torchbenchmark.canary_models.{model_name}",
@@ -299,7 +293,6 @@
                 pass
         else:
             raise ImportError(f"could not import any of {candidates}")
->>>>>>> a4830bd8
         benchmark_cls = getattr(module, "Model", None)
         if not hasattr(benchmark_cls, "name"):
             benchmark_cls.name = model_name
