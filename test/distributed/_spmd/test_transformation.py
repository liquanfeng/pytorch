# Owner(s): ["oncall: distributed"]

import unittest
from copy import deepcopy
from functools import wraps

import torch
import torch.nn as nn
from torch._inductor.utils import has_triton
from torch.distributed._spmd.api import compile
from torch.distributed._spmd.gm_transformation import GraphModuleTransformation
from torch.distributed._spmd.graph_optimization import (
    get_all_fused_optimizer_blocks,
    remove_copy_from_optimizer,
    split_fused_optimizer,
)
from torch.distributed._spmd.iter_graph_module import IterGraphModule
from torch.nn.parallel import DistributedDataParallel as DDP
from torch.testing._internal.common_distributed import skip_if_lt_x_gpu
from torch.testing._internal.common_utils import run_tests
from torch.testing._internal.distributed._tensor.common_dtensor import (
    DTensorTestBase,
    with_comms as base_with_comms,
)


def with_comms(func):
    @base_with_comms
    @wraps(func)
    def wrapper(self, *args, **kwargs):
        # make sure we set different random seeds for each rank
        # otherwise we dont need DDP / SPMD
        # (we would have the same parameters and inputs everywhere)
        torch.manual_seed(self.rank)
        return func(self, *args, **kwargs)

    return wrapper


class DummyModel(nn.Module):
    def __init__(self, layers: int, dim: int):
        super().__init__()
        modules = []
        for _ in range(layers):
            modules.extend([nn.Linear(dim, dim), nn.ReLU()])
        self.mod = nn.Sequential(*modules)

    def forward(self, x):
        return self.mod(x)


class TransformationTest(DTensorTestBase):
    @property
    def world_size(self):
        return 2

    def _init(self, batch_size, layers, dim, foreach: bool = True, fused: bool = False):
        torch.manual_seed(0)
        model = DummyModel(layers, dim).cuda()
        ddp_model = DDP(deepcopy(model), device_ids=[self.rank])
        optim = torch.optim.Adam(
            model.parameters(), lr=0.01, foreach=foreach, fused=fused, capturable=True
        )
        ddp_optim = torch.optim.Adam(
            ddp_model.parameters(),
            lr=0.01,
            foreach=foreach,
            fused=fused,
            capturable=True,
        )
        batch = torch.randn(batch_size, dim).cuda()

        # materialize optimizer states
        out = model(batch)
        out.sum().backward()
        optim.step()
        optim.zero_grad()

        ddp_out = ddp_model(batch)
        ddp_out.sum().backward()
        ddp_optim.step()
        ddp_optim.zero_grad()

        self.assertEqual(ddp_out, out)
        self.assertEqual(list(ddp_model.parameters()), list(model.parameters()))
        return model, optim, ddp_model, ddp_optim

<<<<<<< HEAD
    def _test_tran_step_with_ddp(
=======
    def _test_train_step(
>>>>>>> 967f660a
        self, train_step, num_iters, batch_size, layers, dim, use_fused_optimizer=False
    ):
        def _ddp_train_step(model, optim, batch):
            model(batch).sum().backward()
            with torch.no_grad():
                for p in model.parameters():
                    p.grad *= self.world_size
            optim.step()
            optim.zero_grad()

        model, optim, ddp_model, ddp_optim = self._init(
            batch_size,
            layers,
            dim,
            foreach=(not use_fused_optimizer),
            fused=use_fused_optimizer,
        )
        for _ in range(num_iters):
            batch = torch.randn(batch_size, dim).cuda()
            out = train_step(model, optim, batch)
            ddp_out = _ddp_train_step(ddp_model, ddp_optim, batch)
        self.assertEqual(list(ddp_model.parameters()), list(model.parameters()))

    @skip_if_lt_x_gpu(2)
    @with_comms
    def test_basic_transformation(self):
        batch_size = 100
        layers = 10
        dim = 100
        num_iters = 5

        @compile(gm_transformation=GraphModuleTransformation(num_iters=num_iters))
        def train_step(model, optim, batch):
            model(batch).sum().backward()
            optim.step()
            optim.zero_grad()

        self._test_train_step(train_step, num_iters, batch_size, layers, dim)

    @unittest.skipIf(not has_triton(), "Inductor+gpu needs triton and recent GPU arch")
    @skip_if_lt_x_gpu(2)
    @with_comms
    def test_inductor(self):
        batch_size = 100
        # Too many layers will cause test timeout due to the compilation.
        layers = 2
        dim = 100
        num_iters = 5

        @compile(
            gm_transformation=GraphModuleTransformation(
                num_iters=num_iters, enable_inductor=True, dump_graphs=True
            )
        )
        def train_step(model, optim, batch):
            model(batch).sum().backward()
            optim.step()
            optim.zero_grad()

        self._test_train_step(
            train_step, num_iters, batch_size, layers, dim, use_fused_optimizer=True
        )

    @skip_if_lt_x_gpu(2)
    @with_comms
    def test_graph_optimization_with_foreach(self):
        batch_size = 100
        layers = 2
        dim = 4096
        num_iters = 5

        @compile(
            gm_transformation=GraphModuleTransformation(
                num_iters=num_iters,
                enable_graph_optimization=True,
                dump_graphs=False,
            )
        )
        def train_step(model, optim, batch):
            model(batch).sum().backward()
            optim.step()
            optim.zero_grad()

        self._test_train_step(train_step, num_iters, batch_size, layers, dim)

    @skip_if_lt_x_gpu(2)
    @with_comms
    def test_graph_optimization_with_fused(self):
        batch_size = 100
        layers = 2
        dim = 4096
        num_iters = 5

        @compile(
            gm_transformation=GraphModuleTransformation(
                num_iters=num_iters,
                enable_graph_optimization=True,
                dump_graphs=False,
            )
        )
        def train_step(model, optim, batch):
            model(batch).sum().backward()
            optim.step()
            optim.zero_grad()

<<<<<<< HEAD
        self._test_tran_step_with_ddp(
            train_step, num_iters, batch_size, layers, dim, use_fused_optimizer=True
        )

    @skip_if_lt_x_gpu(2)
    @with_comms
    def test_split_fused_optimizer(self):
        batch_size = 100
        layers = 2
        dim = 4096
        num_iters = 5

        def my_transformation(gm):
            gm = IterGraphModule(gm)
            remove_copy_from_optimizer(gm)
            opt_block = get_all_fused_optimizer_blocks(gm, "_fused_adam")[0]
            gradients = {
                opt_block.optim.optim_node.args[1][1],
                opt_block.optim.optim_node.args[1][2],
            }
            split_fused_optimizer(gm, opt_block, gradients)
            gm.graph.eliminate_dead_code()
            gm.recompile()
            self.assertEquals(len(get_all_fused_optimizer_blocks(gm, "_fused_adam")), 2)
            return gm

        @compile(gm_transformation=my_transformation)
        def train_step(model, optim, batch):
            model(batch).sum().backward()
            optim.step()
            optim.zero_grad()

        self._test_tran_step_with_ddp(
=======
        self._test_train_step(
>>>>>>> 967f660a
            train_step, num_iters, batch_size, layers, dim, use_fused_optimizer=True
        )


if __name__ == "__main__":
    run_tests()<|MERGE_RESOLUTION|>--- conflicted
+++ resolved
@@ -85,11 +85,7 @@
         self.assertEqual(list(ddp_model.parameters()), list(model.parameters()))
         return model, optim, ddp_model, ddp_optim
 
-<<<<<<< HEAD
-    def _test_tran_step_with_ddp(
-=======
     def _test_train_step(
->>>>>>> 967f660a
         self, train_step, num_iters, batch_size, layers, dim, use_fused_optimizer=False
     ):
         def _ddp_train_step(model, optim, batch):
@@ -195,8 +191,7 @@
             optim.step()
             optim.zero_grad()
 
-<<<<<<< HEAD
-        self._test_tran_step_with_ddp(
+        self._test_train_step(
             train_step, num_iters, batch_size, layers, dim, use_fused_optimizer=True
         )
 
@@ -228,10 +223,7 @@
             optim.step()
             optim.zero_grad()
 
-        self._test_tran_step_with_ddp(
-=======
-        self._test_train_step(
->>>>>>> 967f660a
+        self._test_tran_step(
             train_step, num_iters, batch_size, layers, dim, use_fused_optimizer=True
         )
 
