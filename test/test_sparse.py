--- conflicted
+++ resolved
@@ -10,11 +10,7 @@
 from torch.testing._internal.common_utils import TestCase, run_tests, skipIfRocm, do_test_dtypes, \
     load_tests, TEST_NUMPY, TEST_SCIPY, IS_WINDOWS, gradcheck, coalescedonoff, \
     DeterministicGuard, first_sample, TEST_WITH_CROSSREF, TEST_WITH_ROCM, skipIfTorchDynamo, \
-<<<<<<< HEAD
-    parametrize, subtest, is_coalesced_indices, suppress_warnings, is_slow_gradcheck_env
-=======
     parametrize, subtest, is_coalesced_indices, suppress_warnings, instantiate_parametrized_tests
->>>>>>> 867b07b4
 from torch.testing._internal.common_cuda import TEST_CUDA, _get_torch_cuda_version
 from numbers import Number
 from typing import Dict, Any
@@ -470,8 +466,6 @@
     @unittest.skipIf(TEST_WITH_CROSSREF, "generator unsupport triggers assertion error")
     @gradcheck_semantics()
     def test_to_dense_with_gradcheck(self, device, dtype, gradcheck):
-        if not gradcheck.masked and is_slow_gradcheck_env():
-            self.skipTest('FIXME: to_dense_backward supports masked semantics only')
 
         def test_tensor(x, res):
             x.to_dense()  # Tests triple to_dense for memory corruption
@@ -489,7 +483,7 @@
                 return
 
             def fn(x):
-                return x.to_dense()
+                return x.to_dense(masked_grad=gradcheck.masked)
             x.requires_grad_(True)
             gradcheck(fn, (x,))
 
@@ -607,8 +601,6 @@
     @unittest.skipIf(TEST_WITH_CROSSREF, "generator unsupport triggers assertion error")
     @gradcheck_semantics()
     def test_to_dense_hybrid(self, device, dtype, gradcheck):
-        if not gradcheck.masked and is_slow_gradcheck_env():
-            self.skipTest('FIXME: to_dense_backward supports masked semantics only')
 
         def test_tensor(x, res):
             x.to_dense()  # Tests double to_dense for memory corruption
@@ -618,7 +610,7 @@
             self.assertEqual(res, self.safeToDense(x))
 
             def fn(x):
-                return x.to_dense()
+                return x.to_dense(masked_grad=gradcheck.masked)
             x.requires_grad_(True)
             gradcheck(fn, (x,))
 
@@ -965,8 +957,6 @@
     @unittest.skipIf(TEST_WITH_CROSSREF, "generator unsupport triggers assertion error")
     @gradcheck_semantics()
     def test_permute(self, device, dtype, coalesced, gradcheck):
-        if not gradcheck.masked and is_slow_gradcheck_env():
-            self.skipTest('FIXME: to_dense_backward supports masked semantics only')
         # trivial checks
         s = torch.rand(3, 3, 3, device=device, dtype=dtype).to_sparse()
         with self.assertRaisesRegex(RuntimeError, "does not match the length"):
@@ -998,7 +988,7 @@
                     else:
                         self.assertFalse(s_permuted.is_coalesced())
 
-                    gradcheck(lambda t: t.permute(dims).to_dense(), s.requires_grad_(True), check_sparse_nnz=True)
+                    gradcheck(lambda t: t.permute(dims).to_dense(masked_grad=gradcheck.masked), s.requires_grad_())
                 else:
                     # otherwise check if exception is thrown
                     fail_message = "transpositions between sparse and dense dimensions are not allowed"
@@ -1838,16 +1828,8 @@
                 self.assertEqual(S_sum.item(), D_sum.item())
 
                 def fn(S):
-<<<<<<< HEAD
-                    res = torch.sparse.sum(S)
-                    if res.is_sparse:
-                        res = res.to_dense()
-                    return res
-                gradcheck(fn, (S,), check_sparse_nnz=True, masked=True)
-=======
                     return torch.sparse.sum(S)
                 gradcheck(fn, (S,), masked=True)
->>>>>>> 867b07b4
             else:
                 S_sum = torch.sparse.sum(S, td)
                 D_sum = D.sum(td)
@@ -1855,15 +1837,8 @@
 
                 def fn(S):
                     res = torch.sparse.sum(S, td)
-<<<<<<< HEAD
-                    if res.is_sparse:
-                        res = res.to_dense()
-                    return res
-                gradcheck(fn, (S,), check_sparse_nnz=True, masked=True)
-=======
                     return res.to_dense(masked_grad=True)
                 gradcheck(fn, (S,), masked=True)
->>>>>>> 867b07b4
 
         nnz = 10
         sparse_dims = 2
@@ -4082,7 +4057,7 @@
 
 def _sparse_to_dense(tensor):
     if tensor.dtype != torch.bool:
-        return tensor.to_dense()
+        return tensor.to_dense(masked_grad=True)
 
     # to_dense uses coalesce which isn't implemented for bool
     return tensor.to(torch.int8).to_dense().to(torch.bool)
@@ -4492,21 +4467,8 @@
                 # TODO: implement batch support in _convert_indices_from_csr_to_coo
                 continue
             t = t.clone().detach().requires_grad_(True)
-            if is_slow_gradcheck_env() and not gradcheck.masked:
-                # TODO: remove this if-block when TODO items below are resolved
-                try:
-                    gradcheck(torch.Tensor.to_dense, t)
-                except RuntimeError as msg:
-                    # TODO: implement non-masked semantics support in to_dense_backward
-                    with self.assertRaisesRegex(RuntimeError, "Jacobian mismatch"):
-                        gradcheck(torch.Tensor.to_dense, t)
-                    self.skipTest('non-masked semantics not supported')
-            r = gradcheck(torch.Tensor.to_dense, t)
+            r = gradcheck(lambda x: torch.Tensor.to_dense(x, masked_grad=gradcheck.masked), t)
             self.assertTrue(r)
-
-        # when the following assert fails, it means that the if-block
-        # above and the assertFalse test below can be safely removed
-        self.assertFalse(is_slow_gradcheck_env() and not gradcheck.masked)
 
     @all_sparse_layouts('from_layout', include_strided=True)
     @all_sparse_layouts('to_layout', include_strided=False)
