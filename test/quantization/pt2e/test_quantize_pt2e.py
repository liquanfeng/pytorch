# Owner(s): ["oncall: quantization"]
import copy
import operator
import unittest
from typing import Any, List, Optional, Tuple

import torch
import torch._dynamo as torchdynamo
from torch.ao.ns.fx.utils import compute_sqnr
from torch.ao.quantization import (
    FusedMovingAvgObsFakeQuantize,
    observer,
    MovingAverageMinMaxObserver,
    MovingAveragePerChannelMinMaxObserver,
    QConfigMapping,
)
from torch.ao.quantization._pt2e.quantizer import (
    OperatorConfig,
    QNNPackQuantizer,
    Quantizer,
)
from torch.ao.quantization._quantize_pt2e import (
    convert_pt2e,
    _convert_to_reference_decomposed_fx,
    prepare_pt2e_quantizer,
    prepare_qat_pt2e_quantizer,
)
from torch.ao.quantization.backend_config import get_qnnpack_backend_config

from torch.ao.quantization.qconfig import (
    default_per_channel_symmetric_qnnpack_qat_qconfig,
    default_per_channel_symmetric_qnnpack_qconfig,
    default_symmetric_qnnpack_qat_qconfig,
)
from torch.ao.quantization.quantize_fx import (
    prepare_fx,
    prepare_qat_fx,
    convert_to_reference_fx,
)
from torch.testing._internal.common_quantization import (
    NodeSpec as ns,
    QuantizationTestCase,
    skip_if_no_torchvision,
    skipIfNoQNNPACK,
)
from torch.testing._internal.common_quantized import override_quantized_engine

@skipIfNoQNNPACK
class TestQuantizePT2E(QuantizationTestCase):
    def test_simple_quantizer(self):
        class M(torch.nn.Module):
            def __init__(self):
                super().__init__()
                self.conv = torch.nn.Conv2d(3, 3, 3)

            def forward(self, x):
                return self.conv(x)

        class BackendAQuantizer(Quantizer):
            def annotate(self, model: torch.fx.GraphModule) -> torch.fx.GraphModule:
                _DEFAULT_TARGET_DTYPE_INFO = {
                    "input_act_obs_or_fq_ctr": observer.PlaceholderObserver.with_args(
                        dtype=torch.float
                    ),
                    "output_act_obs_or_fq_ctr": observer.PlaceholderObserver.with_args(
                        dtype=torch.float
                    ),
                }
                for node in model.graph.nodes:
                    node.meta["target_dtype_info"] = copy.deepcopy(
                        _DEFAULT_TARGET_DTYPE_INFO
                    )
                for node in model.graph.nodes:
                    if (
                        node.op == "call_function"
                        and node.target == torch.ops.aten.convolution.default
                    ):
                        node.meta["target_dtype_info"] = {
                            "input_act_obs_or_fq_ctr": observer.default_observer,
                            "weight_obs_or_fq_ctr": observer.default_weight_observer,
                            "bias_obs_or_fq_ctr": observer.PlaceholderObserver.with_args(
                                dtype=torch.float
                            ),
                            "output_act_obs_or_fq_ctr": observer.default_observer,
                            "weight_index": 1,
                            "bias_index": 2,
                        }

            def validate(self, model: torch.fx.GraphModule) -> None:
                pass

            @classmethod
            def get_supported_operators(cls) -> List[OperatorConfig]:
                pass

        m = M().eval()
        example_inputs = (torch.randn(1, 3, 5, 5),)

        # program capture
        m, guards = torchdynamo.export(
            m,
            *copy.deepcopy(example_inputs),
            aten_graph=True,
        )
        m = prepare_pt2e_quantizer(m, BackendAQuantizer())
        m(*example_inputs)
        m = convert_pt2e(m)
        node_occurrence = {
            # two for input of the first conv, one for output for the first conv
            ns.call_function(torch.ops.quantized_decomposed.quantize_per_tensor): 3,
            ns.call_function(torch.ops.quantized_decomposed.dequantize_per_tensor): 3,
        }
        node_list = [
            ns.call_function(torch.ops.quantized_decomposed.dequantize_per_tensor),
            ns.call_function(torch.ops.quantized_decomposed.dequantize_per_tensor),
            ns.call_function(torch.ops.aten.convolution.default),
            ns.call_function(torch.ops.quantized_decomposed.quantize_per_tensor),
        ]
        self.checkGraphModuleNodes(
            m, expected_node_list=node_list, expected_node_occurrence=node_occurrence
        )

    def test_max_pool2d_quantizer(self):
        class M(torch.nn.Module):
            def __init__(self):
                super(M, self).__init__()
                self.conv = torch.nn.Conv2d(2, 2, 1)
                self.pool = torch.nn.MaxPool2d(1, 1)

            def forward(self, x):
                x = self.conv(x)
                x = self.pool(x)
                return x

        class BackendAQuantizer(Quantizer):
            def annotate(self, model: torch.fx.GraphModule) -> torch.fx.GraphModule:
                _DEFAULT_TARGET_DTYPE_INFO = {
                    "input_act_obs_or_fq_ctr": observer.PlaceholderObserver.with_args(
                        dtype=torch.float
                    ),
                    "output_act_obs_or_fq_ctr": observer.PlaceholderObserver.with_args(
                        dtype=torch.float
                    ),
                }
                for node in model.graph.nodes:
                    node.meta["target_dtype_info"] = copy.deepcopy(
                        _DEFAULT_TARGET_DTYPE_INFO
                    )
                for node in model.graph.nodes:
                    if (
                        node.op == "call_function"
                        and node.target == torch.ops.aten.convolution.default
                    ):
                        node.meta["target_dtype_info"] = {
                            "input_act_obs_or_fq_ctr": observer.default_observer,
                            "weight_obs_or_fq_ctr": observer.default_weight_observer,
                            "bias_obs_or_fq_ctr": observer.PlaceholderObserver.with_args(
                                dtype=torch.float
                            ),
                            "weight_index": 1,
                            "bias_index": 2,
                        }
                    if (
                        node.op == "call_function"
                        and node.target == operator.getitem
                        and node.args[1] == 0
                    ):
                        getitem_node = node
                        maxpool_node = getitem_node.args[0]
                        maxpool_node.meta["target_dtype_info"] = {
                            "input_act_obs_or_fq_ctr": observer.default_observer,
                            "_annotated": True,
                        }
                        getitem_node.meta["target_dtype_info"] = {
                            "output_act_obs_or_fq_ctr": observer.default_observer,
                            "input_output_share_observers": True,
                            "_annotated": True,
                        }

            def validate(self, model: torch.fx.GraphModule) -> None:
                pass

            @classmethod
            def get_supported_operators(cls) -> List[OperatorConfig]:
                pass

        m = M()
        m_pt2e = copy.deepcopy(m)
        x = torch.rand(1, 2, 14, 14)
        example_inputs = (x,)
        # program capture
        m, guards = torchdynamo.export(
            m,
            *copy.deepcopy(example_inputs),
            aten_graph=True,
        )
        m = prepare_pt2e_quantizer(m, BackendAQuantizer())
        m(*example_inputs)
        m = convert_pt2e(m)
        node_occurrence = {
            # two for input of maxpool
            # one for input for maxpool
            # one for output of maxpool
            ns.call_function(torch.ops.quantized_decomposed.quantize_per_tensor): 4,
            ns.call_function(torch.ops.quantized_decomposed.dequantize_per_tensor): 4,
        }
        node_list = [
            ns.call_function(torch.ops.quantized_decomposed.dequantize_per_tensor),
            ns.call_function(torch.ops.quantized_decomposed.dequantize_per_tensor),
            ns.call_function(torch.ops.aten.convolution.default),
            ns.call_function(torch.ops.quantized_decomposed.quantize_per_tensor),
            ns.call_function(torch.ops.quantized_decomposed.dequantize_per_tensor),
            ns.call_function(torch.ops.aten.max_pool2d_with_indices.default),
            ns.call_function(torch.ops.quantized_decomposed.quantize_per_tensor),
            ns.call_function(torch.ops.quantized_decomposed.dequantize_per_tensor),
        ]
        self.checkGraphModuleNodes(
            m, expected_node_list=node_list, expected_node_occurrence=node_occurrence
        )


    def test_qnnpack_quantizer_conv(self):
        class M(torch.nn.Module):
            def __init__(self):
                super().__init__()
                self.conv = torch.nn.Conv2d(3, 3, 3)

            def forward(self, x):
                return self.conv(x)

        import torch.ao.quantization._pt2e.quantizer.qnnpack_quantizer as qq

        quantizer = QNNPackQuantizer()
        operator_config = qq.get_symmetric_quantization_config(is_per_channel=True)
        quantizer.set_global(operator_config)
        m = M().eval()
        example_inputs = (torch.randn(1, 3, 5, 5),)

        # program capture
        m, guards = torchdynamo.export(
            m,
            *copy.deepcopy(example_inputs),
            aten_graph=True,
        )

        m = prepare_pt2e_quantizer(m, quantizer)
        m(*example_inputs)
        m = convert_pt2e(m)
        node_occurrence = {
            # input and output are using quantize_per_tensor and weight is using quantize_per_channel
            ns.call_function(torch.ops.quantized_decomposed.quantize_per_tensor): 2,
            ns.call_function(torch.ops.quantized_decomposed.dequantize_per_tensor): 2,
            ns.call_function(torch.ops.quantized_decomposed.quantize_per_channel): 1,
            ns.call_function(torch.ops.quantized_decomposed.dequantize_per_channel): 1,
        }
        node_list = [
            ns.call_function(torch.ops.quantized_decomposed.dequantize_per_tensor),
            ns.call_function(torch.ops.quantized_decomposed.dequantize_per_channel),
            ns.call_function(torch.ops.aten.convolution.default),
            ns.call_function(torch.ops.quantized_decomposed.quantize_per_tensor),
        ]
        self.checkGraphModuleNodes(
            m, expected_node_list=node_list, expected_node_occurrence=node_occurrence
        )

    def test_qnnpack_quantizer_linear(self):
        class M(torch.nn.Module):
            def __init__(self):
                super().__init__()
                self.linear1 = torch.nn.Linear(8, 16, bias=False)
                self.linear2 = torch.nn.Linear(16, 8)

            def forward(self, x):
                return self.linear2(self.linear1(x))

        import torch.ao.quantization._pt2e.quantizer.qnnpack_quantizer as qq

        quantizer = QNNPackQuantizer()
        operator_config = qq.get_symmetric_quantization_config(is_per_channel=True)
        quantizer.set_global(operator_config)
        m_eager = M().eval()

        # Test with 2d inputs
        example_inputs_2d = (torch.randn(9, 8),)
        example_inputs_3d = (torch.randn(9, 10, 8),)
        example_inputs_4d = (torch.randn(9, 10, 11, 8),)
        for example_inputs in [example_inputs_2d, example_inputs_3d, example_inputs_4d]:
            # program capture
            m = m_eager
            m, guards = torchdynamo.export(
                m,
                *copy.deepcopy(example_inputs),
                aten_graph=True,
                tracing_mode="real",
            )

            m = prepare_pt2e_quantizer(m, quantizer)
            # Calibrate
            m(*example_inputs)
            m = convert_pt2e(m)
            pt2_quant_output = m(*example_inputs)
            node_occurrence = {
                # input and output are using quantize_per_tensor and weight is using quantize_per_channel
                ns.call_function(torch.ops.quantized_decomposed.quantize_per_tensor): 3,
                ns.call_function(
                    torch.ops.quantized_decomposed.dequantize_per_tensor
                ): 3,
                ns.call_function(
                    torch.ops.quantized_decomposed.quantize_per_channel
                ): 2,
                ns.call_function(
                    torch.ops.quantized_decomposed.dequantize_per_channel
                ): 2,
            }
            self.checkGraphModuleNodes(m, expected_node_occurrence=node_occurrence)
            qconfig = default_per_channel_symmetric_qnnpack_qconfig
            qconfig_mapping = QConfigMapping().set_global(qconfig)
            backend_config = get_qnnpack_backend_config()
            m_copy = copy.deepcopy(m_eager)
            m_fx = prepare_fx(
                m_copy, qconfig_mapping, example_inputs, backend_config=backend_config
            )
            m_fx(*example_inputs)
            m_fx = _convert_to_reference_decomposed_fx(
                m_fx, backend_config=backend_config
            )
            m_fx, _ = torchdynamo.export(
                m_fx,
                *copy.deepcopy(example_inputs),
                aten_graph=True,
                tracing_mode="real",
            )
            fx_quant_output = m_fx(*example_inputs)
            self.assertTrue(torch.allclose(fx_quant_output, pt2_quant_output))

    def test_qnnpack_quantizer_conv_linear_no_permute(self):
        class M(torch.nn.Module):
            def __init__(self):
                super().__init__()
                self.conv = torch.nn.Conv2d(3, 16, 3)
                self.linear1 = torch.nn.Linear(64, 8, bias=False)
                self.linear2 = torch.nn.Linear(8, 8)

            def forward(self, x):
                conv_out = self.conv(x)
                reshape_out = torch.reshape(conv_out, (2, 64))
                return self.linear2(self.linear1(reshape_out))

        import torch.ao.quantization._pt2e.quantizer.qnnpack_quantizer as qq

        quantizer = QNNPackQuantizer()
        operator_config = qq.get_symmetric_quantization_config(is_per_channel=True)
        quantizer.set_global(operator_config)
        m_eager = M().eval()

        # Test with 2d inputs
        example_inputs = (torch.randn(2, 3, 4, 4),)
        # program capture
        m = m_eager
        m, guards = torchdynamo.export(
            m,
            *copy.deepcopy(example_inputs),
            aten_graph=True,
            tracing_mode="real",
        )

        m = prepare_pt2e_quantizer(m, quantizer)
        # Calibrate
        m(*example_inputs)
        m = convert_pt2e(m)
        pt2_quant_output = m(*example_inputs)
        node_occurrence = {
            # input and output are using quantize_per_tensor and weight is using quantize_per_channel
            ns.call_function(torch.ops.quantized_decomposed.quantize_per_tensor): 5,
            ns.call_function(torch.ops.quantized_decomposed.dequantize_per_tensor): 5,
            ns.call_function(torch.ops.quantized_decomposed.quantize_per_channel): 3,
            ns.call_function(torch.ops.quantized_decomposed.dequantize_per_channel): 3,
        }
        self.checkGraphModuleNodes(m, expected_node_occurrence=node_occurrence)
        qconfig = default_per_channel_symmetric_qnnpack_qconfig
        qconfig_mapping = QConfigMapping().set_global(qconfig)
        backend_config = get_qnnpack_backend_config()
        m_copy = copy.deepcopy(m_eager)
        m_fx = prepare_fx(
            m_copy, qconfig_mapping, example_inputs, backend_config=backend_config
        )
        m_fx(*example_inputs)
        m_fx = _convert_to_reference_decomposed_fx(m_fx, backend_config=backend_config)
        fx_quant_output = m_fx(*example_inputs)
        self.assertTrue(torch.allclose(fx_quant_output, pt2_quant_output))

    @unittest.skip(
        "Skip due to linear traces into a different pattern. See test comment."
    )
    def test_qnnpack_quantizer_conv_linear(self):
        """
        This test fails because linear decompositon changes due to the presence of
        permute node. In the below linear 1 is decomposed as
        %t_default : [num_users=1] = call_function[target=torch.ops.aten.t.default](args = (%_param_constant2,), kwargs = {})
        %clone_default : [num_users=1] = call_function[target=torch.ops.aten.clone.default](args = (%permute_default,), kwargs = {memory_format: torch.contiguous_format})  # noqa: B950
        %_unsafe_view_default : [num_users=1] = call_function[target=torch.ops.aten._unsafe_view.default](args = (%clone_default, [8, 16]), kwargs = {})  # noqa: B950
        %mm_default : [num_users=1] = call_function[target=torch.ops.aten.mm.default](args = (%_unsafe_view_default, %t_default), kwargs = {})  # noqa: B950
        %view_default : [num_users=1] = call_function[target=torch.ops.aten.view.default](args = (%mm_default, [2, 2, 2, 8]), kwargs = {})  # noqa: B950

        Note the presence of cline and unsafe_view. This is due to permute
        """

        class M(torch.nn.Module):
            def __init__(self):
                super().__init__()
                self.conv = torch.nn.Conv2d(3, 16, 3)
                self.linear1 = torch.nn.Linear(16, 8, bias=False)
                self.linear2 = torch.nn.Linear(8, 8)

            def forward(self, x):
                conv_out = self.conv(x)
                permute_out = torch.permute(conv_out, (0, 2, 3, 1))
                return self.linear2(self.linear1(permute_out))

        import torch.ao.quantization._pt2e.quantizer.qnnpack_quantizer as qq

        quantizer = QNNPackQuantizer()
        operator_config = qq.get_symmetric_quantization_config(is_per_channel=True)
        quantizer.set_global(operator_config)
        m_eager = M().eval()

        # Test with 2d inputs
        example_inputs = (torch.randn(2, 3, 4, 4),)
        # program capture
        m = m_eager
        m, guards = torchdynamo.export(
            m,
            *copy.deepcopy(example_inputs),
            aten_graph=True,
            tracing_mode="real",
        )

        m = prepare_pt2e_quantizer(m, quantizer)
        # Calibrate
        m(*example_inputs)
        m = convert_pt2e(m)
        pt2_quant_output = m(*example_inputs)
        node_occurrence = {
            # input and output are using quantize_per_tensor and weight is using quantize_per_channel
            ns.call_function(torch.ops.quantized_decomposed.quantize_per_tensor): 3,
            ns.call_function(torch.ops.quantized_decomposed.dequantize_per_tensor): 3,
            ns.call_function(torch.ops.quantized_decomposed.quantize_per_channel): 2,
            ns.call_function(torch.ops.quantized_decomposed.dequantize_per_channel): 2,
        }
        self.checkGraphModuleNodes(m, expected_node_occurrence=node_occurrence)
        qconfig = default_per_channel_symmetric_qnnpack_qconfig
        qconfig_mapping = QConfigMapping().set_global(qconfig)
        backend_config = get_qnnpack_backend_config()
        m_copy = copy.deepcopy(m)
        m_fx = prepare_fx(
            m_copy, qconfig_mapping, example_inputs, backend_config=backend_config
        )
        m_fx = convert_to_reference_fx(m_fx, backend_config=backend_config)
        fx_quant_output = m_fx(*example_inputs)
        self.assertTrue(torch.allclose(fx_quant_output, pt2_quant_output))

    def test_qnnpack_quantizer_obs_sharing_ops(self):
        class M(torch.nn.Module):
            def __init__(self):
                super().__init__()
                self.conv = torch.nn.Conv2d(3, 3, 3)
                self.hardtanh = torch.nn.Hardtanh()
                self.adaptive_avg_pool2d = torch.nn.AdaptiveAvgPool2d((1, 1))

            def forward(self, x):
                x = self.conv(x)
                x = self.adaptive_avg_pool2d(x)
                x = self.hardtanh(x)
                x = torch.mean(x)
                return x

        import torch.ao.quantization._pt2e.quantizer.qnnpack_quantizer as qq

        quantizer = QNNPackQuantizer()
        operator_config = qq.get_symmetric_quantization_config(is_per_channel=True)
        quantizer.set_global(operator_config)
        m = M().eval()
        example_inputs = (torch.randn(1, 3, 5, 5),)

        # program capture
        m, guards = torchdynamo.export(
            m,
            *copy.deepcopy(example_inputs),
            aten_graph=True,
        )

        m = prepare_pt2e_quantizer(m, quantizer)
        m(*example_inputs)
        m = convert_pt2e(m)
        node_occurrence = {
            # input and output are using quantize_per_tensor and weight is using quantize_per_channel
            ns.call_function(torch.ops.quantized_decomposed.quantize_per_tensor): 5,
            ns.call_function(torch.ops.quantized_decomposed.dequantize_per_tensor): 5,
            ns.call_function(torch.ops.quantized_decomposed.quantize_per_channel): 1,
            ns.call_function(torch.ops.quantized_decomposed.dequantize_per_channel): 1,
        }
        node_list = [
            ns.call_function(torch.ops.quantized_decomposed.dequantize_per_tensor),
            ns.call_function(torch.ops.quantized_decomposed.dequantize_per_channel),
            ns.call_function(torch.ops.aten.convolution.default),
            ns.call_function(torch.ops.quantized_decomposed.quantize_per_tensor),
            ns.call_function(torch.ops.quantized_decomposed.dequantize_per_tensor),
            ns.call_function(torch.ops.aten.mean.dim),
            ns.call_function(torch.ops.quantized_decomposed.quantize_per_tensor),
            ns.call_function(torch.ops.quantized_decomposed.dequantize_per_tensor),
            ns.call_function(torch.ops.aten.hardtanh.default),
            ns.call_function(torch.ops.quantized_decomposed.quantize_per_tensor),
            ns.call_function(torch.ops.quantized_decomposed.dequantize_per_tensor),
            ns.call_function(torch.ops.aten.mean.default),
            ns.call_function(torch.ops.quantized_decomposed.quantize_per_tensor),
            ns.call_function(torch.ops.quantized_decomposed.dequantize_per_tensor),
        ]
        self.checkGraphModuleNodes(
            m, expected_node_list=node_list, expected_node_occurrence=node_occurrence
        )

    def test_prepare_qat_conv_bn_fusion(self):
        class M(torch.nn.Module):
            def __init__(self):
                super().__init__()
                self.conv = torch.nn.Conv2d(3, 3, 3)
                self.bn = torch.nn.BatchNorm2d(3)

            def forward(self, x):
                x = self.conv(x)
                x = self.bn(x)
                return x

        example_inputs = (torch.randn(1, 3, 5, 5),)
        self._verify_symmetric_qnnpack_qat_graph(M(), example_inputs, is_per_channel=False, has_relu=False)
        self._verify_symmetric_qnnpack_qat_graph(M(), example_inputs, is_per_channel=True, has_relu=False)

    def test_prepare_qat_conv_bn_fusion_constant_args(self):
        class M(torch.nn.Module):
            def __init__(self):
                super().__init__()
                self.conv = torch.nn.Conv2d(3, 3, 3, stride=(2, 2), padding=(4, 4))
                self.bn = torch.nn.BatchNorm2d(3)

            def forward(self, x):
                x = self.conv(x)
                x = self.bn(x)
                return x

        example_inputs = (torch.randn(1, 3, 5, 5),)
        # stride, padding, dilation, transposed, output_padding, groups
        conv_args = ((2, 2), (4, 4), (1, 1), False, (0, 0), 1)
        self._verify_symmetric_qnnpack_qat_graph(
            M(), example_inputs, is_per_channel=False, has_relu=False, expected_conv_constant_args=conv_args
        )
        self._verify_symmetric_qnnpack_qat_graph(
            M(), example_inputs, is_per_channel=True, has_relu=False, expected_conv_constant_args=conv_args
        )
        self._verify_symmetric_qnnpack_qat_numerics(M(), example_inputs, is_per_channel=False)
        self._verify_symmetric_qnnpack_qat_numerics(M(), example_inputs, is_per_channel=True)

<<<<<<< HEAD
    def test_prepare_qat_conv_bn_fusion_no_conv_bias(self):
        class M1(torch.nn.Module):
            """
            Single conv + BN with no conv bias.
            """
            def __init__(self):
                super().__init__()
                self.conv1 = torch.nn.Conv2d(3, 3, 3, bias=False)
                self.bn1 = torch.nn.BatchNorm2d(3)

            def forward(self, x):
                x = self.conv1(x)
                x = self.bn1(x)
                return x

        class M2(torch.nn.Module):
            """
            Mixed conv + BN with and without conv bias.
            """
            def __init__(self):
                super().__init__()
                self.conv1 = torch.nn.Conv2d(3, 3, 3, bias=False)
                self.bn1 = torch.nn.BatchNorm2d(3)
                self.conv2 = torch.nn.Conv2d(3, 3, 3, bias=True)
                self.bn2 = torch.nn.BatchNorm2d(3)

            def forward(self, x):
                x = self.conv1(x)
                x = self.bn1(x)
                x = self.conv2(x)
                x = self.bn2(x)
                return x

        example_inputs = (torch.randn(3, 3, 5, 5),)
        self._verify_symmetric_qnnpack_qat_graph(
            M1(), example_inputs, is_per_channel=False, has_relu=False, has_bias=False
        )
        self._verify_symmetric_qnnpack_qat_graph(
            M1(), example_inputs, is_per_channel=True, has_relu=False, has_bias=False
        )
        self._verify_symmetric_qnnpack_qat_numerics(M1(), example_inputs, is_per_channel=False)
        self._verify_symmetric_qnnpack_qat_numerics(M1(), example_inputs, is_per_channel=True)
        self._verify_symmetric_qnnpack_qat_numerics(M2(), example_inputs, is_per_channel=False)
        self._verify_symmetric_qnnpack_qat_numerics(M2(), example_inputs, is_per_channel=True)

=======
>>>>>>> 630593d3
    def test_prepare_qat_conv_bn_relu_fusion(self):
        class M(torch.nn.Module):
            def __init__(self):
                super().__init__()
                self.conv = torch.nn.Conv2d(3, 3, 3)
                self.bn = torch.nn.BatchNorm2d(3)
                self.relu = torch.nn.ReLU()

            def forward(self, x):
                x = self.conv(x)
                x = self.bn(x)
                x = self.relu(x)
                return x

        example_inputs = (torch.randn(1, 3, 5, 5),)
        self._verify_symmetric_qnnpack_qat_graph(M(), example_inputs, is_per_channel=False, has_relu=True)
        self._verify_symmetric_qnnpack_qat_graph(M(), example_inputs, is_per_channel=True, has_relu=True)

    def _verify_symmetric_qnnpack_qat_graph(
        self,
        m: torch.fx.GraphModule,
        example_inputs: Tuple[Any, ...],
        is_per_channel: bool,
        has_relu: bool,
<<<<<<< HEAD
        has_bias: bool = True,
=======
>>>>>>> 630593d3
        expected_conv_constant_args: Optional[Tuple[Any, ...]] = None,
    ):
        """
        Verify that the graph module matches the fused QAT [conv - bn (- relu)] pattern
        with fake quantizes inserted into the correct places.
        # TODO: also verify that metadata is copied over to the new nodes.
        """
        import torch.ao.quantization._pt2e.quantizer.qnnpack_quantizer as qq
        quantizer = QNNPackQuantizer()
        quantizer.set_global(qq.get_symmetric_quantization_config(is_per_channel, is_qat=True))
        m, guards = torchdynamo.export(
            m,
            *copy.deepcopy(example_inputs),
            aten_graph=True,
            tracing_mode="real",
        )
        m = prepare_qat_pt2e_quantizer(m, quantizer)
        m(*example_inputs)

        # Verify: getitem output activation fake quantize
        output_node = list(m.graph.nodes)[-1]
        output_fq_node = output_node.args[0][0]
        self.assertTrue(output_fq_node.target.startswith("activation_post_process_"))
        output_fq_mod = getattr(m, output_fq_node.target)
        self.assertEqual(type(output_fq_mod), FusedMovingAvgObsFakeQuantize)
        self.assertEqual(type(output_fq_mod.activation_post_process), MovingAverageMinMaxObserver)
        self.assertEqual(output_fq_mod.dtype, torch.qint8)
        self.assertEqual(output_fq_mod.quant_min, -128)
        self.assertEqual(output_fq_mod.quant_max, 127)

        # Verify: getitem(bn, 0) or relu(getitem(bn, 0))
        if has_relu:
            relu_node = output_fq_node.args[0]
            getitem_node = relu_node.args[0]
            self.assertEqual(relu_node.target, torch.ops.aten.relu.default)
        else:
            relu_node = None
            getitem_node = output_fq_node.args[0]
        bn_node = getitem_node.args[0]
        self.assertEqual(getitem_node.target, operator.getitem)
        self.assertEqual(bn_node.target, torch.ops.aten._native_batch_norm_legit.default)

        # Verify: conv / scale_factor.reshape [+ bias.reshape]
        if has_bias:
            add_bias_node = bn_node.args[0]
            (div_scale_factor_node, bias_reshape_node) = add_bias_node.args
            self.assertEqual(add_bias_node.target, torch.ops.aten.add.Tensor)
            self.assertEqual(bias_reshape_node.target, torch.ops.aten.view.default)
        else:
            div_scale_factor_node = bn_node.args[0]
        (conv_node, scale_factor_reshape_node) = div_scale_factor_node.args
        self.assertEqual(div_scale_factor_node.target, torch.ops.aten.div.Tensor)
        self.assertEqual(conv_node.target, torch.ops.aten.convolution.default)
        self.assertEqual(scale_factor_reshape_node.target, torch.ops.aten.view.default)

        # Verify: conv constant args
        if expected_conv_constant_args is not None:
            assert len(expected_conv_constant_args) == 6, "wrong num conv args, bad test setup"
            for i in range(6):
                self.assertEqual(conv_node.args[i + 3], expected_conv_constant_args[i])

        # Verify: conv input activation fake quantize
        conv_input_fq_node = conv_node.args[0]
        conv_input_node = conv_input_fq_node.args[0]
        self.assertTrue(conv_input_fq_node.target.startswith("activation_post_process_"))
        conv_input_fq_mod = getattr(m, conv_input_fq_node.target)
        self.assertEqual(type(conv_input_fq_mod), FusedMovingAvgObsFakeQuantize)
        self.assertEqual(type(conv_input_fq_mod.activation_post_process), MovingAverageMinMaxObserver)
        self.assertEqual(conv_input_fq_mod.dtype, torch.qint8)
        self.assertEqual(conv_input_fq_mod.quant_min, -128)
        self.assertEqual(conv_input_fq_mod.quant_max, 127)
        self.assertTrue(conv_input_node.op, "placeholder")

        # Verify: conv weight fake quantize
        conv_weight_fq_node = conv_node.args[1]
        self.assertTrue(conv_weight_fq_node.target.startswith("activation_post_process_"))
        conv_weight_fq_mod = getattr(m, conv_weight_fq_node.target)
        if is_per_channel:
            expected_weight_observer_type = MovingAveragePerChannelMinMaxObserver
        else:
            expected_weight_observer_type = MovingAverageMinMaxObserver
        self.assertEqual(type(conv_weight_fq_mod), FusedMovingAvgObsFakeQuantize)
        self.assertEqual(type(conv_weight_fq_mod.activation_post_process), expected_weight_observer_type)
        self.assertEqual(conv_weight_fq_mod.dtype, torch.qint8)
        self.assertEqual(conv_weight_fq_mod.quant_min, -127)
        self.assertEqual(conv_weight_fq_mod.quant_max, 127)

        # Verify: conv(fq(input), fq(weight * scale_factor.reshape), zero_bias)
        zero_bias_node = conv_node.args[2]
        mul_weight_scale_factor_node = conv_weight_fq_node.args[0]
        (conv_weight_fq_node, scale_factor_reshape_node) = mul_weight_scale_factor_node.args
        if has_bias:
            self.assertEqual(zero_bias_node.target, torch.ops.aten.zeros_like.default)
        else:
            self.assertTrue(zero_bias_node is None)
        self.assertEqual(mul_weight_scale_factor_node.target, torch.ops.aten.mul.Tensor)
        self.assertEqual(scale_factor_reshape_node.target, torch.ops.aten.view.default)

        # Verify: scale_factor = bn_weight / sqrt(bn_running_var + eps)
        scale_factor_node = scale_factor_reshape_node.args[0]
        (bn_weight_node, sqrt_node) = scale_factor_node.args
        bn_running_var_add_node = sqrt_node.args[0]
        (bn_running_var_node, eps) = bn_running_var_add_node.args
        self.assertEqual(scale_factor_node.target, torch.ops.aten.div.Tensor)
        self.assertTrue("param_constant" in bn_weight_node.target)
        self.assertEqual(sqrt_node.target, torch.ops.aten.sqrt.default)
        self.assertEqual(bn_running_var_add_node.target, torch.ops.aten.add.Tensor)
        self.assertTrue("tensor_constant" in bn_running_var_node.target)
        self.assertEqual(eps, 1e-5)

    # TODO: merge these numerics tests with the graph tests above
    def test_prepare_qat_conv_bn_numerics(self):
        class M(torch.nn.Module):
            def __init__(self):
                super().__init__()
                self.conv = torch.nn.Conv2d(3, 3, 3)
                self.bn = torch.nn.BatchNorm2d(3)

            def forward(self, x):
                x = self.conv(x)
                x = self.bn(x)
                return x

        example_inputs = (torch.randn(1, 3, 5, 5),)
        self._verify_symmetric_qnnpack_qat_numerics(M(), example_inputs, is_per_channel=False)
        self._verify_symmetric_qnnpack_qat_numerics(M(), example_inputs, is_per_channel=True)

    def test_prepare_qat_conv_bn_relu_numerics(self):
        class M(torch.nn.Module):
            def __init__(self):
                super().__init__()
                self.conv = torch.nn.Conv2d(3, 3, 3)
                self.bn = torch.nn.BatchNorm2d(3)
                self.relu = torch.nn.ReLU()

            def forward(self, x):
                x = self.conv(x)
                x = self.bn(x)
                x = self.relu(x)
                return x

        example_inputs = (torch.randn(1, 3, 5, 5),)
        self._verify_symmetric_qnnpack_qat_numerics(M(), example_inputs, is_per_channel=False)
        self._verify_symmetric_qnnpack_qat_numerics(M(), example_inputs, is_per_channel=True)

    def _verify_symmetric_qnnpack_qat_numerics(
        self,
        model: torch.nn.Module,
        example_inputs: Tuple[Any, ...],
        is_per_channel: bool,
        verify_convert: bool = False,
    ):
        """
        Helper method to verify that the QAT numerics for PT2E quantization match those of
        FX graph mode quantization for symmetric qnnpack.
        """
        # PT2 export
        import torch.ao.quantization._pt2e.quantizer.qnnpack_quantizer as qq
        model_pt2e = copy.deepcopy(model)
        quantizer = QNNPackQuantizer()
        quantizer.set_global(qq.get_symmetric_quantization_config(is_per_channel=is_per_channel, is_qat=True))
        model_pt2e, guards = torchdynamo.export(
            model_pt2e,
            *copy.deepcopy(example_inputs),
            aten_graph=True,
        )
        model_pt2e = prepare_qat_pt2e_quantizer(model_pt2e, quantizer)
        after_prepare_result_pt2e = model_pt2e(*example_inputs)

        # FX
        # Note: In order to match the PT2E numerics exactly, we need to feed the
        # example inputs to the model once before calling prepare, since this is
        # what torchdynamo.export does. Otherwise, the BN running mean and variance
        # would diverge in the two flows and this test would fail. For more detail,
        # see https://github.com/pytorch/pytorch/issues/95900.
        model_fx = copy.deepcopy(model)
        model_fx(*example_inputs)
        if is_per_channel:
            default_qconfig = default_per_channel_symmetric_qnnpack_qat_qconfig
        else:
            default_qconfig = default_symmetric_qnnpack_qat_qconfig
        qconfig_mapping = QConfigMapping().set_global(default_qconfig)
        backend_config = get_qnnpack_backend_config()
        model_fx = prepare_qat_fx(model_fx, qconfig_mapping, example_inputs, backend_config=backend_config)
        after_prepare_result_fx = model_fx(*example_inputs)

        # Verify that numerics match
        self.assertEqual(after_prepare_result_pt2e, after_prepare_result_fx)

        if verify_convert:
            model_pt2e = convert_pt2e(model_pt2e)
            quant_result_pt2e = model_pt2e(*example_inputs)

            model_fx = _convert_to_reference_decomposed_fx(model_fx, backend_config=backend_config)
            quant_result_fx = model_fx(*example_inputs)
            self.assertEqual(after_prepare_result_pt2e, after_prepare_result_fx)


    def test_convert_qat_conv_bn_numerics(self):
        class M(torch.nn.Module):
            def __init__(self):
                super().__init__()
                self.conv = torch.nn.Conv2d(3, 3, 3)
                self.bn = torch.nn.BatchNorm2d(3)

            def forward(self, x):
                x = self.conv(x)
                x = self.bn(x)
                return x

        example_inputs = (torch.randn(1, 3, 5, 5),)
        self._verify_symmetric_qnnpack_qat_numerics(M(), example_inputs, is_per_channel=False)
        # TODO: enable in a separate PR
        # self._verify_symmetric_qnnpack_qat_numerics(M(), example_inputs, is_per_channel=True)

class TestQuantizePT2EModels(QuantizationTestCase):
    @skip_if_no_torchvision
    @skipIfNoQNNPACK
    def test_resnet18_with_quantizer_api(self):
        import torchvision

        with override_quantized_engine("qnnpack"):
            example_inputs = (torch.randn(1, 3, 224, 224),)
            m = torchvision.models.resnet18().eval()
            m_copy = copy.deepcopy(m)
            # program capture
            m, guards = torchdynamo.export(
                m,
                *copy.deepcopy(example_inputs),
                aten_graph=True,
            )

            before_fusion_result = m(*example_inputs)
            import torch.ao.quantization._pt2e.quantizer.qnnpack_quantizer as qq

            quantizer = QNNPackQuantizer()
            operator_config = qq.get_symmetric_quantization_config(is_per_channel=True)
            quantizer.set_global(operator_config)
            m = prepare_pt2e_quantizer(m, quantizer)
            # checking that we inserted observers correctly for maxpool operator (input and
            # output share observer instance)
            self.assertEqual(
                id(m.activation_post_process_3), id(m.activation_post_process_2)
            )
            after_prepare_result = m(*example_inputs)
            m = convert_pt2e(m)

            after_quant_result = m(*example_inputs)

            # comparing with existing fx graph mode quantization reference flow
            qconfig = default_per_channel_symmetric_qnnpack_qconfig
            qconfig_mapping = QConfigMapping().set_global(qconfig)
            backend_config = get_qnnpack_backend_config()
            m_fx = prepare_fx(
                m_copy, qconfig_mapping, example_inputs, backend_config=backend_config
            )
            after_prepare_result_fx = m_fx(*example_inputs)
            m_fx = convert_to_reference_fx(m_fx, backend_config=backend_config)

            after_quant_result_fx = m_fx(*example_inputs)

            # the result matches exactly after prepare
            # Note: this currently will always be true since we are inserting observers
            # the check becomes useful when we add qat examples
            # but we can still manully inspect the printed observers to make sure
            # it matches
            self.assertEqual(after_prepare_result, after_prepare_result_fx)
            self.assertEqual(
                compute_sqnr(after_prepare_result, after_prepare_result_fx),
                torch.tensor(float("inf")),
            )
            # there are slight differences after convert due to different implementations
            # of quant/dequant
            self.assertTrue(
                torch.max(after_quant_result - after_quant_result_fx) < 1e-1
            )
            self.assertTrue(
                compute_sqnr(after_quant_result, after_quant_result_fx) > 35
            )<|MERGE_RESOLUTION|>--- conflicted
+++ resolved
@@ -559,7 +559,6 @@
         self._verify_symmetric_qnnpack_qat_numerics(M(), example_inputs, is_per_channel=False)
         self._verify_symmetric_qnnpack_qat_numerics(M(), example_inputs, is_per_channel=True)
 
-<<<<<<< HEAD
     def test_prepare_qat_conv_bn_fusion_no_conv_bias(self):
         class M1(torch.nn.Module):
             """
@@ -605,8 +604,6 @@
         self._verify_symmetric_qnnpack_qat_numerics(M2(), example_inputs, is_per_channel=False)
         self._verify_symmetric_qnnpack_qat_numerics(M2(), example_inputs, is_per_channel=True)
 
-=======
->>>>>>> 630593d3
     def test_prepare_qat_conv_bn_relu_fusion(self):
         class M(torch.nn.Module):
             def __init__(self):
@@ -631,10 +628,7 @@
         example_inputs: Tuple[Any, ...],
         is_per_channel: bool,
         has_relu: bool,
-<<<<<<< HEAD
         has_bias: bool = True,
-=======
->>>>>>> 630593d3
         expected_conv_constant_args: Optional[Tuple[Any, ...]] = None,
     ):
         """
