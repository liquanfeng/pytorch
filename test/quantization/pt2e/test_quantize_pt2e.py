--- conflicted
+++ resolved
@@ -381,15 +381,8 @@
                 compute_sqnr(after_prepare_result, after_prepare_result_fx),
                 torch.tensor(float("inf")),
             )
-<<<<<<< HEAD
-            # there are slight differences after convert due to different implementations
-            # of quant/dequant
-            self.assertTrue(
-                torch.max(after_quant_result - after_quant_result_fx) < 1e-1
-            )
-            self.assertTrue(
-                compute_sqnr(after_quant_result, after_quant_result_fx) > 35
-            )
+            self.assertEqual(after_quant_result, after_quant_result_fx)
+            self.assertTrue(compute_sqnr(after_quant_result, after_quant_result_fx) == torch.tensor(float("inf")))
 
 
 @skipIfNoDynamoSupport
@@ -442,8 +435,4 @@
                 ]
                 self.checkGraphModuleNodes(m,
                                            expected_node_occurrence=node_occurrence,
-                                           expected_node_list=node_list)
-=======
-            self.assertEqual(after_quant_result, after_quant_result_fx)
-            self.assertTrue(compute_sqnr(after_quant_result, after_quant_result_fx) == torch.tensor(float("inf")))
->>>>>>> fc8fa6c3
+                                           expected_node_list=node_list)