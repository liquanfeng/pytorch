# Owner(s): ["oncall: quantization"]
import copy
import operator
from typing import Any, List, Optional, Tuple

import torch
import torch._dynamo as torchdynamo
<<<<<<< HEAD
import torch.nn as nn
=======
from torch import Tensor
>>>>>>> 245caf24
from torch.ao.ns.fx.utils import compute_sqnr
from torch.ao.quantization import (
    FusedMovingAvgObsFakeQuantize,
    MovingAverageMinMaxObserver,
    MovingAveragePerChannelMinMaxObserver,
    observer,
    ObserverOrFakeQuantize,
    QConfigMapping,
)
from torch.ao.quantization._pt2e.quantizer import (
    DerivedQuantizationSpec,
    OperatorConfig,
    QNNPackQuantizer,
    QuantizationAnnotation,
    QuantizationSpec,
    Quantizer,
    FixedQParamsQuantizationSpec,
    SharedQuantizationSpec,
<<<<<<< HEAD
    DerivedQuantizationSpec,
    X86InductorQuantizer,
=======
>>>>>>> 245caf24
)
from torch.ao.quantization._pt2e.quantizer.qnnpack_quantizer import (
    get_symmetric_quantization_config,
)
from torch.ao.quantization._quantize_pt2e import (
    _convert_to_reference_decomposed_fx,
    convert_pt2e,
    prepare_pt2e_quantizer,
    prepare_qat_pt2e_quantizer,
)
from torch.ao.quantization.backend_config import (
    get_executorch_backend_config,
    get_qnnpack_backend_config,
)

from torch.ao.quantization.qconfig import (
    default_per_channel_symmetric_qnnpack_qat_qconfig,
    default_per_channel_symmetric_qnnpack_qconfig,
    default_symmetric_qnnpack_qat_qconfig,
    per_channel_weight_observer_range_neg_127_to_127,
    QConfig,
    weight_observer_range_neg_127_to_127,
)
from torch.ao.quantization.quantize_fx import (
    convert_to_reference_fx,
    prepare_fx,
    prepare_qat_fx,
)
from torch.fx import Node
from torch.testing._internal.common_quantization import (
    NodeSpec as ns,
    QuantizationTestCase,
    skip_if_no_torchvision,
    skipIfNoQNNPACK,
    skipIfNoX86,
    skipIfNoDynamoSupport,
)
from torch.testing._internal.common_quantized import override_quantized_engine

# TODO: Move to common utils or use existing quant utils to fetch model instances
class TestHelperModules:
    class Conv2dPropAnnotaton(torch.nn.Module):
        def __init__(self):
            super().__init__()
            self.conv = torch.nn.Conv2d(3, 3, 3)
            self.linear = torch.nn.Linear(3, 3)

        def forward(self, x):
            x = self.conv(x)
            x = x.view(-1, 3)
            x = torch.nn.functional.hardtanh(x, -0.5, 0.5)
            x = self.linear(x)
            return x

    class Conv2dWithObsSharingOps(torch.nn.Module):
        def __init__(self):
            super().__init__()
            self.conv = torch.nn.Conv2d(3, 3, 3)
            self.hardtanh = torch.nn.Hardtanh()
            self.adaptive_avg_pool2d = torch.nn.AdaptiveAvgPool2d((1, 1))

        def forward(self, x):
            x = self.conv(x)
            x = self.adaptive_avg_pool2d(x)
            x = self.hardtanh(x)
            x = torch.mean(x)
            return x

    class Conv2dWithTwoLinearPermute(torch.nn.Module):
        def __init__(self):
            super().__init__()
            self.conv = torch.nn.Conv2d(3, 16, 3)
            self.linear1 = torch.nn.Linear(16, 8, bias=False)
            self.linear2 = torch.nn.Linear(8, 8)

        def forward(self, x):
            conv_out = self.conv(x)
            permute_out = torch.permute(conv_out, (0, 2, 3, 1))
            return self.linear2(self.linear1(permute_out))

    class Conv2dWithTwoLinear(torch.nn.Module):
        def __init__(self):
            super().__init__()
            self.conv = torch.nn.Conv2d(3, 16, 3)
            self.linear1 = torch.nn.Linear(64, 8, bias=False)
            self.linear2 = torch.nn.Linear(8, 8)

        def forward(self, x):
            conv_out = self.conv(x)
            reshape_out = torch.reshape(conv_out, (2, 64))
            return self.linear2(self.linear1(reshape_out))

    class ConvLinearWPermute(torch.nn.Module):
        def __init__(self):
            super().__init__()
            self.conv = torch.nn.Conv2d(3, 8, 3)
            self.linear1 = torch.nn.Linear(8, 8)

        def forward(self, x):
            conv_out = self.conv(x)
            permute_out = torch.permute(conv_out, (0, 2, 3, 1))
            return self.linear1(permute_out)

    class TwoLinearModule(torch.nn.Module):
        def __init__(self):
            super().__init__()
            self.linear1 = torch.nn.Linear(8, 16, bias=False)
            self.linear2 = torch.nn.Linear(16, 8)

        def forward(self, x):
            return self.linear2(self.linear1(x))

    class ConvMaxPool2d(torch.nn.Module):
        def __init__(self, use_maxpool2d=True):
            super(TestHelperModules.ConvMaxPool2d, self).__init__()
            self.conv = torch.nn.Conv2d(2, 2, 1)
            self.pool = torch.nn.MaxPool2d(1, 1)
            self.use_maxpool2d = use_maxpool2d

        def forward(self, x):
            x = self.conv(x)
            if self.use_maxpool2d:
                x = self.pool(x)
            return x

    class ConvWithBNRelu(torch.nn.Module):
        def __init__(self, relu, bn=True, bias=True):
            super().__init__()
            self.conv = torch.nn.Conv2d(3, 3, 3, bias=bias)
            if bn:
                self.bn = torch.nn.BatchNorm2d(3)
            else:
                self.bn = torch.nn.Identity()
            if relu:
                self.relu = torch.nn.ReLU()
            else:
                self.relu = torch.nn.Identity()

        def forward(self, x):
            x = self.conv(x)
            x = self.bn(x)
            return self.relu(x)


@skipIfNoQNNPACK
class TestQuantizePT2E(QuantizationTestCase):
    _MAP_TO_FX_TRACED_OPS = {
        torch.ops.quantized_decomposed.quantize_per_tensor: torch.ops.quantized_decomposed.quantize_per_tensor.default,
        torch.ops.quantized_decomposed.dequantize_per_tensor: torch.ops.quantized_decomposed.dequantize_per_tensor.default,
        torch.ops.quantized_decomposed.quantize_per_channel: torch.ops.quantized_decomposed.quantize_per_channel.default,
        torch.ops.quantized_decomposed.dequantize_per_channel: torch.ops.quantized_decomposed.dequantize_per_channel.default,
        torch.ops.quantized_decomposed.quantize_per_tensor.tensor: torch.ops.quantized_decomposed.quantize_per_tensor.tensor,
        torch.ops.quantized_decomposed.dequantize_per_tensor.tensor: torch.ops.quantized_decomposed.dequantize_per_tensor.tensor,
    }

    def _test_quantizer(
        self,
        model,
        example_inputs,
        quantizer,
        expected_node_occurrence,
        expected_node_list=None,
        check_against_fx_quant=False,
        fx_qconfig=None,
    ):

        m_eager = model.eval()

        # program capture
        m = copy.deepcopy(m_eager)
        m, guards = torchdynamo.export(
            m,
            *copy.deepcopy(example_inputs),
            aten_graph=True,
            tracing_mode="real",
        )

        m = prepare_pt2e_quantizer(m, quantizer)
        # Calibrate
        m(*example_inputs)
        m = convert_pt2e(m)
        pt2_quant_output = m(*example_inputs)
        node_occurrence = {
            ns.call_function(k): v for k, v in expected_node_occurrence.items()
        }
        if expected_node_list is None:
            expected_node_list = []
        node_list = [ns.call_function(n) for n in expected_node_list]
        self.checkGraphModuleNodes(
            m, expected_node_occurrence=node_occurrence, expected_node_list=node_list
        )
        if check_against_fx_quant:
            qconfig_mapping = QConfigMapping().set_global(fx_qconfig)
            backend_config = get_executorch_backend_config()
            m_copy = copy.deepcopy(m_eager)
            m_fx = prepare_fx(
                m_copy, qconfig_mapping, example_inputs, backend_config=backend_config
            )
            m_fx(*example_inputs)
            m_fx = _convert_to_reference_decomposed_fx(
                m_fx, backend_config=backend_config
            )
            m_fx, guards = torchdynamo.export(
                m_fx,
                *copy.deepcopy(example_inputs),
                aten_graph=True,
                tracing_mode="real",
            )
            node_occurrence = {}
            for k, v in TestQuantizePT2E._MAP_TO_FX_TRACED_OPS.items():
                if k in expected_node_occurrence:
                    node_occurrence[ns.call_function(v)] = expected_node_occurrence[k]
            self.checkGraphModuleNodes(m_fx, expected_node_occurrence=node_occurrence)
            fx_quant_output = m_fx(*example_inputs)
            self.assertTrue(torch.allclose(fx_quant_output, pt2_quant_output))

    def test_simple_quantizer(self):
        class BackendAQuantizer(Quantizer):
            def annotate(self, model: torch.fx.GraphModule) -> torch.fx.GraphModule:
                for node in model.graph.nodes:
                    if (
                        node.op == "call_function"
                        and node.target == torch.ops.aten.convolution.default
                    ):
                        input_act = node.args[0]
                        assert isinstance(input_act, Node)
                        weight = node.args[1]
                        assert isinstance(weight, Node)
                        bias = node.args[2]
                        assert isinstance(bias, Node)
                        act_qspec = QuantizationSpec(
                            dtype=torch.uint8,
                            quant_min=0,
                            quant_max=255,
                            qscheme=torch.per_tensor_affine,
                            is_dynamic=False,
                            observer_or_fake_quant_ctr=observer.default_observer,
                        )
                        weight_qspec = QuantizationSpec(
                            dtype=torch.int8,
                            quant_min=-128,
                            quant_max=127,
                            qscheme=torch.per_tensor_affine,
                            is_dynamic=False,
                            observer_or_fake_quant_ctr=observer.default_weight_observer,
                        )
                        bias_qspec = QuantizationSpec(
                            dtype=torch.float32,
                            is_dynamic=False,
                            observer_or_fake_quant_ctr=observer.PlaceholderObserver,
                        )
                        node.meta["quantization_annotation"] = QuantizationAnnotation(
                            input_qspec_map={
                                input_act: act_qspec,
                                weight: weight_qspec,
                                bias: bias_qspec,
                            },
                            output_qspec=act_qspec,
                            _annotated=True,
                        )

            def validate(self, model: torch.fx.GraphModule) -> None:
                pass

            @classmethod
            def get_supported_operators(cls) -> List[OperatorConfig]:
                pass

        example_inputs = (torch.randn(1, 3, 5, 5),)
        node_occurrence = {
            # two for input of the first conv, one for output for the first conv
            torch.ops.quantized_decomposed.quantize_per_tensor: 3,
            torch.ops.quantized_decomposed.dequantize_per_tensor: 3,
        }
        node_list = [
            torch.ops.quantized_decomposed.dequantize_per_tensor,
            torch.ops.quantized_decomposed.dequantize_per_tensor,
            torch.ops.aten.convolution.default,
            torch.ops.quantized_decomposed.quantize_per_tensor,
        ]
        self._test_quantizer(
            TestHelperModules.ConvWithBNRelu(relu=False, bn=False),
            example_inputs,
            BackendAQuantizer(),
            node_occurrence,
            node_list,
        )

    def test_max_pool2d_quantizer(self):
        class BackendAQuantizer(Quantizer):
            def annotate(self, model: torch.fx.GraphModule) -> torch.fx.GraphModule:
                act_qspec = QuantizationSpec(
                    dtype=torch.uint8,
                    quant_min=0,
                    quant_max=255,
                    qscheme=torch.per_tensor_affine,
                    is_dynamic=False,
                    observer_or_fake_quant_ctr=observer.default_observer,
                )
                weight_qspec = QuantizationSpec(
                    dtype=torch.int8,
                    quant_min=-128,
                    quant_max=127,
                    qscheme=torch.per_tensor_affine,
                    is_dynamic=False,
                    observer_or_fake_quant_ctr=observer.default_weight_observer,
                )
                bias_qspec = QuantizationSpec(
                    dtype=torch.float32,
                    is_dynamic=False,
                    observer_or_fake_quant_ctr=observer.PlaceholderObserver,
                )
                for node in model.graph.nodes:
                    if (
                        node.op == "call_function"
                        and node.target == torch.ops.aten.convolution.default
                    ):
                        input_act = node.args[0]
                        weight = node.args[1]
                        bias = node.args[2]
                        node.meta["quantization_annotation"] = QuantizationAnnotation(
                            input_qspec_map={
                                input_act: act_qspec,
                                weight: weight_qspec,
                                bias: bias_qspec,
                            },
                            _annotated=True,
                        )
                    if (
                        node.op == "call_function"
                        and node.target == operator.getitem
                        and node.args[1] == 0
                    ):
                        getitem_node = node
                        maxpool_node = getitem_node.args[0]
                        input_act = maxpool_node.args[0]
                        maxpool_node.meta[
                            "quantization_annotation"
                        ] = QuantizationAnnotation(
                            input_qspec_map={
                                input_act: act_qspec,
                            },
                            _annotated=True,
                        )
                        getitem_node.meta[
                            "quantization_annotation"
                        ] = QuantizationAnnotation(
                            output_qspec=SharedQuantizationSpec(
                                (input_act, maxpool_node)
                            ),
                            _annotated=True,
                        )

            def validate(self, model: torch.fx.GraphModule) -> None:
                pass

            @classmethod
            def get_supported_operators(cls) -> List[OperatorConfig]:
                pass

        for use_maxpool2d in [True, False]:
            m = TestHelperModules.ConvMaxPool2d(use_maxpool2d=use_maxpool2d)
            x = torch.rand(1, 2, 14, 14)
            example_inputs = (x,)
            # program capture
            m, guards = torchdynamo.export(
                m,
                *copy.deepcopy(example_inputs),
                aten_graph=True,
            )
            m = prepare_pt2e_quantizer(m, BackendAQuantizer())
            m(*example_inputs)
            m = convert_pt2e(m)
            if use_maxpool2d:
                node_occurrence = {
                    # two for input of conv
                    # one for input of maxpool
                    # one for output of maxpool
                    ns.call_function(torch.ops.quantized_decomposed.quantize_per_tensor): 4,
                    ns.call_function(torch.ops.quantized_decomposed.dequantize_per_tensor): 4,
                }
                node_list = [
                    ns.call_function(torch.ops.quantized_decomposed.dequantize_per_tensor),
                    ns.call_function(torch.ops.quantized_decomposed.dequantize_per_tensor),
                    ns.call_function(torch.ops.aten.convolution.default),
                    ns.call_function(torch.ops.quantized_decomposed.quantize_per_tensor),
                    ns.call_function(torch.ops.quantized_decomposed.dequantize_per_tensor),
                    ns.call_function(torch.ops.aten.max_pool2d_with_indices.default),
                ]
            else:
                # Ensure the conv has no observer inserted at output
                node_occurrence = {
                    # two for input of conv
                    ns.call_function(torch.ops.quantized_decomposed.quantize_per_tensor): 2,
                    ns.call_function(torch.ops.quantized_decomposed.dequantize_per_tensor): 2,
                }
                node_list = [
                    ns.call_function(torch.ops.quantized_decomposed.dequantize_per_tensor),
                    ns.call_function(torch.ops.quantized_decomposed.dequantize_per_tensor),
                    ns.call_function(torch.ops.aten.convolution.default),
                ]
            self.checkGraphModuleNodes(
                m, expected_node_list=node_list, expected_node_occurrence=node_occurrence
            )

    def test_derived_qspec(self):
        class BackendAQuantizer(Quantizer):
            def annotate(self, model: torch.fx.GraphModule) -> torch.fx.GraphModule:
                for node in model.graph.nodes:
                    if (
                        node.op == "call_function"
                        and node.target == torch.ops.aten.convolution.default
                    ):
                        input_act = node.args[0]
                        assert isinstance(input_act, Node)
                        weight = node.args[1]
                        assert isinstance(weight, Node)
                        bias = node.args[2]
                        assert isinstance(bias, Node)
                        act_qspec = QuantizationSpec(
                            dtype=torch.uint8,
                            quant_min=0,
                            quant_max=255,
                            qscheme=torch.per_tensor_affine,
                            is_dynamic=False,
                            observer_or_fake_quant_ctr=observer.default_observer,
                        )
                        weight_qspec = QuantizationSpec(
                            dtype=torch.int8,
                            quant_min=-128,
                            quant_max=127,
                            qscheme=torch.per_tensor_affine,
                            is_dynamic=False,
                            observer_or_fake_quant_ctr=observer.default_weight_observer,
                        )

                        def derive_qparams_fn(
                            obs_or_fqs: List[ObserverOrFakeQuantize],
                        ) -> Tuple[Tensor, Tensor]:
                            assert (
                                len(obs_or_fqs) == 2
                            ), "Expecting two obs/fqs, one for activation and one for weight, got: {}".format(
                                len(obs_or_fq)
                            )
                            act_obs_or_fq = obs_or_fqs[0]
                            weight_obs_or_fq = obs_or_fqs[1]
                            act_scale, act_zp = act_obs_or_fq.calculate_qparams()
                            (
                                weight_scale,
                                weight_zp,
                            ) = weight_obs_or_fq.calculate_qparams()
                            return torch.tensor([act_scale * weight_scale]).to(
                                torch.float32
                            ), torch.tensor([0]).to(torch.int32)

                        bias_qspec = DerivedQuantizationSpec(
                            derived_from=[(input_act, node), (weight, node)],
                            derive_qparams_fn=derive_qparams_fn,
                            dtype=torch.int32,
                            quant_min=-(2**31),
                            quant_max=2**31 - 1,
                            qscheme=torch.per_tensor_symmetric,
                        )
                        node.meta["quantization_annotation"] = QuantizationAnnotation(
                            input_qspec_map={
                                input_act: act_qspec,
                                weight: weight_qspec,
                                bias: bias_qspec,
                            },
                            output_qspec=act_qspec,
                            _annotated=True,
                        )

            def validate(self, model: torch.fx.GraphModule) -> None:
                pass

            @classmethod
            def get_supported_operators(cls) -> List[OperatorConfig]:
                pass

        m = TestHelperModules.ConvWithBNRelu(relu=False, bn=False).eval()
        example_inputs = (torch.randn(1, 3, 5, 5),)

        # program capture
        m, guards = torchdynamo.export(
            m,
            *copy.deepcopy(example_inputs),
            aten_graph=True,
        )
        m = prepare_pt2e_quantizer(m, BackendAQuantizer())
        m(*example_inputs)
        m = convert_pt2e(m)
        node_occurrence = {
            # input, weight, bias, output for the conv
            ns.call_function(torch.ops.quantized_decomposed.quantize_per_tensor): 4,
            ns.call_function(torch.ops.quantized_decomposed.dequantize_per_tensor): 4,
        }
        node_list = [
            ns.call_function(torch.ops.quantized_decomposed.dequantize_per_tensor),
            ns.call_function(torch.ops.quantized_decomposed.dequantize_per_tensor),
            ns.call_function(torch.ops.quantized_decomposed.dequantize_per_tensor),
            ns.call_function(torch.ops.aten.convolution.default),
            ns.call_function(torch.ops.quantized_decomposed.quantize_per_tensor),
        ]
        self.checkGraphModuleNodes(
            m, expected_node_list=node_list, expected_node_occurrence=node_occurrence
        )

    def test_fixed_qparams_qspec(self):
        class M(torch.nn.Module):
            def forward(self, x):
                return torch.sigmoid(x)

        class BackendAQuantizer(Quantizer):
            def annotate(self, model: torch.fx.GraphModule) -> torch.fx.GraphModule:
                for node in model.graph.nodes:
                    if (
                        node.op == "call_function"
                        and node.target == torch.ops.aten.sigmoid.default
                    ):
                        input_act = node.args[0]
                        assert isinstance(input_act, Node)
                        act_qspec = FixedQParamsQuantizationSpec(
                            dtype=torch.uint8,
                            quant_min=0,
                            quant_max=255,
                            qscheme=torch.per_tensor_affine,
                            scale=1.0 / 256.0,
                            zero_point=0,
                        )
                        node.meta["quantization_annotation"] = QuantizationAnnotation(
                            input_qspec_map={
                                input_act: act_qspec,
                            },
                            output_qspec=act_qspec,
                            _annotated=True,
                        )

            def validate(self, model: torch.fx.GraphModule) -> None:
                pass

            @classmethod
            def get_supported_operators(cls) -> List[OperatorConfig]:
                pass

        m = M().eval()
        example_inputs = (torch.randn(1, 3, 5, 5),)

        # program capture
        m, guards = torchdynamo.export(
            m,
            *copy.deepcopy(example_inputs),
            aten_graph=True,
        )
        m = prepare_pt2e_quantizer(m, BackendAQuantizer())
        m(*example_inputs)
        m = convert_pt2e(m)
        fixed_scale = 1.0 / 256.0
        fixed_zero_point = 0
        self.assertEqual(m._scale_0, fixed_scale)
        self.assertEqual(m._zero_point_0, fixed_zero_point)
        self.assertEqual(m._scale_1, fixed_scale)
        self.assertEqual(m._zero_point_1, fixed_zero_point)
        node_occurrence = {
            # two for input of the first conv, one for output for the first conv
            ns.call_function(torch.ops.quantized_decomposed.quantize_per_tensor): 2,
            ns.call_function(torch.ops.quantized_decomposed.dequantize_per_tensor): 2,
        }
        node_list = [
            ns.call_function(torch.ops.quantized_decomposed.dequantize_per_tensor),
            ns.call_function(torch.ops.aten.sigmoid.default),
            ns.call_function(torch.ops.quantized_decomposed.quantize_per_tensor),
        ]
        self.checkGraphModuleNodes(
            m, expected_node_list=node_list, expected_node_occurrence=node_occurrence
        )

    def test_qnnpack_quantizer_conv(self):
        quantizer = QNNPackQuantizer()
        operator_config = get_symmetric_quantization_config(is_per_channel=True)
        quantizer.set_global(operator_config)
        example_inputs = (torch.randn(1, 3, 5, 5),)
        node_occurrence = {
            # input and output are using quantize_per_tensor and weight is using quantize_per_channel
            torch.ops.quantized_decomposed.quantize_per_tensor: 2,
            torch.ops.quantized_decomposed.dequantize_per_tensor: 2,
            torch.ops.quantized_decomposed.quantize_per_channel: 1,
            torch.ops.quantized_decomposed.dequantize_per_channel: 1,
        }
        node_list = [
            torch.ops.quantized_decomposed.dequantize_per_tensor,
            torch.ops.quantized_decomposed.dequantize_per_channel,
            torch.ops.aten.convolution.default,
            torch.ops.quantized_decomposed.quantize_per_tensor,
        ]
        self._test_quantizer(
            TestHelperModules.ConvWithBNRelu(relu=False, bn=False),
            example_inputs,
            quantizer,
            node_occurrence,
            node_list,
        )

    def test_qnnpack_quantizer_linear(self):
        quantizer = QNNPackQuantizer()
        operator_config = get_symmetric_quantization_config(is_per_channel=True)
        quantizer.set_global(operator_config)
        m_eager = TestHelperModules.TwoLinearModule().eval()

        # Test with 2d inputs
        example_inputs_2d = (torch.randn(9, 8),)
        example_inputs_3d = (torch.randn(9, 10, 8),)
        example_inputs_4d = (torch.randn(9, 10, 11, 8),)
        node_occurrence = {
            # input and output are using quantize_per_tensor and weight is using quantize_per_channel
            torch.ops.quantized_decomposed.quantize_per_tensor: 3,
            torch.ops.quantized_decomposed.dequantize_per_tensor: 3,
            torch.ops.quantized_decomposed.quantize_per_channel: 2,
            torch.ops.quantized_decomposed.dequantize_per_channel: 2,
        }
        for example_inputs in [example_inputs_2d, example_inputs_3d, example_inputs_4d]:
            qconfig = default_per_channel_symmetric_qnnpack_qconfig
            self._test_quantizer(
                m_eager, example_inputs, quantizer, node_occurrence, [], True, qconfig
            )

    def test_qnnpack_quantizer_conv_linear_no_permute(self):
        quantizer = QNNPackQuantizer()
        operator_config = get_symmetric_quantization_config(is_per_channel=True)
        quantizer.set_global(operator_config)
        node_occurrence = {
            # input and output are using quantize_per_tensor and weight is using quantize_per_channel
            torch.ops.quantized_decomposed.quantize_per_tensor: 5,
            torch.ops.quantized_decomposed.dequantize_per_tensor: 5,
            torch.ops.quantized_decomposed.quantize_per_channel: 3,
            torch.ops.quantized_decomposed.dequantize_per_channel: 3,
        }
        qconfig = default_per_channel_symmetric_qnnpack_qconfig
        # Test with 2d inputs
        example_inputs = (torch.randn(2, 3, 4, 4),)
        self._test_quantizer(
            TestHelperModules.Conv2dWithTwoLinear(),
            example_inputs,
            quantizer,
            node_occurrence,
            [],
            True,
            qconfig,
        )

    def test_qnnpack_quantizer_conv_linear(self):
        quantizer = QNNPackQuantizer()
        operator_config = get_symmetric_quantization_config(is_per_channel=True)
        quantizer.set_global(operator_config)

        # Test with 2d inputs
        example_inputs = (torch.randn(2, 3, 4, 4),)
        node_occurrence = {
            torch.ops.quantized_decomposed.quantize_per_tensor: 5,
            torch.ops.quantized_decomposed.dequantize_per_tensor: 5,
            torch.ops.quantized_decomposed.quantize_per_channel: 3,
            torch.ops.quantized_decomposed.dequantize_per_channel: 3,
        }
        qconfig = default_per_channel_symmetric_qnnpack_qconfig
        self._test_quantizer(
            TestHelperModules.Conv2dWithTwoLinearPermute(),
            example_inputs,
            quantizer,
            node_occurrence,
            [],
            True,
            qconfig,
        )

    def test_qnnpack_quantizer_obs_sharing_ops(self):
        quantizer = QNNPackQuantizer()
        operator_config = get_symmetric_quantization_config(is_per_channel=True)
        quantizer.set_global(operator_config)
        m = TestHelperModules.Conv2dWithObsSharingOps().eval()
        example_inputs = (torch.randn(1, 3, 5, 5),)
        node_occurrence = {
            # input and output are using quantize_per_tensor and weight is using quantize_per_channel
            torch.ops.quantized_decomposed.quantize_per_tensor: 5,
            torch.ops.quantized_decomposed.dequantize_per_tensor: 5,
            torch.ops.quantized_decomposed.quantize_per_channel: 1,
            torch.ops.quantized_decomposed.dequantize_per_channel: 1,
        }
        node_list = [
            torch.ops.quantized_decomposed.dequantize_per_tensor,
            torch.ops.quantized_decomposed.dequantize_per_channel,
            torch.ops.aten.convolution.default,
            torch.ops.quantized_decomposed.quantize_per_tensor,
            torch.ops.quantized_decomposed.dequantize_per_tensor,
            torch.ops.aten.mean.dim,
            torch.ops.quantized_decomposed.quantize_per_tensor,
            torch.ops.quantized_decomposed.dequantize_per_tensor,
            torch.ops.aten.hardtanh.default,
            torch.ops.quantized_decomposed.quantize_per_tensor,
            torch.ops.quantized_decomposed.dequantize_per_tensor,
            torch.ops.aten.mean.default,
            torch.ops.quantized_decomposed.quantize_per_tensor,
            torch.ops.quantized_decomposed.dequantize_per_tensor,
        ]
        self._test_quantizer(m, example_inputs, quantizer, node_occurrence, node_list)

    def test_propagate_annotation(self):
        quantizer = QNNPackQuantizer()
        operator_config = get_symmetric_quantization_config(is_per_channel=True)
        quantizer.set_global(operator_config)
        m = TestHelperModules.Conv2dPropAnnotaton().eval()
        example_inputs = (torch.randn(1, 3, 5, 5),)

        # program capture
        m, guards = torchdynamo.export(
            m,
            *copy.deepcopy(example_inputs),
            aten_graph=True,
        )

        m = prepare_pt2e_quantizer(m, quantizer)
        m(*example_inputs)
        self.assertEqual(
            id(m.activation_post_process_2), id(m.activation_post_process_3)
        )
        self.assertEqual(
            id(m.activation_post_process_3), id(m.activation_post_process_4)
        )
        m = convert_pt2e(m)
        node_occurrence = {
            # input and output are using quantize_per_tensor and weight is using quantize_per_channel
            ns.call_function(torch.ops.quantized_decomposed.quantize_per_tensor): 5,
            ns.call_function(torch.ops.quantized_decomposed.dequantize_per_tensor): 5,
            ns.call_function(torch.ops.quantized_decomposed.quantize_per_channel): 2,
            ns.call_function(torch.ops.quantized_decomposed.dequantize_per_channel): 2,
        }
        self.checkGraphModuleNodes(m, expected_node_occurrence=node_occurrence)

    def test_qnnpack_quantizer_dynamic_linear(self):
        quantizer = QNNPackQuantizer()
        operator_config = get_symmetric_quantization_config(
            is_per_channel=True, is_dynamic=True
        )
        quantizer.set_global(operator_config)
        m_eager = TestHelperModules.TwoLinearModule().eval()

        node_occurrence = {
            # input and output are using quantize_per_tensor and weight is using quantize_per_channel
            torch.ops.quantized_decomposed.quantize_per_tensor.tensor: 2,
            torch.ops.quantized_decomposed.dequantize_per_tensor.tensor: 2,
            torch.ops.quantized_decomposed.quantize_per_channel: 2,
            torch.ops.quantized_decomposed.dequantize_per_channel: 2,
        }
        act_affine_quant_obs = observer.PlaceholderObserver.with_args(
            dtype=torch.qint8,
            qscheme=torch.per_tensor_affine,
            quant_min=-128,
            quant_max=127,
            eps=2**-12,
            is_dynamic=True,
        )
        qconfig = QConfig(
            activation=act_affine_quant_obs,
            weight=per_channel_weight_observer_range_neg_127_to_127,
        )
        # Test with 2d inputs
        example_inputs_2d = (torch.randn(9, 8),)
        example_inputs_4d = (torch.randn(9, 10, 11, 8),)
        for example_inputs in [example_inputs_2d, example_inputs_4d]:
            # program capture
            self._test_quantizer(
                m_eager, example_inputs, quantizer, node_occurrence, [], True, qconfig
            )

    def test_qnnpack_quantizer_dynamic_linear_with_conv(self):
        quantizer = QNNPackQuantizer()
        operator_config = get_symmetric_quantization_config(
            is_per_channel=False, is_dynamic=True
        )
        quantizer.set_global(operator_config)
        m_eager = TestHelperModules.ConvLinearWPermute().eval()

        node_occurrence = {
            # input and output are using quantize_per_tensor and weight is using quantize_per_channel
            torch.ops.quantized_decomposed.quantize_per_tensor.tensor: 1,
            torch.ops.quantized_decomposed.dequantize_per_tensor.tensor: 1,
            torch.ops.quantized_decomposed.quantize_per_tensor: 1,
            torch.ops.quantized_decomposed.dequantize_per_tensor: 1,
        }
        act_affine_quant_obs = observer.PlaceholderObserver.with_args(
            dtype=torch.qint8,
            qscheme=torch.per_tensor_affine,
            quant_min=-128,
            quant_max=127,
            eps=2**-12,
            is_dynamic=True,
        )
        qconfig = QConfig(
            activation=act_affine_quant_obs,
            weight=weight_observer_range_neg_127_to_127,
        )
        # Test with 2d inputs
        example_inputs = (torch.randn(2, 3, 4, 4),)
        self._test_quantizer(
            m_eager, example_inputs, quantizer, node_occurrence, [], True, qconfig
        )

    def test_prepare_qat_conv_bn_fusion(self):
        example_inputs = (torch.randn(1, 3, 5, 5),)
        m = TestHelperModules.ConvWithBNRelu(relu=False)
        self._verify_symmetric_qnnpack_qat_graph(
            m, example_inputs, is_per_channel=False, has_relu=False
        )
        m = TestHelperModules.ConvWithBNRelu(relu=False)
        self._verify_symmetric_qnnpack_qat_graph(
            m, example_inputs, is_per_channel=True, has_relu=False
        )

    def test_prepare_qat_conv_bn_fusion_constant_args(self):
        class M(torch.nn.Module):
            def __init__(self):
                super().__init__()
                self.conv = torch.nn.Conv2d(3, 3, 3, stride=(2, 2), padding=(4, 4))
                self.bn = torch.nn.BatchNorm2d(3)

            def forward(self, x):
                x = self.conv(x)
                x = self.bn(x)
                return x

        example_inputs = (torch.randn(1, 3, 5, 5),)
        # stride, padding, dilation, transposed, output_padding, groups
        conv_args = ((2, 2), (4, 4), (1, 1), False, (0, 0), 1)
        self._verify_symmetric_qnnpack_qat_graph(
            M(),
            example_inputs,
            is_per_channel=False,
            has_relu=False,
            expected_conv_constant_args=conv_args,
        )
        self._verify_symmetric_qnnpack_qat_graph(
            M(),
            example_inputs,
            is_per_channel=True,
            has_relu=False,
            expected_conv_constant_args=conv_args,
        )
        self._verify_symmetric_qnnpack_qat_numerics(
            M(), example_inputs, is_per_channel=False
        )
        self._verify_symmetric_qnnpack_qat_numerics(
            M(), example_inputs, is_per_channel=True
        )

    def test_prepare_qat_conv_bn_fusion_no_conv_bias(self):
        class M2(torch.nn.Module):
            """
            Mixed conv + BN with and without conv bias.
            """

            def __init__(self):
                super().__init__()
                self.conv1 = torch.nn.Conv2d(3, 3, 3, bias=False)
                self.bn1 = torch.nn.BatchNorm2d(3)
                self.conv2 = torch.nn.Conv2d(3, 3, 3, bias=True)
                self.bn2 = torch.nn.BatchNorm2d(3)

            def forward(self, x):
                x = self.conv1(x)
                x = self.bn1(x)
                x = self.conv2(x)
                x = self.bn2(x)
                return x

        m1 = TestHelperModules.ConvWithBNRelu(relu=False, bias=False)
        example_inputs = (torch.randn(3, 3, 5, 5),)
        self._verify_symmetric_qnnpack_qat_graph(
            m1, example_inputs, is_per_channel=False, has_relu=False, has_bias=False
        )
        m1 = TestHelperModules.ConvWithBNRelu(relu=False, bias=False)
        self._verify_symmetric_qnnpack_qat_graph(
            m1, example_inputs, is_per_channel=True, has_relu=False, has_bias=False
        )
        m1 = TestHelperModules.ConvWithBNRelu(relu=False, bias=False)
        self._verify_symmetric_qnnpack_qat_numerics(
            m1, example_inputs, is_per_channel=False
        )
        m1 = TestHelperModules.ConvWithBNRelu(relu=False, bias=False)
        self._verify_symmetric_qnnpack_qat_numerics(
            m1, example_inputs, is_per_channel=True
        )
        self._verify_symmetric_qnnpack_qat_numerics(
            M2(), example_inputs, is_per_channel=False
        )
        self._verify_symmetric_qnnpack_qat_numerics(
            M2(), example_inputs, is_per_channel=True
        )

    def test_prepare_qat_conv_bn_relu_fusion(self):
        m1 = TestHelperModules.ConvWithBNRelu(relu=True)
        example_inputs = (torch.randn(1, 3, 5, 5),)
        self._verify_symmetric_qnnpack_qat_graph(
            m1, example_inputs, is_per_channel=False, has_relu=True
        )
        m1 = TestHelperModules.ConvWithBNRelu(relu=True)
        self._verify_symmetric_qnnpack_qat_graph(
            m1, example_inputs, is_per_channel=True, has_relu=True
        )

    def test_prepare_qat_conv_bn_fusion_getitem_placeholder(self):
        """
        Test this special case seen in resnet18:

          maxpool -> maxpool_getitem -> conv -> bn -> conv_bn_getitem

        We want the metadata to be copied from the `conv_bn_getitem` node, not `maxpool_getitem`.
        """

        class M(torch.nn.Module):
            def __init__(self):
                super().__init__()
                self.maxpool = torch.nn.MaxPool2d(kernel_size=1)
                self.conv = torch.nn.Conv2d(3, 3, 3)
                self.bn = torch.nn.BatchNorm2d(3)

            def forward(self, x):
                x = self.maxpool(x)
                x = self.conv(x)
                x = self.bn(x)
                return x

        def _get_getitem_nodes(m: torch.fx.GraphModule):
            """
            Return a 2-tuple of (maxpool_getitem_node, conv_bn_getitem_node) from the graph.
            """
            maxpool_getitem_node, conv_bn_getitem_node = None, None
            for node in m.graph.nodes:
                if node.target != operator.getitem:
                    continue
                if (
                    node.args[0].target
                    == torch.ops.aten.max_pool2d_with_indices.default
                ):
                    maxpool_getitem_node = node
                elif (
                    node.args[0].target
                    == torch.ops.aten._native_batch_norm_legit.default
                ):
                    conv_bn_getitem_node = node
                else:
                    raise ValueError("Unexpected getitem node ", node, node.args)
            assert (
                maxpool_getitem_node is not None
            ), "did not find maxpool getitem node, bad test setup"
            assert (
                conv_bn_getitem_node is not None
            ), "did not find conv bn getitem node, bad test setup"
            return (maxpool_getitem_node, conv_bn_getitem_node)

        # Program capture
        example_inputs = (torch.randn(1, 3, 5, 5),)
        m, guards = torchdynamo.export(
            M(),
            *copy.deepcopy(example_inputs),
            aten_graph=True,
        )
        m.graph.eliminate_dead_code()
        m.recompile()
        (_, original_conv_bn_getitem_node) = _get_getitem_nodes(m)

        # Prepare QAT
        quantizer = QNNPackQuantizer()
        quantizer.set_global(
            get_symmetric_quantization_config(is_per_channel=False, is_qat=True)
        )
        m = prepare_qat_pt2e_quantizer(m, quantizer)
        (maxpool_getitem_node, conv_bn_getitem_node) = _get_getitem_nodes(m)

        # Verify that the metadata was copied from `conv_bn_getitem`, not `maxpool_getitem`
        original_conv_bn_getitem_meta = original_conv_bn_getitem_node.meta[
            "quantization_annotation"
        ]
        maxpool_getitem_meta = maxpool_getitem_node.meta["quantization_annotation"]
        conv_bn_getitem_meta = conv_bn_getitem_node.meta["quantization_annotation"]
        self.assertEqual(conv_bn_getitem_meta, original_conv_bn_getitem_meta)
        self.assertNotEqual(conv_bn_getitem_meta, maxpool_getitem_meta)

    def _verify_symmetric_qnnpack_qat_graph(
        self,
        m: torch.fx.GraphModule,
        example_inputs: Tuple[Any, ...],
        is_per_channel: bool,
        has_relu: bool,
        has_bias: bool = True,
        expected_conv_constant_args: Optional[Tuple[Any, ...]] = None,
    ):
        """
        Verify that the graph module matches the fused QAT [conv - bn (- relu)] pattern
        with fake quantizes inserted into the correct places.
        # TODO: also verify that metadata is copied over to the new nodes.
        """
        quantizer = QNNPackQuantizer()
        quantizer.set_global(
            get_symmetric_quantization_config(is_per_channel, is_qat=True)
        )
        m, guards = torchdynamo.export(
            m,
            *copy.deepcopy(example_inputs),
            aten_graph=True,
            tracing_mode="real",
        )
        m = prepare_qat_pt2e_quantizer(m, quantizer)
        m(*example_inputs)

        # Verify: getitem output activation fake quantize
        output_node = list(m.graph.nodes)[-1]
        output_fq_node = output_node.args[0][0]
        self.assertTrue(output_fq_node.target.startswith("activation_post_process_"))
        output_fq_mod = getattr(m, output_fq_node.target)
        self.assertEqual(type(output_fq_mod), FusedMovingAvgObsFakeQuantize)
        self.assertEqual(
            type(output_fq_mod.activation_post_process), MovingAverageMinMaxObserver
        )
        self.assertEqual(output_fq_mod.dtype, torch.qint8)
        self.assertEqual(output_fq_mod.quant_min, -128)
        self.assertEqual(output_fq_mod.quant_max, 127)

        # Verify: getitem(bn, 0) or relu(getitem(bn, 0))
        if has_relu:
            relu_node = output_fq_node.args[0]
            getitem_node = relu_node.args[0]
            self.assertEqual(relu_node.target, torch.ops.aten.relu.default)
        else:
            relu_node = None
            getitem_node = output_fq_node.args[0]
        bn_node = getitem_node.args[0]
        self.assertEqual(getitem_node.target, operator.getitem)
        self.assertEqual(
            bn_node.target, torch.ops.aten._native_batch_norm_legit.default
        )

        # Verify: conv / scale_factor.reshape [+ bias.reshape]
        if has_bias:
            add_bias_node = bn_node.args[0]
            (div_scale_factor_node, bias_reshape_node) = add_bias_node.args
            self.assertEqual(add_bias_node.target, torch.ops.aten.add.Tensor)
            self.assertEqual(bias_reshape_node.target, torch.ops.aten.view.default)
        else:
            div_scale_factor_node = bn_node.args[0]
        (conv_node, scale_factor_reshape_node) = div_scale_factor_node.args
        self.assertEqual(div_scale_factor_node.target, torch.ops.aten.div.Tensor)
        self.assertEqual(conv_node.target, torch.ops.aten.convolution.default)
        self.assertEqual(scale_factor_reshape_node.target, torch.ops.aten.view.default)

        # Verify: conv constant args
        if expected_conv_constant_args is not None:
            assert (
                len(expected_conv_constant_args) == 6
            ), "wrong num conv args, bad test setup"
            for i in range(6):
                self.assertEqual(conv_node.args[i + 3], expected_conv_constant_args[i])

        # Verify: conv input activation fake quantize
        conv_input_fq_node = conv_node.args[0]
        conv_input_node = conv_input_fq_node.args[0]
        self.assertTrue(
            conv_input_fq_node.target.startswith("activation_post_process_")
        )
        conv_input_fq_mod = getattr(m, conv_input_fq_node.target)
        self.assertEqual(type(conv_input_fq_mod), FusedMovingAvgObsFakeQuantize)
        self.assertEqual(
            type(conv_input_fq_mod.activation_post_process), MovingAverageMinMaxObserver
        )
        self.assertEqual(conv_input_fq_mod.dtype, torch.qint8)
        self.assertEqual(conv_input_fq_mod.quant_min, -128)
        self.assertEqual(conv_input_fq_mod.quant_max, 127)
        self.assertTrue(conv_input_node.op, "placeholder")

        # Verify: conv weight fake quantize
        conv_weight_fq_node = conv_node.args[1]
        self.assertTrue(
            conv_weight_fq_node.target.startswith("activation_post_process_")
        )
        conv_weight_fq_mod = getattr(m, conv_weight_fq_node.target)
        if is_per_channel:
            expected_weight_observer_type = MovingAveragePerChannelMinMaxObserver
        else:
            expected_weight_observer_type = MovingAverageMinMaxObserver
        self.assertEqual(type(conv_weight_fq_mod), FusedMovingAvgObsFakeQuantize)
        self.assertEqual(
            type(conv_weight_fq_mod.activation_post_process),
            expected_weight_observer_type,
        )
        self.assertEqual(conv_weight_fq_mod.dtype, torch.qint8)
        self.assertEqual(conv_weight_fq_mod.quant_min, -127)
        self.assertEqual(conv_weight_fq_mod.quant_max, 127)

        # Verify: conv(fq(input), fq(weight * scale_factor.reshape), zero_bias)
        zero_bias_node = conv_node.args[2]
        mul_weight_scale_factor_node = conv_weight_fq_node.args[0]
        (
            conv_weight_fq_node,
            scale_factor_reshape_node,
        ) = mul_weight_scale_factor_node.args
        if has_bias:
            self.assertEqual(zero_bias_node.target, torch.ops.aten.zeros_like.default)
        else:
            self.assertTrue(zero_bias_node is None)
        self.assertEqual(mul_weight_scale_factor_node.target, torch.ops.aten.mul.Tensor)
        self.assertEqual(scale_factor_reshape_node.target, torch.ops.aten.view.default)

        # Verify: scale_factor = bn_weight / sqrt(bn_running_var + eps)
        scale_factor_node = scale_factor_reshape_node.args[0]
        (bn_weight_node, sqrt_node) = scale_factor_node.args
        bn_running_var_add_node = sqrt_node.args[0]
        (bn_running_var_node, eps) = bn_running_var_add_node.args
        self.assertEqual(scale_factor_node.target, torch.ops.aten.div.Tensor)
        self.assertTrue("param_constant" in bn_weight_node.target)
        self.assertEqual(sqrt_node.target, torch.ops.aten.sqrt.default)
        self.assertEqual(bn_running_var_add_node.target, torch.ops.aten.add.Tensor)
        self.assertTrue("tensor_constant" in bn_running_var_node.target)
        self.assertEqual(eps, 1e-5)

    # TODO: merge these numerics tests with the graph tests above
    def test_prepare_qat_conv_bn_numerics(self):
        m = TestHelperModules.ConvWithBNRelu(relu=False)
        example_inputs = (torch.randn(1, 3, 5, 5),)
        self._verify_symmetric_qnnpack_qat_numerics(
            m, example_inputs, is_per_channel=False
        )
        self._verify_symmetric_qnnpack_qat_numerics(
            m, example_inputs, is_per_channel=True
        )

    def test_prepare_qat_conv_bn_relu_numerics(self):
        m = TestHelperModules.ConvWithBNRelu(relu=True)
        example_inputs = (torch.randn(1, 3, 5, 5),)
        self._verify_symmetric_qnnpack_qat_numerics(
            m, example_inputs, is_per_channel=False
        )
        self._verify_symmetric_qnnpack_qat_numerics(
            m, example_inputs, is_per_channel=True
        )

    def _verify_symmetric_qnnpack_qat_numerics(
        self,
        model: torch.nn.Module,
        example_inputs: Tuple[Any, ...],
        is_per_channel: bool,
        verify_convert: bool = False,
    ):
        """
        Helper method to verify that the QAT numerics for PT2E quantization match those of
        FX graph mode quantization for symmetric qnnpack.
        """
        # PT2 export

        model_pt2e = copy.deepcopy(model)
        quantizer = QNNPackQuantizer()
        quantizer.set_global(
            get_symmetric_quantization_config(
                is_per_channel=is_per_channel, is_qat=True
            )
        )
        model_pt2e, guards = torchdynamo.export(
            model_pt2e,
            *copy.deepcopy(example_inputs),
            aten_graph=True,
        )
        model_pt2e = prepare_qat_pt2e_quantizer(model_pt2e, quantizer)
        after_prepare_result_pt2e = model_pt2e(*example_inputs)

        # FX
        # Note: In order to match the PT2E numerics exactly, we need to feed the
        # example inputs to the model once before calling prepare, since this is
        # what torchdynamo.export does. Otherwise, the BN running mean and variance
        # would diverge in the two flows and this test would fail. For more detail,
        # see https://github.com/pytorch/pytorch/issues/95900.
        model_fx = copy.deepcopy(model)
        model_fx(*example_inputs)
        if is_per_channel:
            default_qconfig = default_per_channel_symmetric_qnnpack_qat_qconfig
        else:
            default_qconfig = default_symmetric_qnnpack_qat_qconfig
        qconfig_mapping = QConfigMapping().set_global(default_qconfig)
        backend_config = get_qnnpack_backend_config()
        model_fx = prepare_qat_fx(
            model_fx, qconfig_mapping, example_inputs, backend_config=backend_config
        )
        after_prepare_result_fx = model_fx(*example_inputs)

        # Verify that numerics match
        self.assertEqual(after_prepare_result_pt2e, after_prepare_result_fx)

        if verify_convert:
            model_pt2e = convert_pt2e(model_pt2e)
            quant_result_pt2e = model_pt2e(*example_inputs)

            model_fx = _convert_to_reference_decomposed_fx(
                model_fx, backend_config=backend_config
            )
            quant_result_fx = model_fx(*example_inputs)
            self.assertEqual(after_prepare_result_pt2e, after_prepare_result_fx)

    def test_convert_qat_conv_bn_numerics(self):
        example_inputs = (torch.randn(1, 3, 5, 5),)
        self._verify_symmetric_qnnpack_qat_numerics(
            TestHelperModules.ConvWithBNRelu(relu=False),
            example_inputs,
            is_per_channel=False,
        )
        # TODO: enable in a separate PR
        # self._verify_symmetric_qnnpack_qat_numerics(M(), example_inputs, is_per_channel=True)


class TestQuantizePT2EModels(QuantizationTestCase):
    @skip_if_no_torchvision
    @skipIfNoQNNPACK
    def test_resnet18_with_quantizer_api(self):
        import torchvision

        with override_quantized_engine("qnnpack"):
            example_inputs = (torch.randn(1, 3, 224, 224),)
            m = torchvision.models.resnet18().eval()
            m_copy = copy.deepcopy(m)
            # program capture
            m, guards = torchdynamo.export(
                m,
                *copy.deepcopy(example_inputs),
                aten_graph=True,
            )

            quantizer = QNNPackQuantizer()
            operator_config = get_symmetric_quantization_config(is_per_channel=True)
            quantizer.set_global(operator_config)
            m = prepare_pt2e_quantizer(m, quantizer)
            # checking that we inserted observers correctly for maxpool operator (input and
            # output share observer instance)
            self.assertEqual(
                id(m.activation_post_process_3), id(m.activation_post_process_2)
            )
            after_prepare_result = m(*example_inputs)
            m = convert_pt2e(m)

            after_quant_result = m(*example_inputs)

            # comparing with existing fx graph mode quantization reference flow
            qconfig = default_per_channel_symmetric_qnnpack_qconfig
            qconfig_mapping = QConfigMapping().set_global(qconfig)
            backend_config = get_qnnpack_backend_config()
            m_fx = prepare_fx(
                m_copy, qconfig_mapping, example_inputs, backend_config=backend_config
            )
            after_prepare_result_fx = m_fx(*example_inputs)
            m_fx = convert_to_reference_fx(m_fx, backend_config=backend_config)

            after_quant_result_fx = m_fx(*example_inputs)

            # the result matches exactly after prepare
            # Note: this currently will always be true since we are inserting observers
            # the check becomes useful when we add qat examples
            # but we can still manully inspect the printed observers to make sure
            # it matches
            self.assertEqual(after_prepare_result, after_prepare_result_fx)
            self.assertEqual(
                compute_sqnr(after_prepare_result, after_prepare_result_fx),
                torch.tensor(float("inf")),
            )
            # there are slight differences after convert due to different implementations
            # of quant/dequant
            self.assertTrue(
                torch.max(after_quant_result - after_quant_result_fx) < 1e-1
            )
            self.assertTrue(
                compute_sqnr(after_quant_result, after_quant_result_fx) > 35
            )


@skipIfNoDynamoSupport
class TestX86InductorQuantizePT2E(QuantizationTestCase):
    @skipIfNoX86
    def test_conv2d_with_quantizer_api(self):
        class Mod(torch.nn.Module):
            def __init__(self, ) -> None:
                super().__init__()
                self.conv = nn.Conv2d(3, 6, (2, 2), stride=(1, 1), padding=(1, 1))

            def forward(self, x):
                return self.conv(x)

        with override_quantized_engine("x86"):
            with torch.no_grad():
                m = Mod().eval()
                m_copy = copy.deepcopy(m)
                example_inputs = (torch.randn(2, 3, 16, 16),)
                # program capture
                m, guards = torchdynamo.export(
                    m,
                    *copy.deepcopy(example_inputs),
                    aten_graph=True,
                )

                before_fusion_result = m(*example_inputs)
                import torch.ao.quantization._pt2e.quantizer.x86_inductor_quantizer as xiq
                quantizer = X86InductorQuantizer()
                operator_config = xiq.get_default_x86_inductor_quantization_config()
                quantizer.set_global(operator_config)
                # Insert Observer
                m = prepare_pt2e_quantizer(m, quantizer)
                after_prepare_result = m(*example_inputs)
                m = convert_pt2e(m)
                node_occurrence = {
                    # one for input and weight of the conv, one for output for the conv
                    ns.call_function(torch.ops.quantized_decomposed.quantize_per_tensor): 2,
                    ns.call_function(torch.ops.quantized_decomposed.dequantize_per_tensor): 2,
                    ns.call_function(torch.ops.quantized_decomposed.quantize_per_channel): 1,
                    ns.call_function(torch.ops.quantized_decomposed.dequantize_per_channel): 1,
                }
                node_list = [
                    ns.call_function(torch.ops.quantized_decomposed.quantize_per_tensor),
                    ns.call_function(torch.ops.quantized_decomposed.dequantize_per_tensor),
                    ns.call_function(torch.ops.aten.convolution.default),
                    ns.call_function(torch.ops.quantized_decomposed.quantize_per_tensor),
                    ns.call_function(torch.ops.quantized_decomposed.dequantize_per_tensor),
                ]
                self.checkGraphModuleNodes(m,
                                           expected_node_occurrence=node_occurrence,
                                           expected_node_list=node_list)<|MERGE_RESOLUTION|>--- conflicted
+++ resolved
@@ -5,11 +5,8 @@
 
 import torch
 import torch._dynamo as torchdynamo
-<<<<<<< HEAD
+from torch import Tensor
 import torch.nn as nn
-=======
-from torch import Tensor
->>>>>>> 245caf24
 from torch.ao.ns.fx.utils import compute_sqnr
 from torch.ao.quantization import (
     FusedMovingAvgObsFakeQuantize,
@@ -28,11 +25,7 @@
     Quantizer,
     FixedQParamsQuantizationSpec,
     SharedQuantizationSpec,
-<<<<<<< HEAD
-    DerivedQuantizationSpec,
     X86InductorQuantizer,
-=======
->>>>>>> 245caf24
 )
 from torch.ao.quantization._pt2e.quantizer.qnnpack_quantizer import (
     get_symmetric_quantization_config,
