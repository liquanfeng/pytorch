# Owner(s): ["module: dynamo"]
import functools
import inspect
import operator
import unittest
from enum import Enum
from typing import Dict, List, Sequence
from unittest.mock import patch

import torch
import torch._dynamo
import torch._dynamo.test_case
import torch._dynamo.testing
from functorch.experimental.control_flow import cond
from torch._dynamo import config
from torch._export import dynamic_dim
from torch.fx.experimental.proxy_tensor import make_fx
from torch.fx.experimental.symbolic_shapes import (
    ConstraintViolationError,
    is_concrete_int,
)
from torch.testing._internal import common_utils


class ExportTests(torch._dynamo.test_case.TestCase):
    # TODO(voz): Refactor to a shared test function.
    # The tests in this file are a little redundant,
    # They all take a func, run it with eager, then export it, then compare
    def test_export(self):
        def pre_attention_state_ops(input, mems, state):
            lc_key = state[0]
            lc_val = state[1]
            bar = []
            for i in range(0, 4):
                bar2 = []
                for j in range(0, 3):
                    bar2.append(
                        lc_key + lc_val + torch.tensor([0.1, 0.25, 0.4, 0.5, 0.1])
                    )
                bar.append(bar2)

            return bar

        def func():
            mems = torch.tensor([[[1.8364, 0.2724, -1.4917, -0.4367, 0.8640]]])
            state = [
                torch.tensor([[[1.0517, 0.3848, -0.6472, 0.0823, 0.9116]]]),
                torch.tensor([[[1.0517, 0.3848, -0.6472, 0.0823, 0.9116]]]),
            ]
            i = torch.tensor(
                [
                    [0.0313, -0.1487, -0.3846, -0.5321],
                    [-1.7073, 1.3331, -0.0890, -1.4935],
                    [-0.8314, -0.1862, -0.5935, 1.5232],
                ]
            )
            return pre_attention_state_ops(i, mems, state)

        opt_func = torch._dynamo.optimize("eager", nopython=True)(func)
        real_result = opt_func()

        torch._dynamo.reset()

        exported = torch._dynamo.export(func)
        out_graph = exported[0]

        dynamo_result = out_graph()
        self.assertTrue(torch._dynamo.utils.same(real_result, dynamo_result))

    def test_export_mismatched_out(self):
        def func(x):
            y = x + 1
            return ([x, x], (y, y))

        opt_func = torch._dynamo.optimize("eager", nopython=True)(func)
        real_result = opt_func(torch.tensor([[[1.3737, 0.1]]]))

        torch._dynamo.reset()

        exported = torch._dynamo.export(func, torch.tensor([[[1.3737, 0.1]]]))
        out_graph = exported[0]

        dynamo_result = out_graph(torch.tensor([[[1.3737, 0.1]]]))

        self.assertTrue(torch._dynamo.utils.same(real_result, dynamo_result))

    @config.patch(dynamic_shapes=True)
    def test_export_shape_control_flow_1(self):
        def func(x):
            if x.shape[0] > 10:
                return x.cos()
            return x.sin()

        opt_func = torch._dynamo.optimize("eager")(func)
        real_result = opt_func(torch.ones(6, 4))

        torch._dynamo.reset()

        exported = torch._dynamo.export(func, torch.ones(6, 4))
        out_graph, out_guards = exported

        dynamo_result = out_graph(torch.ones(6, 4))

        from torch._guards import GuardSource

        self.assertTrue(torch._dynamo.utils.same(real_result, dynamo_result))
        hit = False
        for guard in out_guards:
            if guard.source == GuardSource.SHAPE_ENV:
                hit = True
                if config.assume_static_by_default:
                    # The guard produced here must be narrow, because
                    # we are running with assume_static_by_default
                    self.assertTrue("x.size()[0] == 6" in guard.code_list)
                else:
                    self.assertTrue("x.size()[0] <= 10" in guard.code_list)

        self.assertTrue(hit)

    def test_export_control_flow_with_getattr(self):
        class Animal(Enum):
            COW = "moo"

        class MyModule(torch.nn.Module):
            def __init__(self, a):
                super().__init__()
                self.a = a

            def forward(self, x):
                if self.a == Animal.COW.value:
                    return x * x
                else:
                    raise ValueError("bad")

        module = MyModule("moo")
        input = (torch.ones(4, 3),)
        resA = module(*input)
        graph, _ = torch._dynamo.export(module, *input)
        resB = graph(*input)
        self.assertTrue(torch._dynamo.utils.same(resA, resB))

    def test_export_graph_bypass(self):
        inp = [
            torch.tensor([0.1, 0.1]),
            torch.tensor([0.2, 0.2]),
            torch.tensor([0.3, 0.3]),
        ]

        def func(x):
            first = x[2]
            second = x[2]
            return first * second

        opt_func = torch._dynamo.optimize("eager", nopython=True)(func)
        real_result = opt_func(inp)

        torch._dynamo.reset()

        exported = torch._dynamo.export(func, inp)
        out_graph = exported[0]

        dynamo_result = out_graph(inp)

        self.assertTrue(torch._dynamo.utils.same(real_result, dynamo_result))

    def test_list_unpack(self):
        inp = [
            torch.tensor([0.1, 0.1]),
            torch.tensor([0.2, 0.2]),
            torch.tensor([0.3, 0.3]),
        ]

        def func(x):
            first = x[2]
            second = x[2]
            return x[0], first * second, x[1], x[2]

        opt_func = torch._dynamo.optimize("eager", nopython=True)(func)
        real_result = opt_func(inp)

        torch._dynamo.reset()

        exported = torch._dynamo.export(func, inp)
        out_graph = exported[0]

        dynamo_result = out_graph(inp)

        self.assertTrue(torch._dynamo.utils.same(real_result, dynamo_result))

    def test_export_mismatched_out_2(self):
        def func(x):
            y = x + 1
            return ([x, x], (y, y))

        opt_func = torch._dynamo.optimize("eager", nopython=True)(func)
        real_result = opt_func(torch.tensor([[[1.3737, 0.1]]]))

        torch._dynamo.reset()

        exported = torch._dynamo.export(func, torch.tensor([[[1.3737, 0.1]]]))
        out_graph = exported[0]

        dynamo_result = out_graph(torch.tensor([[[1.3737, 0.1]]]))

        self.assertTrue(torch._dynamo.utils.same(real_result, dynamo_result))

    def test_export_graph_with_list(self):
        inp = [
            torch.tensor([0.1, 0.1]),
            torch.tensor([0.2, 0.2]),
            torch.tensor([0.3, 0.3]),
            torch.tensor([0.4, 0.4]),
        ]

        def func(x):
            first = x[2]
            second = x[2]
            return first * second, x

        opt_func = torch._dynamo.optimize("eager", nopython=True)(func)
        real_result = opt_func(inp)

        torch._dynamo.reset()

        exported = torch._dynamo.export(func, inp)
        out_graph = exported[0]

        dynamo_result = out_graph(inp)

        self.assertTrue(torch._dynamo.utils.same(real_result, dynamo_result))

    def test_export_graph_with_complex_reorder(self):
        inp = [
            torch.tensor([0.1, 0.1]),
            torch.tensor([0.2, 0.2]),
            torch.tensor([0.3, 0.3]),
            torch.tensor([0.4, 0.4]),
        ]

        def func(x):
            first = x[0]
            second = x[1]
            third = x[2]
            return third, first, second, first * second, first * third

        opt_func = torch._dynamo.optimize("eager", nopython=True)(func)
        real_result = opt_func(inp)

        torch._dynamo.reset()

        exported = torch._dynamo.export(func, inp)
        out_graph = exported[0]

        dynamo_result = out_graph(inp)

        self.assertTrue(torch._dynamo.utils.same(real_result, dynamo_result))

    def test_dupes(self):
        inp = torch.tensor([0.1, 0.1])

        def func(x):
            y = x + 1
            return y, y

        opt_func = torch._dynamo.optimize("eager", nopython=True)(func)
        real_result = opt_func(inp)

        torch._dynamo.reset()

        exported = torch._dynamo.export(func, inp)
        out_graph = exported[0]

        dynamo_result = out_graph(inp)

        self.assertTrue(torch._dynamo.utils.same(real_result, dynamo_result))

    def test_dupes_2(self):
        inp = torch.tensor([0.1, 0.1])

        def func(x):
            y = x + 1
            return y, y

        opt_func = torch._dynamo.optimize("eager", nopython=True)(func)
        real_result = opt_func(inp)

        torch._dynamo.reset()

        exported = torch._dynamo.export(func, inp)
        out_graph = exported[0]

        dynamo_result = out_graph(inp)

        self.assertTrue(torch._dynamo.utils.same(real_result, dynamo_result))

    def test_dupes_and_bypass(self):
        inp = torch.tensor([0.1, 0.1])
        inp2 = torch.tensor([0.4, 0.4])
        inps = [inp, inp2]

        def func(x, z):
            y = x + 1
            return y, y, z

        opt_func = torch._dynamo.optimize("eager", nopython=True)(func)
        real_result = opt_func(*inps)

        torch._dynamo.reset()

        exported = torch._dynamo.export(func, *inps)
        out_graph = exported[0]

        dynamo_result = out_graph(*inps)

        self.assertTrue(torch._dynamo.utils.same(real_result, dynamo_result))

    def test_dupes_and_bypass_with_non_tensor_arg(self):
        inp = torch.tensor([0.1, 0.1])
        inp2 = torch.tensor([0.1, 0.1])
        inp3 = 4
        inps = [inp, inp2, inp3]

        def func(x, z, k):
            y = x + k
            return y, y, z

        opt_func = torch._dynamo.optimize("eager", nopython=True)(func)
        real_result = opt_func(*inps)

        torch._dynamo.reset()

        exported = torch._dynamo.export(func, *inps)
        out_graph = exported[0]

        dynamo_result = out_graph(*inps)

        self.assertTrue(torch._dynamo.utils.same(real_result, dynamo_result))

    def test_dupes_and_bypass_reorder_with_non_tensor_arg(self):
        inp = torch.tensor([0.1, 0.1])
        inp2 = torch.tensor([0.1, 0.1])
        inp3 = 4
        inps = [inp, inp2, inp3]

        def func(x, z, k):
            y = x + k
            return z, y, y

        opt_func = torch._dynamo.optimize("eager", nopython=True)(func)
        real_result = opt_func(*inps)

        torch._dynamo.reset()

        exported = torch._dynamo.export(func, *inps)
        out_graph = exported[0]

        dynamo_result = out_graph(*inps)

        self.assertTrue(torch._dynamo.utils.same(real_result, dynamo_result))

    @config.patch(capture_scalar_outputs=True, dynamic_shapes=True)
    def test_dupes_and_bypass_with_non_tensor_output(self):
        inp = torch.tensor([0.1, 0.1])
        inp2 = torch.tensor([0.1, 0.1])
        inp3 = 4
        inps = [inp, inp2, inp3]

        def func(x, z, k):
            y = x + k
            return y[0].item(), y, z

        opt_func = torch._dynamo.optimize("eager", nopython=True)(func)
        real_result = opt_func(*inps)

        torch._dynamo.reset()

        exported = torch._dynamo.export(func, *inps)
        out_graph = exported[0]

        dynamo_result = out_graph(*inps)

        self.assertTrue(torch._dynamo.utils.same(real_result, dynamo_result))

    def test_zeroes_in_and_out_different_shape_on_test(self):
        inp = torch.zeros(10)
        inp2 = torch.zeros(10)
        inp3 = torch.zeros(10)
        inps = [inp, inp2, inp3]

        inps_rand = [torch.randn(10), torch.randn(10), torch.randn(10)]

        def func(a, b, c):
            return [[a], [b, c], [a + b], [[c + c]]]

        opt_func = torch._dynamo.optimize("eager", nopython=True)(func)
        real_result = opt_func(*inps_rand)

        torch._dynamo.reset()

        exported = torch._dynamo.export(func, *inps)
        out_graph = exported[0]

        dynamo_result = out_graph(*inps_rand)

        self.assertTrue(torch._dynamo.utils.same(real_result, dynamo_result))

    @config.patch(capture_scalar_outputs=True, dynamic_shapes=True)
    def test_zeroes_in_new_shape_scalar_out(self):
        inp = torch.zeros(10)
        inp2 = torch.zeros(10)
        inp3 = torch.zeros(10)
        inps = [inp, inp2, inp3]

        inps_rand = [torch.randn(10), torch.randn(10), torch.randn(10)]

        def func(a, b, c):
            return a[0].item() + b[0].item() + c[0].item()

        opt_func = torch._dynamo.optimize("eager", nopython=True)(func)
        real_result = opt_func(*inps_rand)

        torch._dynamo.reset()

        exported = torch._dynamo.export(func, *inps)
        out_graph = exported[0]

        dynamo_result = out_graph(*inps_rand)

        self.assertTrue(torch._dynamo.utils.same(real_result, dynamo_result))

    @config.patch(capture_scalar_outputs=True, dynamic_shapes=True)
    def test_zeroes_in_new_shape_scalar_out_permute(self):
        inp = torch.zeros(10)
        inp2 = torch.zeros(10)
        inp3 = torch.zeros(10)
        inps = [inp, inp2, inp3]

        inps_rand = [torch.randn(10), torch.randn(10), torch.randn(10)]

        def func(a, b, c):
            return b[0].item() + c[0].item() + a[0].item() + a[0].item()

        opt_func = torch._dynamo.optimize("eager", nopython=True)(func)
        real_result = opt_func(*inps_rand)

        torch._dynamo.reset()

        exported = torch._dynamo.export(func, *inps)
        out_graph = exported[0]

        dynamo_result = out_graph(*inps_rand)

        self.assertTrue(torch._dynamo.utils.same(real_result, dynamo_result))

    @config.patch(capture_scalar_outputs=True, dynamic_shapes=True)
    def test_zeroes_in_new_shape_scalar_out_permute_dupe_and_bypass(self):
        inp = torch.zeros(10)
        inp2 = torch.zeros(10)
        inp3 = torch.zeros(10)
        inps = [inp, inp2, inp3]

        inps_rand = [torch.randn(10), torch.randn(10), torch.randn(10)]

        def func(a, b, c):
            return a, b[0].item() + c[0].item() + a[0].item() + a[0].item(), a

        opt_func = torch._dynamo.optimize("eager", nopython=True)(func)
        real_result = opt_func(*inps_rand)

        torch._dynamo.reset()

        exported = torch._dynamo.export(func, *inps)
        out_graph = exported[0]

        dynamo_result = out_graph(*inps_rand)

        self.assertTrue(torch._dynamo.utils.same(real_result, dynamo_result))

    def test_func_return(self):
        inp = torch.zeros(10)
        inp2 = torch.zeros(10)
        inp3 = torch.zeros(10)
        inps = [inp, inp2, inp3]

        inps_rand = [torch.randn(10), torch.randn(10), torch.randn(10)]

        def func(a, b, c):
            x = a + b + c

            def func2(y):
                return x * y

            return func2(x)

        opt_func = torch._dynamo.optimize("eager", nopython=True)(func)
        real_result = opt_func(*inps_rand)

        torch._dynamo.reset()

        exported = torch._dynamo.export(func, *inps)
        out_graph = exported[0]

        dynamo_result = out_graph(*inps_rand)

        self.assertTrue(torch._dynamo.utils.same(real_result, dynamo_result))

    def test_dict_return(self):
        inp = torch.zeros(10)
        inp2 = torch.zeros(10)
        inp3 = torch.zeros(10)
        inps = [inp, inp2, inp3]

        inps_rand = [torch.randn(10), torch.randn(10), torch.randn(10)]

        def func(a, b, c):
            x = a + b + c
            return {"a": x}

        opt_func = torch._dynamo.optimize("eager", nopython=True)(func)
        real_result = opt_func(*inps_rand)

        torch._dynamo.reset()

        exported = torch._dynamo.export(func, *inps)
        out_graph = exported[0]

        dynamo_result = out_graph(*inps_rand)

        self.assertTrue(torch._dynamo.utils.same(real_result, dynamo_result))

    def test_export_with_aten_graph(self):
        def pre_attention_state_ops(input, mems, state):
            lc_key = state[0]
            lc_val = state[1]
            bar = []
            for i in range(0, 4):
                bar2 = []
                for j in range(0, 3):
                    bar2.append(
                        lc_key + lc_val + torch.tensor([0.1, 0.25, 0.4, 0.5, 0.1])
                    )
                bar.append(bar2)

            return bar

        def func():
            mems = torch.tensor([[[1.8364, 0.2724, -1.4917, -0.4367, 0.8640]]])
            state = [
                torch.tensor([[[1.0517, 0.3848, -0.6472, 0.0823, 0.9116]]]),
                torch.tensor([[[1.0517, 0.3848, -0.6472, 0.0823, 0.9116]]]),
            ]
            i = torch.tensor(
                [
                    [0.0313, -0.1487, -0.3846, -0.5321],
                    [-1.7073, 1.3331, -0.0890, -1.4935],
                    [-0.8314, -0.1862, -0.5935, 1.5232],
                ]
            )
            return pre_attention_state_ops(i, mems, state)

        opt_func = torch._dynamo.optimize("eager", nopython=True)(func)
        real_result = opt_func()

        torch._dynamo.reset()

        exported = torch._dynamo.export(func, aten_graph=True)
        out_graph = exported[0]

        dynamo_result = out_graph()
        self.assertTrue(torch._dynamo.utils.same(real_result, dynamo_result))

    def test_export_mismatched_out_with_aten_graph(self):
        def func(x):
            y = x + 1
            return ([x, x], (y, y))

        opt_func = torch._dynamo.optimize("eager", nopython=True)(func)
        real_result = opt_func(torch.tensor([[[1.3737, 0.1]]]))

        torch._dynamo.reset()

        exported = torch._dynamo.export(
            func, torch.tensor([[[1.3737, 0.1]]]), aten_graph=True
        )
        out_graph = exported[0]

        dynamo_result = out_graph(torch.tensor([[[1.3737, 0.1]]]))

        self.assertTrue(torch._dynamo.utils.same(real_result, dynamo_result))

    def test_export_graph_bypass_with_aten_graph(self):
        inp = [
            torch.tensor([0.1, 0.1]),
            torch.tensor([0.2, 0.2]),
            torch.tensor([0.3, 0.3]),
        ]

        def func(x):
            first = x[2]
            second = x[2]
            return first * second

        opt_func = torch._dynamo.optimize("eager", nopython=True)(func)
        real_result = opt_func(inp)

        torch._dynamo.reset()

        exported = torch._dynamo.export(func, inp, aten_graph=True)
        out_graph = exported[0]

        dynamo_result = out_graph(inp)

        self.assertTrue(torch._dynamo.utils.same(real_result, dynamo_result))

    def test_list_unpack_with_aten_graph(self):
        inp = [
            torch.tensor([0.1, 0.1]),
            torch.tensor([0.2, 0.2]),
            torch.tensor([0.3, 0.3]),
        ]

        def func(x):
            first = x[2]
            second = x[2]
            return x[0], first * second, x[1], x[2]

        opt_func = torch._dynamo.optimize("eager", nopython=True)(func)
        real_result = opt_func(inp)

        torch._dynamo.reset()

        exported = torch._dynamo.export(func, inp, aten_graph=True)
        out_graph = exported[0]

        dynamo_result = out_graph(inp)

        self.assertTrue(torch._dynamo.utils.same(real_result, dynamo_result))

    def test_export_mismatched_out_2_with_aten_graph(self):
        def func(x):
            y = x + 1
            return ([x, x], (y, y))

        opt_func = torch._dynamo.optimize("eager", nopython=True)(func)
        real_result = opt_func(torch.tensor([[[1.3737, 0.1]]]))

        torch._dynamo.reset()

        exported = torch._dynamo.export(
            func, torch.tensor([[[1.3737, 0.1]]]), aten_graph=True
        )
        out_graph = exported[0]

        dynamo_result = out_graph(torch.tensor([[[1.3737, 0.1]]]))

        self.assertTrue(torch._dynamo.utils.same(real_result, dynamo_result))

    def test_export_graph_with_list_with_aten_graph(self):
        inp = [
            torch.tensor([0.1, 0.1]),
            torch.tensor([0.2, 0.2]),
            torch.tensor([0.3, 0.3]),
            torch.tensor([0.4, 0.4]),
        ]

        def func(x):
            first = x[2]
            second = x[2]
            return first * second, x

        opt_func = torch._dynamo.optimize("eager", nopython=True)(func)
        real_result = opt_func(inp)

        torch._dynamo.reset()

        exported = torch._dynamo.export(func, inp, aten_graph=True)
        out_graph = exported[0]

        dynamo_result = out_graph(inp)

        self.assertTrue(torch._dynamo.utils.same(real_result, dynamo_result))

    def test_export_graph_with_complex_reorder_with_aten_graph(self):
        inp = [
            torch.tensor([0.1, 0.1]),
            torch.tensor([0.2, 0.2]),
            torch.tensor([0.3, 0.3]),
            torch.tensor([0.4, 0.4]),
        ]

        def func(x):
            first = x[0]
            second = x[1]
            third = x[2]
            return third, first, second, first * second, first * third

        opt_func = torch._dynamo.optimize("eager", nopython=True)(func)
        real_result = opt_func(inp)

        torch._dynamo.reset()

        exported = torch._dynamo.export(func, inp, aten_graph=True)
        out_graph = exported[0]

        dynamo_result = out_graph(inp)

        self.assertTrue(torch._dynamo.utils.same(real_result, dynamo_result))

    def test_dupes_with_aten_graph(self):
        inp = torch.tensor([0.1, 0.1])

        def func(x):
            y = x + 1
            return y, y

        opt_func = torch._dynamo.optimize("eager", nopython=True)(func)
        real_result = opt_func(inp)

        torch._dynamo.reset()

        exported = torch._dynamo.export(func, inp, aten_graph=True)
        out_graph = exported[0]

        dynamo_result = out_graph(inp)

        self.assertTrue(torch._dynamo.utils.same(real_result, dynamo_result))

    def test_dupes_2_with_aten_graph(self):
        inp = torch.tensor([0.1, 0.1])

        def func(x):
            y = x + 1
            return y, y

        opt_func = torch._dynamo.optimize("eager", nopython=True)(func)
        real_result = opt_func(inp)

        torch._dynamo.reset()

        exported = torch._dynamo.export(func, inp, aten_graph=True)
        out_graph = exported[0]

        dynamo_result = out_graph(inp)

        self.assertTrue(torch._dynamo.utils.same(real_result, dynamo_result))

    def test_dupes_and_bypass_with_aten_graph(self):
        inp = torch.tensor([0.1, 0.1])
        inp2 = torch.tensor([0.4, 0.4])
        inps = [inp, inp2]

        def func(x, z):
            y = x + 1
            return y, y, z

        opt_func = torch._dynamo.optimize("eager", nopython=True)(func)
        real_result = opt_func(*inps)

        torch._dynamo.reset()

        exported = torch._dynamo.export(func, *inps, aten_graph=True)
        out_graph = exported[0]

        dynamo_result = out_graph(*inps)

        self.assertTrue(torch._dynamo.utils.same(real_result, dynamo_result))

    def test_dupes_and_bypass_with_non_tensor_arg_with_aten_graph(self):
        inp = torch.tensor([0.1, 0.1])
        inp2 = torch.tensor([0.1, 0.1])
        inp3 = 4
        inps = [inp, inp2, inp3]

        def func(x, z, k):
            y = x + k
            return y, y, z

        opt_func = torch._dynamo.optimize("eager", nopython=True)(func)
        real_result = opt_func(*inps)

        torch._dynamo.reset()

        exported = torch._dynamo.export(func, *inps, aten_graph=True)
        out_graph = exported[0]

        dynamo_result = out_graph(*inps)

        self.assertTrue(torch._dynamo.utils.same(real_result, dynamo_result))

    def test_dupes_and_bypass_reorder_with_non_tensor_arg_with_aten_graph(self):
        inp = torch.tensor([0.1, 0.1])
        inp2 = torch.tensor([0.1, 0.1])
        inp3 = 4
        inps = [inp, inp2, inp3]

        def func(x, z, k):
            y = x + k
            return z, y, y

        opt_func = torch._dynamo.optimize("eager", nopython=True)(func)
        real_result = opt_func(*inps)

        torch._dynamo.reset()

        exported = torch._dynamo.export(func, *inps, aten_graph=True)
        out_graph = exported[0]

        dynamo_result = out_graph(*inps)

        self.assertTrue(torch._dynamo.utils.same(real_result, dynamo_result))

    @config.patch(capture_scalar_outputs=True, dynamic_shapes=True)
    def test_dupes_and_bypass_with_non_tensor_output_with_aten_graph(self):
        inp = torch.tensor([0.1, 0.1])
        inp2 = torch.tensor([0.1, 0.1])
        inp3 = 4
        inps = [inp, inp2, inp3]

        def func(x, z, k):
            y = x + k
            return y[0].item(), y, z

        opt_func = torch._dynamo.optimize("eager", nopython=True)(func)
        real_result = opt_func(*inps)

        torch._dynamo.reset()

        exported = torch._dynamo.export(func, *inps)
        out_graph = exported[0]

        dynamo_result = out_graph(*inps)

        self.assertTrue(torch._dynamo.utils.same(real_result, dynamo_result))

    def test_zeroes_in_and_out_different_shape_on_test_with_aten_graph(self):
        inp = torch.zeros(10)
        inp2 = torch.zeros(10)
        inp3 = torch.zeros(10)
        inps = [inp, inp2, inp3]

        inps_rand = [torch.randn(10), torch.randn(10), torch.randn(10)]

        def func(a, b, c):
            return [[a], [b, c], [a + b], [[c + c]]]

        opt_func = torch._dynamo.optimize("eager", nopython=True)(func)
        real_result = opt_func(*inps_rand)

        torch._dynamo.reset()

        exported = torch._dynamo.export(func, *inps, aten_graph=True)
        out_graph = exported[0]

        dynamo_result = out_graph(*inps_rand)

        self.assertTrue(torch._dynamo.utils.same(real_result, dynamo_result))

    def test_func_return_with_aten_graph(self):
        inp = torch.zeros(10)
        inp2 = torch.zeros(10)
        inp3 = torch.zeros(10)
        inps = [inp, inp2, inp3]

        inps_rand = [torch.randn(10), torch.randn(10), torch.randn(10)]

        def func(a, b, c):
            x = a + b + c

            def func2(y):
                return x * y

            return func2(x)

        opt_func = torch._dynamo.optimize("eager", nopython=True)(func)
        real_result = opt_func(*inps_rand)

        torch._dynamo.reset()

        exported = torch._dynamo.export(func, *inps, aten_graph=True)
        out_graph = exported[0]

        dynamo_result = out_graph(*inps_rand)

        self.assertTrue(torch._dynamo.utils.same(real_result, dynamo_result))

    def test_dict_return_with_aten_graph(self):
        inp = torch.zeros(10)
        inp2 = torch.zeros(10)
        inp3 = torch.zeros(10)
        inps = [inp, inp2, inp3]

        inps_rand = [torch.randn(10), torch.randn(10), torch.randn(10)]

        def func(a, b, c):
            x = a + b + c
            return {"a": x}

        opt_func = torch._dynamo.optimize("eager", nopython=True)(func)
        real_result = opt_func(*inps_rand)

        torch._dynamo.reset()

        exported = torch._dynamo.export(func, *inps, aten_graph=True)
        out_graph = exported[0]

        dynamo_result = out_graph(*inps_rand)

        self.assertTrue(torch._dynamo.utils.same(real_result, dynamo_result))

    def test_export_with_stack_trace(self):
        inp = torch.randn(4, 4)

        class MyBlock(torch.nn.Module):
            def forward(self, x):
                x = torch.nn.functional.linear(x, torch.randn(4, 4))
                return torch.cos(x).relu() + 1

        class MyModule(torch.nn.Module):
            def __init__(self):
                super().__init__()
                self.block = MyBlock()

            def forward(self, x):
                out = self.block(x)
                return out

        exported = torch._dynamo.export(MyModule(), inp, aten_graph=False)
        out_graph = exported[0]

        for node in out_graph.graph.nodes:
            if node.op not in {"placeholder", "output"}:
                self.assertTrue(node.stack_trace is not None)
                self.assertTrue(node.meta["nn_module_stack"] is not None)
                self.assertTrue(node.meta["source_fn"] is not None)

        torch._dynamo.reset()

        exported = torch._dynamo.export(MyModule(), inp, aten_graph=True)
        out_graph = exported[0]
        for node in out_graph.graph.nodes:
            if node.op == "call_function":
                self.assertTrue(node.stack_trace is not None)
                self.assertTrue(node.meta["nn_module_stack"] is not None)
                self.assertTrue(node.meta["source_fn"] is not None)
                self.assertTrue(node.meta["val"] is not None)
                self.assertTrue(node.meta["original_aten"] is not None)

    def test_export_preserves_nn_module_stack_for_get_attr(self):
        inp = torch.randn(4, 4)

        class MyBlock(torch.nn.Module):
            def __init__(self):
                super().__init__()
                self.weight = torch.nn.Parameter(torch.ones(1, 1))
                self.register_buffer("buffer", torch.ones(1, 1))

            def forward(self, x):
                x = torch.nn.functional.linear(x, torch.randn(4, 4))
                return torch.cos(x).relu() + self.weight + self.buffer

        class MyModule(torch.nn.Module):
            def __init__(self):
                super().__init__()
                self.block = MyBlock()

            def forward(self, x):
                out = self.block(x)
                return out

        m = MyModule()
        exported = torch._dynamo.export(m, inp, aten_graph=False)
        out_graph = exported[0]

        attr_access_count = 0
        for node in out_graph.graph.nodes:
            if node.op == "get_attr":
                attr_access_count += 1
                self.assertTrue(node.meta["nn_module_stack"] is not None)
        self.assertEqual(attr_access_count, 2)

        torch._dynamo.reset()

        exported = torch._dynamo.export(m, inp, aten_graph=True)
        out_graph = exported[0]

        attr_access_count = 0
        for node in out_graph.graph.nodes:
            if node.op == "get_attr":
                attr_access_count += 1
                self.assertTrue(node.meta["nn_module_stack"] is not None)
        self.assertEqual(attr_access_count, 2)

    def test_export_compare_optimize_with_make_fx(self):
        inp = torch.tensor([0.1, 0.1])
        linear = torch.nn.Linear(2, 2)

        def func(x):
            x = x + 1
            y = x.t()
            y = y.relu()
            y = linear(y)
            return y

        exported = torch._dynamo.export(func, inp, aten_graph=True)
        out_graph = exported[0]
        export_result = out_graph(inp)

        torch._dynamo.reset()

        def compiler(gm, sample_inputs):
            def fw(*args):
                aten_gm = make_fx(gm)(*args)
                return aten_gm(*args)

            return fw

        opt_func = torch._dynamo.optimize(compiler, nopython=True)(func)
        make_fx_result_through_backend = opt_func(inp)

        fx_g = make_fx(func)(inp)
        make_fx_result_through_direct = fx_g(inp)

        self.assertTrue(
            torch._dynamo.utils.same(make_fx_result_through_backend, export_result)
        )
        self.assertTrue(
            torch._dynamo.utils.same(make_fx_result_through_direct, export_result)
        )

    def test_export_with_constant_method_on_module(self):
        class MyModule(torch.nn.Module):
            def __init__(self):
                super().__init__()
                self.param = torch.nn.Parameter(torch.rand(4, 2))
                self.linear = torch.nn.Linear(2, 2)

            @torch._dynamo.assume_constant_result
            def helper_fn(self, x):
                return torch.nonzero(x)

            def forward(self, x):
                y = torch.sin(x)
                x = self.linear(x)
                y = self.helper_fn(x)
                return y

        module = MyModule()
        real_result = module(torch.tensor([[1.0, 0], [0, 0]]))
        module = MyModule()
        graph, _ = torch._dynamo.export(module, torch.tensor([[0.0, 0], [0, 0]]))
        result = graph(torch.tensor([[1.0, 0.0], [0, 0]]))
        self.assertTrue(torch._dynamo.utils.same(result, real_result))
        result = graph(torch.tensor([[1, 0], [0.25, 0.25]]))
        self.assertTrue(torch._dynamo.utils.same(result, real_result))

    def test_export_with_constant_method_on_module_invoke_twice(self):
        class MyModule(torch.nn.Module):
            def __init__(self):
                super().__init__()
                self.param = torch.nn.Parameter(torch.rand(4, 2))
                self.linear = torch.nn.Linear(2, 2)

            @torch._dynamo.assume_constant_result
            def helper_fn(self, x):
                return torch.nonzero(x)

            def forward(self, x):
                y = torch.sin(x)
                x = self.linear(x)
                y = self.helper_fn(x) + self.helper_fn(x)
                return y

        module = MyModule()
        real_result = module(torch.tensor([[1.0, 0], [0, 0]]))
        module = MyModule()
        graph, _ = torch._dynamo.export(module, torch.tensor([[0.0, 0], [0, 0]]))
        result = graph(torch.tensor([[1.0, 0.0], [0, 0]]))
        self.assertTrue(torch._dynamo.utils.same(result, real_result))
        result = graph(torch.tensor([[1, 0], [0.25, 0.25]]))
        self.assertTrue(torch._dynamo.utils.same(result, real_result))

    def test_export_with_constant_free_function(self):
        @torch._dynamo.assume_constant_result
        def helper_fn(x):
            return torch.nonzero(x)

        class MyModule(torch.nn.Module):
            def __init__(self):
                super().__init__()
                self.param = torch.nn.Parameter(torch.rand(4, 2))
                self.linear = torch.nn.Linear(2, 2)

            @torch._dynamo.assume_constant_result
            def helper_fn(self, x):
                return torch.nonzero(x)

            def forward(self, x):
                y = torch.sin(x)
                x = self.linear(x)
                y = helper_fn(x) + self.helper_fn(x)
                return y

        module = MyModule()
        real_result = module(torch.tensor([[1.0, 0], [0, 0]]))
        module = MyModule()
        graph, _ = torch._dynamo.export(module, torch.tensor([[0.0, 0], [0, 0]]))
        result = graph(torch.tensor([[1.0, 0.0], [0, 0]]))
        self.assertTrue(torch._dynamo.utils.same(result, real_result))
        result = graph(torch.tensor([[1, 0], [0.25, 0.25]]))
        self.assertTrue(torch._dynamo.utils.same(result, real_result))

    def test_export_with_constant_free_function_and_class_method(self):
        @torch._dynamo.assume_constant_result
        def helper_fn(x):
            return torch.nonzero(x)

        class MyModule(torch.nn.Module):
            def __init__(self):
                super().__init__()
                self.param = torch.nn.Parameter(torch.rand(4, 2))
                self.linear = torch.nn.Linear(2, 2)

            def forward(self, x):
                y = torch.sin(x)
                x = self.linear(x)
                y = helper_fn(x)
                return y

        module = MyModule()
        real_result = module(torch.tensor([[1.0, 0], [0, 0]]))
        module = MyModule()
        graph, _ = torch._dynamo.export(module, torch.tensor([[0.0, 0], [0, 0]]))
        result = graph(torch.tensor([[1.0, 0.0], [0, 0]]))
        self.assertTrue(torch._dynamo.utils.same(result, real_result))
        result = graph(torch.tensor([[1, 0], [0.25, 0.25]]))
        self.assertTrue(torch._dynamo.utils.same(result, real_result))

    def test_export_with_constant_free_function_and_class_method_multiarg(self):
        @torch._dynamo.assume_constant_result
        def helper_fn(x):
            return torch.nonzero(x)

        class MyModule(torch.nn.Module):
            def __init__(self):
                super().__init__()
                self.param = torch.nn.Parameter(torch.rand(4, 2))
                self.linear = torch.nn.Linear(2, 2)

            def forward(self, x, z):
                y = torch.sin(x)
                x = self.linear(x)
                y = helper_fn(x) + helper_fn(z)
                return y

        module = MyModule()
        real_result = module(
            torch.tensor([[1.0, 0], [0, 0]]), torch.tensor([[1.0, 0], [0, 0]])
        )
        module = MyModule()
        graph, _ = torch._dynamo.export(
            module, torch.tensor([[0.0, 0], [0, 0]]), torch.tensor([[1.0, 0], [0, 0]])
        )
        result = graph(
            torch.tensor([[1.0, 0.0], [0, 0]]), torch.tensor([[1.0, 0.0], [0, 0]])
        )
        self.assertTrue(torch._dynamo.utils.same(result, real_result))
        result = graph(
            torch.tensor([[1, 0], [0.25, 0.25]]), torch.tensor([[1, 0], [0.25, 0.25]])
        )
        self.assertTrue(torch._dynamo.utils.same(result, real_result))

    def test_export_with_constant_free_function_and_class_method_multiarg_diff(self):
        @torch._dynamo.assume_constant_result
        def helper_fn(x):
            return torch.nonzero(x)

        class MyModule(torch.nn.Module):
            def forward(self, x, z):
                y = helper_fn(x) + helper_fn(z)
                return y

        module = MyModule()
        real_result = module(
            torch.tensor([[1.0, 0], [0, 0]]), torch.tensor([[1.0, 0], [0, 0]])
        )
        module = MyModule()
        graph, _ = torch._dynamo.export(
            module, torch.tensor([[0.0, 0], [0, 0]]), torch.tensor([[0.0, 0], [0.5, 0]])
        )
        result = graph(
            torch.tensor([[1.0, 0.0], [0, 0]]), torch.tensor([[0.0, 1.0], [0, 0]])
        )
        self.assertTrue(torch._dynamo.utils.same(result, real_result))
        result = graph(
            torch.tensor([[1, 0], [0.25, 0.25]]),
            torch.tensor([[0.33, 0.33], [0.25, 0.25]]),
        )
        self.assertTrue(torch._dynamo.utils.same(result, real_result))

    def test_export_with_constant_tuple_nonzero(self):
        class MyModule(torch.nn.Module):
            @torch._dynamo.assume_constant_result
            def helper_fn(self, x):
                return (torch.nonzero(x), torch.nonzero(x))

            def forward(self, x):
                y = torch.tensor([0.5])
                elements = self.helper_fn(x)
                all_y = []
                for element in elements:
                    for item in element:
                        all_y.append(y * item)
                return all_y

        module = MyModule()
        real_result = module(torch.tensor([1.0, 1.0]))
        graph, guards = torch._dynamo.export(module, torch.tensor([1.0, 1.0]))

        # Tensor input can be almost anything here, and the result will capture what we
        # made constant at compile time.
        result = graph(torch.tensor([[[1.0, 0], [0, 0]], [[1.0, 0], [0, 0]]]))
        self.assertTrue(torch._dynamo.utils.same(result, real_result))

    def test_export_with_constant_list_nonzero(self):
        class MyModule(torch.nn.Module):
            @torch._dynamo.assume_constant_result
            def helper_fn(self, x):
                return [torch.nonzero(x), torch.nonzero(x)]

            def forward(self, x):
                y = torch.tensor([0.5])
                elements = self.helper_fn(x)
                all_y = []
                for element in elements:
                    for item in element:
                        all_y.append(y * item)
                return all_y

        module = MyModule()
        real_result = module(torch.tensor([1.0, 1.0]))
        graph, guards = torch._dynamo.export(module, torch.tensor([1.0, 1.0]))

        # Tensor input can be almost anything here, and the result will capture what we
        # made constant at compile time.
        result = graph(torch.tensor([[[1.0, 0], [0, 0]], [[1.0, 0], [0, 0]]]))
        self.assertTrue(torch._dynamo.utils.same(result, real_result))

    def test_export_with_constant_list_nonzero_free_function(self):
        @torch._dynamo.assume_constant_result
        def helper_fn(x):
            return [torch.nonzero(x), torch.nonzero(x)]

        class MyModule(torch.nn.Module):
            def forward(self, x):
                y = torch.tensor([0.5])
                elements = helper_fn(x)
                all_y = []
                for element in elements:
                    for item in element:
                        all_y.append(y * item)
                return all_y

        module = MyModule()
        real_result = module(torch.tensor([1.0, 1.0]))
        graph, guards = torch._dynamo.export(module, torch.tensor([1.0, 1.0]))

        # Tensor input can be almost anything here, and the result will capture what we
        # made constant at compile time.
        result = graph(torch.tensor([[[1.0, 0], [0, 0]], [[1.0, 0], [0, 0]]]))
        self.assertTrue(torch._dynamo.utils.same(result, real_result))

    def test_export_with_constant_dict_values(self):
        class MyModule(torch.nn.Module):
            @torch._dynamo.assume_constant_result
            def helper_fn(self, x):
                return {"x": x, "x^2": x * x}

            def forward(self, x):
                y = torch.tensor([0.5])
                elements = self.helper_fn(x)
                y = y * elements["x"]
                y = y * elements["x^2"]
                return y

        module = MyModule()
        real_result = module(torch.tensor([2.0, 2.0]))
        graph, guards = torch._dynamo.export(module, torch.tensor([2.0, 2.0]))

        # Tensor input can be almost anything here, and the result will capture what we
        # made constant at compile time.
        result = graph(torch.tensor([[[1.0, 0], [0, 0]], [[1.0, 0], [0, 0]]]))
        self.assertTrue(torch._dynamo.utils.same(result, real_result))

    def test_export_with_constant_none_control_flow(self):
        class MyModule(torch.nn.Module):
            @torch._dynamo.assume_constant_result
            def helper_fn(self, x):
                if x.item() < 0:
                    return None
                else:
                    return x

            def forward(self, x):
                y = torch.tensor([0.5])
                x = self.helper_fn(x)
                if x is None:
                    return y
                return y * x

        module = MyModule()
        real_result = module(torch.tensor([-1]))

        # X is negative, so .item() < 0, which means we return y
        self.assertEqual(real_result, torch.tensor([0.5]))

        graph, guards = torch._dynamo.export(module, torch.tensor([-1]))
        result = graph(torch.tensor([2]))
        # X is positive, but we compiled helper_fn to return None, so it will still return y
        self.assertTrue(torch._dynamo.utils.same(result, real_result))

    def test_export_with_constant_not_none_control_flow(self):
        class MyModule(torch.nn.Module):
            @torch._dynamo.assume_constant_result
            def helper_fn(self, x):
                if x.item() < 0:
                    return None
                else:
                    return x

            def forward(self, x):
                y = torch.tensor([0.5])
                x = self.helper_fn(x)
                if x is None:
                    return y
                return y * x

        module = MyModule()
        real_result = module(torch.tensor([2]))

        # X is positive, so .item() > 0, which means we return y * x
        self.assertEqual(real_result, torch.tensor([1.0]))

        graph, guards = torch._dynamo.export(module, torch.tensor([2]))
        result = graph(torch.tensor([-0.5]))
        # X is negative, but we compiled helper_fn to return x, so it will still return y * x
        self.assertTrue(torch._dynamo.utils.same(result, real_result))

    def test_export_with_constant_none_control_flow_free_func(self):
        @torch._dynamo.assume_constant_result
        def helper_fn(x):
            if x.item() < 0:
                return None
            else:
                return x

        class MyModule(torch.nn.Module):
            def forward(self, x):
                y = torch.tensor([0.5])
                x = helper_fn(x)
                if x is None:
                    return y
                return y * x

        module = MyModule()
        real_result = module(torch.tensor([-1]))

        # X is negative, so .item() < 0, which means we return y
        self.assertEqual(real_result, torch.tensor([0.5]))

        graph, guards = torch._dynamo.export(module, torch.tensor([-1]))
        result = graph(torch.tensor([2]))
        # X is positive, but we compiled helper_fn to return None, so it will still return y
        self.assertTrue(torch._dynamo.utils.same(result, real_result))

    def test_export_with_constant_not_none_control_flow_pos(self):
        class MyModule(torch.nn.Module):
            @torch._dynamo.assume_constant_result
            def helper_fn(self, x):
                if x.item() < 0:
                    return None
                else:
                    return x

            def forward(self, x):
                y = torch.tensor([0.5])
                x = self.helper_fn(x)
                if x is None:
                    return y
                return y * x

        module = MyModule()
        real_result = module(torch.tensor([2]))

        # X is positive, so .item() > 0, which means we return y * x
        self.assertEqual(real_result, torch.tensor([1.0]))

        graph, guards = torch._dynamo.export(module, torch.tensor([2]))
        result = graph(torch.tensor([-0.5]))
        # X is negative, but we compiled helper_fn to return x, so it will still return y * x
        self.assertTrue(torch._dynamo.utils.same(result, real_result))

    def test_export_with_constant_not_none_control_flow_free_func(self):
        @torch._dynamo.assume_constant_result
        def helper_fn(x):
            if x.item() < 0:
                return None
            else:
                return x

        class MyModule(torch.nn.Module):
            def forward(self, x):
                y = torch.tensor([0.5])
                x = helper_fn(x)
                if x is None:
                    return y
                return y * x

        module = MyModule()
        real_result = module(torch.tensor([2]))

        # X is positive, so .item() > 0, which means we return y * x
        self.assertEqual(real_result, torch.tensor([1.0]))

        graph, guards = torch._dynamo.export(module, torch.tensor([2]))
        result = graph(torch.tensor([-0.5]))
        # X is negative, but we compiled helper_fn to return x, so it will still return y * x
        self.assertTrue(torch._dynamo.utils.same(result, real_result))

    def test_export_with_constant_not_return_const(self):
        class MyModule(torch.nn.Module):
            @torch._dynamo.assume_constant_result
            def helper_fn(self, x):
                return self.val

            def forward(self, x):
                y = torch.tensor([0.5])
                x = self.helper_fn(x)
                if x == "A":
                    return y
                return -1

        module = MyModule()
        module.val = "A"
        resA = module(torch.tensor([2]))
        graph, guards = torch._dynamo.export(module, torch.tensor([2]))
        module.val = "B"
        resB = graph(torch.tensor([2]))
        self.assertTrue(torch._dynamo.utils.same(resA, resB))

    def test_export_decomp(self):
        def f(x):
            return x.t() + x.t()

        def nop(x):
            return x.cos()

        graph, _ = torch._dynamo.export(
            f,
            (torch.randn(5)),
            aten_graph=True,
            decomposition_table={torch.ops.aten.t.default: nop},
        )
        self.assertEqual(
            len([n for n in graph.graph.nodes if n.target == torch.ops.aten.t.default]),
            0,
        )

        graph, _ = torch._dynamo.export(
            f, (torch.randn(5)), aten_graph=True, decomposition_table=None
        )
        self.assertEqual(
            len([n for n in graph.graph.nodes if n.target == torch.ops.aten.t.default]),
            2,
        )

    def test_export_decomp_asserts_bad_args(self):
        def f(x):
            return x.t() + x.t()

        def nop(x):
            return x.cos()

        with self.assertRaises(AssertionError):
            graph, _ = torch._dynamo.export(
                f,
                (torch.randn(5)),
                aten_graph=False,
                decomposition_table={torch.ops.aten.t.default: nop},
            )

    def test_export_decomp_asserts_bad_args_mode(self):
        def f(x):
            return x.t() + x.t()

        def nop(x):
            return x.cos()

        with self.assertRaises(AssertionError):
            graph, _ = torch._dynamo.export(
                f, (torch.randn(5)), aten_graph=False, tracing_mode="symbolic"
            )

    @config.patch(capture_scalar_outputs=True, dynamic_shapes=True)
    def test_export_with_module_layer(self):
        from functorch.experimental.control_flow import cond

        class Module(torch.nn.Module):
            def __init__(self):
                super().__init__()
                self.linear = torch.nn.Linear(3, 3)

            def forward(self, pred, x):
                def true_fn(val):
                    return self.linear(val) * torch.tensor(2)

                def false_fn(val):
                    return self.linear(val) * torch.tensor(-1)

                return cond(pred, true_fn, false_fn, [x])

        mod = Module()
        x = torch.randn([3, 3])
        pred = torch.tensor(x[0][0].item() < 0)
        real_result = mod.forward(pred, x)

        torch._dynamo.reset()

        exported = torch._dynamo.export(mod.forward, pred, x)
        out_graph = exported[0]

        dynamo_result = out_graph(pred, x)
        self.assertTrue(torch._dynamo.utils.same(real_result, dynamo_result))

        # New X, just to show we did not specialize
        x = x * -1
        pred = torch.tensor(x[0][0].item() < 0)
        real_result_2 = mod.forward(pred, x)
        dynamo_result_2 = out_graph(pred, x)
        self.assertTrue(torch._dynamo.utils.same(real_result_2, dynamo_result_2))

    @config.patch(dynamic_shapes=True)
    def test_export_with_cond_dynamic_shape_pred(self):
        from functorch.experimental.control_flow import cond

        class Module(torch.nn.Module):
            def forward(self, x):
                def true_fn(x):
                    return x + x

                def false_fn(x):
                    return x[:2]

                return cond(x.shape[0] <= 2, true_fn, false_fn, [x])

        mod = Module()
        x = torch.randn(2, 2)
        out_graph, _ = torch._dynamo.export(mod, x)
        test_x = torch.randn(3, 2)
        self.assertEqual(out_graph(test_x), mod(test_x))

    @config.patch(dynamic_shapes=True)
    def test_export_with_map_cond(self):
        from functorch.experimental.control_flow import cond, map

        class Module(torch.nn.Module):
            def inner(self, x, pred):
                def true_fn(x):
                    return x + x

                def false_fn(x):
                    return x * x

                return cond(pred, true_fn, false_fn, [x])

            def forward(self, pred, xs):
                def body(x, pred):
                    return self.inner(x, pred)

                return map(body, xs, pred)

        mod = Module()
        x = torch.randn(3, 2, 1)
        pred_x = torch.tensor(True)

        y = torch.randn(4, 3, 2)
        pred_y = torch.tensor(False)
        real_result = mod(pred_y, y)

        out_graph, _ = torch._dynamo.export(mod, pred_x, x)
        self.assertEqual(real_result, out_graph(pred_y, y))

    @config.patch(dynamic_shapes=True)
    def test_export_with_map_zero_sized_tensor(self):
        from functorch.experimental.control_flow import map

        class Module(torch.nn.Module):
            def forward(self, xs):
                def body(x):
                    return x + 1

                return map(body, xs)

        mod = Module()
        xs = torch.randn(0, 2)
        with self.assertRaisesRegex(
            torch._dynamo.exc.Unsupported,
            "zero-sized tensor",
        ):
            out_graph, _ = torch._dynamo.export(mod, xs)

    def test_export_meta_val(self):
        def f(x, y, z):
            return x * y + z

        gm, _ = torch._dynamo.export(
            f,
            torch.ones(3, 2),
            torch.zeros(3, 2),
            torch.ones(3, 2),
            aten_graph=True,
            tracing_mode="symbolic",
        )
        for node in gm.graph.nodes:
            if node.op == "placeholder":
                self.assertIn("val", node.meta)

    def test_input_container_type(self):
        def f(x: torch.Tensor, y: List[torch.Tensor]) -> Dict[str, torch.Tensor]:
            return {"a": x.sum() + sum(y).sum()}

        inp = (torch.randn(6, 5), [torch.randn(6, 5), torch.randn(6, 5)])

        gm, _ = torch._dynamo.export(f, *inp, aten_graph=True, tracing_mode="symbolic")

        self.assertEqual(gm(*inp), f(*inp))

    @config.patch(assume_static_by_default=False)
    def test_export_symbolic_shape(self):
        def f(x: torch.Tensor) -> torch.Tensor:
            return torch.empty(x.shape[0] * 2)

        inp = (torch.randn(6, 5),)
        gm, _ = torch._dynamo.export(f, *inp, aten_graph=True, tracing_mode="symbolic")

        has_sym_size = False
        for node in gm.graph.nodes:
            if node.target is torch.ops.aten.sym_size:
                has_sym_size = True

        self.assertTrue(has_sym_size)

    @config.patch(dynamic_shapes=True, assume_static_by_default=False)
    def test_dynamic_slicing(self):
        def f(x):
            return x[: x.shape[0] - 2, x.shape[1] - 1 :: 2]

        gm_aten_mode, _ = torch._dynamo.export(
            f, torch.randn(4, 5), aten_graph=True, tracing_mode="symbolic"
        )

        inp = torch.randn(6, 7)
        self.assertEqual(gm_aten_mode(inp).shape, f(inp).shape)

        count = 0
        # aten graph should flatten getitem calls to actual
        # slice kernel call.
        for node in gm_aten_mode.graph.nodes:
            if (
                node.op == "call_function"
                and node.target == torch.ops.aten.slice.Tensor
            ):
                count += 1

        self.assertEqual(count, 2)

        gm_torch_mode, _ = torch._dynamo.export(f, torch.randn(4, 5), aten_graph=False)

        # In torch mode, the graph should contain 3 getitem methods
        # one for x.shape[0]-2 and one for x.shape[1]-1 and one for slice
        # this is because Tensor class has its' own getitem method
        # which gets translated to aten.Slice later.
        count = 0
        for node in gm_torch_mode.graph.nodes:
            if node.op == "call_function" and node.target == operator.getitem:
                count += 1

        self.assertEqual(count, 3)
        self.assertEqual(gm_torch_mode(inp).shape, f(inp).shape)

    @config.patch(dynamic_shapes=True)
    def test_dynamic_slicing_invalid(self):
        def g(x, y):
            return x[y : x.shape[0]]

        with self.assertRaisesRegex(
            torch._dynamo.exc.Unsupported,
            "Dynamic slicing on data-dependent value is not supported",
        ):
            torch._dynamo.export(
                g,
                torch.randn(4, 5),
                torch.tensor(2),
                aten_graph=True,
                tracing_mode="symbolic",
            )

    @config.patch(capture_scalar_outputs=True, dynamic_shapes=True)
    def test_dynamic_slicing_simple(self):
        def f(x):
            return x[slice(None, None, None)]

        gm, _ = torch._dynamo.export(
            f, torch.randn(4, 5), aten_graph=True, tracing_mode="symbolic"
        )

        inp = torch.randn(6, 7)
        self.assertEqual(gm(inp), f(inp))

    @patch.object(torch._dynamo.config, "dynamic_shapes", True)
    @patch.object(torch._dynamo.config, "capture_scalar_outputs", True)
    def test_export_cond_in_aten_symbolic(self):
        class ConditionOp(torch.nn.Module):
            def true_fn(self, x, y):
                return x * y

            def false_fn(self, x, y):
                return x + y

            def forward(self, pred, x, y):
                return cond(pred, self.true_fn, self.false_fn, [x, y])

        model = ConditionOp()
        inp = (
            torch.tensor(False),
            torch.randn(4, 4),
            torch.randn(4, 4),
        )
        gm, _ = torch._dynamo.export(
            model, *inp, aten_graph=True, tracing_mode="symbolic"
        )

        gm.print_readable()

        self.assertEqual(gm(*inp), model(*inp))

    def test_export_with_kwargs(self):
        def fn_with_kwargs(pos0, tuple0, *myargs, mykw0=None, **mykwargs):
            out = pos0
            for arg in tuple0:
                out *= arg
            for arg in myargs:
                out *= arg
            out *= mykw0
            out *= mykwargs["input0"] * mykwargs["input1"]
            return out

        mykwargs = {"input0": torch.randn(4), "input1": torch.randn(4)}
        tuple0 = (torch.randn(4), torch.randn(4))
        mykw0 = torch.randn(4)
        pos0 = torch.randn(4)
        myargs = [torch.randn(4), torch.randn(4)]

        expected_argument_names = [
            "pos0",
            "tuple0",
            "myargs_0",
            "myargs_1",
            "mykw0",
            "input0",
            "input1",
        ]
        self._test_export_preserving_original_signature(
            fn_with_kwargs,
            expected_argument_names,
            pos0,
            tuple0,
            *myargs,
            mykw0=mykw0,
            **mykwargs,
        )

    def test_export_with_kwargs_and_empty_args(self):
        def fn_with_kwargs(mykw0=None, **mykwargs):
            out = mykw0
            out *= mykwargs["input0"] * mykwargs["input1"]
            return out

        mykwargs = {"input0": torch.randn(4), "input1": torch.randn(4)}
        mykw0 = torch.randn(4)

        expected_argument_names = ["mykw0"] + list(mykwargs.keys())
        self._test_export_preserving_original_signature(
            fn_with_kwargs, expected_argument_names, mykw0, **mykwargs
        )

    def test_export_with_args_and_empty_kwargs(self):
        def fn_with_kwargs(pos0, tuple0, *myargs):
            out = pos0
            for arg in tuple0:
                out *= arg
            for arg in myargs:
                out *= arg
            return out

        tuple0 = (torch.randn(4), torch.randn(4))
        pos0 = torch.randn(4)
        myargs = [torch.randn(4), torch.randn(4)]

        expected_argument_names = ["pos0", "tuple0", "myargs_0", "myargs_1"]
        self._test_export_preserving_original_signature(
            fn_with_kwargs, expected_argument_names, pos0, tuple0, *myargs
        )

    @common_utils.parametrize(
        "default_value",
        [
            common_utils.subtest(None, name="None"),
            common_utils.subtest(42.0, name="float"),
            common_utils.subtest(
                # FIXME: AssertionError: Dynamo input and output is a strict subset of traced input/output
                torch.randn(4),
                name="tensor",
                decorators=[unittest.expectedFailure],
            ),
            common_utils.subtest(
                # FIXME: AssertionError: Dynamo input and output is a strict subset of traced input/output
                (torch.randn(4),),
                name="tuple",
                decorators=[unittest.expectedFailure],
            ),
        ],
    )
    def test_export_with_args_with_default(self, default_value):
        def fn(pos0, pos1_default=default_value):
            out = pos0
            if pos1_default is None:
                pos1_default = torch.randn(4)
            if isinstance(pos1_default, tuple):
                pos1_default = pos1_default[0]
            out *= pos1_default
            return out

        pos0 = torch.randn(4)
        expected_argument_names = ["pos0"]
        self._test_export_preserving_original_signature(
            fn, expected_argument_names, pos0
        )

    @common_utils.parametrize(
        "default_value",
        [
            common_utils.subtest(None, name="None"),
            common_utils.subtest(42.0, name="float"),
            common_utils.subtest(
                # FIXME: AssertionError: Dynamo input and output is a strict subset of traced input/output
                torch.randn(4),
                name="tensor",
                decorators=[unittest.expectedFailure],
            ),
            common_utils.subtest(
                # FIXME: AssertionError: Dynamo input and output is a strict subset of traced input/output
                (torch.randn(4),),
                name="tuple",
                decorators=[unittest.expectedFailure],
            ),
        ],
    )
    def test_export_with_kwargs_with_default(self, default_value):
        def fn(pos0, *, kw0, kw1_default=default_value, **kwargs):
            out = pos0
            out += kw0
            if kw1_default is None:
                kw1_default = torch.randn(4)
            elif isinstance(kw1_default, tuple):
                kw1_default = kw1_default[0]
            out += kw1_default
            out += kwargs["kw2"]
            return out

        pos0 = torch.randn(4)
        kw0 = torch.randn(4)
        kw2 = torch.randn(4)

        args = (pos0,)
        kwargs = {"kw0": kw0, "kw2": kw2}
        expected_argument_names = ["pos0", "kw0", "kw2"]
        self._test_export_preserving_original_signature(
            fn, expected_argument_names, *args, **kwargs
        )

    def test_export_with_wrapped_fn(self):
        # To ensure dynamo.export is robust to wrapped functions
        # when it cannot use `inspect` to retrieve original signature
        # info.
        def _fn(pos0, pos1=1.0, *args, kw0, kw1=2.0, **kwargs):
            out = pos0
            out += pos1
            out += kw0
            out += kw1
            for arg in args:
                out += arg
            for kwarg in kwargs.values():
                out += kwarg
            return out

        def wrapped_fn(*args, **kwargs):
            return _fn(*args, **kwargs)

        pos0 = torch.randn(4)
        kw0 = torch.randn(4)
        args = (pos0, torch.randn(4), torch.randn(4))
        kwargs = {"kw0": kw0, "kw2": torch.randn(4)}
        expected_argument_names = [f"args_{i}" for i in range(len(args))] + list(
            kwargs.keys()
        )

        self._test_export_preserving_original_signature(
            wrapped_fn, expected_argument_names, *args, **kwargs
        )

    def test_export_with_functools_wrapped_method(self):
        def test_decorator(func):
            @functools.wraps(func)
            def wrapper(*args, **kwargs):
                return func(*args, **kwargs)

            return wrapper

        class MyModule(torch.nn.Module):
            def __init__(self):
                super().__init__()

            def forward(self, x):
                return x

            @test_decorator
            def method_to_test(self, pos0, pos1=1.0, *args, kw0, kw1=2.0, **kwargs):
                out = pos0
                out += pos1
                out += kw0
                out += kw1
                for arg in args:
                    out += arg
                for kwarg in kwargs.values():
                    out += kwarg
                return out

        pos0 = torch.randn(4)
        pos1 = torch.randn(4)
        unnamed_pos = torch.randn(4)
        kw0 = torch.randn(4)
        args = (pos0, pos1, unnamed_pos)
        kwargs = {"kw0": kw0, "kw2": torch.randn(4), "unnamed_kw": torch.randn(4)}
        expected_argument_names = [
            "pos0",
            "pos1",
            "args_0",  # 3rd unnamed positional argument
        ] + list(kwargs.keys())
        m = MyModule()

        self._test_export_preserving_original_signature(
            m.method_to_test, expected_argument_names, *args, **kwargs
        )

    def test_export_with_functools_wrapped_fn(self):
        def test_decorator(func):
            @functools.wraps(func)
            def wrapper(*args, **kwargs):
                return func(*args, **kwargs)

            return wrapper

        @test_decorator
        def _fn(pos0, pos1=1.0, *args, kw0, kw1=2.0, **kwargs):
            out = pos0
            out += pos1
            out += kw0
            out += kw1
            for arg in args:
                out += arg
            for kwarg in kwargs.values():
                out += kwarg
            return out

        def wrapped_fn(*args, **kwargs):
            return _fn(*args, **kwargs)

        pos0 = torch.randn(4)
        kw0 = torch.randn(4)
        args = (pos0, torch.randn(4), torch.randn(4))
        kwargs = {"kw0": kw0, "kw2": torch.randn(4)}
        expected_argument_names = [f"args_{i}" for i in range(len(args))] + list(
            kwargs.keys()
        )

        self._test_export_preserving_original_signature(
            wrapped_fn, expected_argument_names, *args, **kwargs
        )

    def _test_export_preserving_original_signature(
        self, fn, expected_argument_names: Sequence[str], *args, **kwargs
    ):
        torch._dynamo.reset()
        exported = torch._dynamo.export(
            fn,
            *args,
            **kwargs,
            aten_graph=False,
        )

        out_graph = exported[0]
        dynamo_result = out_graph(*args, **kwargs)
        real_result = fn(*args, **kwargs)
        self.assertTrue(torch._dynamo.utils.same(real_result, dynamo_result))

        # Check that the exported graph preserves same argument names.
        self.assertEqual(
            inspect.getfullargspec(out_graph.forward).args[1:], expected_argument_names
        )

    def test_export_meta(self):
        class MyModule(torch.nn.Module):
            def __init__(self):
                super().__init__()
                self.p = torch.nn.Parameter(torch.ones(2, 3))

            def forward(self, x):
                return self.p + x

        with torch.device("meta"):
            m = MyModule()

        inp = torch.ones(2, 3, device="meta")
        exported = torch._dynamo.export(m, inp)
        out_graph = exported[0]
        dynamo_result = out_graph(inp)
        self.assertEqual(dynamo_result, m(inp))

    @config.patch(dynamic_shapes=True)
    def test_export_raise_guard_full_constraint(self):
        y = torch.randn([3, 3, 3])

        def my_dyn_fn(x):
            if x.shape[0] == 3:
                return x.sin()
            return x.cos()

        torch._dynamo.export(my_dyn_fn, y)

        with self.assertRaises(ConstraintViolationError):
            torch._dynamo.export(my_dyn_fn, y, constraints=[dynamic_dim(y, 0)])

    @config.patch(dynamic_shapes=True)
    def test_export_raise_guard_partial_constraint(self):
        y = torch.randn([3, 3, 3])

        def my_dyn_fn(x):
            if x.shape[0] > 3:
                return x.sin()
            return x.cos()

        torch._dynamo.export(my_dyn_fn, y)

        with self.assertRaises(ConstraintViolationError):
            torch._dynamo.export(my_dyn_fn, y, constraints=[dynamic_dim(y, 0)])

    @config.patch(dynamic_shapes=True)
    def test_export_no_raise_on_relationship(self):
        y = torch.randn([3, 3, 3])

        def my_dyn_fn(a, b, c):
            if a.shape[0] == b.shape[1] == c.shape[2]:
                return a.sin()

            return a.cos()

        torch._dynamo.export(my_dyn_fn, y, y, y)
        constraints = [dynamic_dim(y, 0)]
        if config.assume_static_by_default:
            # The assume_static flag causes this to raise, as
            # we are now esentially comparing with a constant
            with self.assertRaises(ConstraintViolationError):
                torch._dynamo.export(my_dyn_fn, y, y, y, constraints=constraints)
        else:
            torch._dynamo.export(my_dyn_fn, y, y, y, constraints=constraints)

    @config.patch(dynamic_shapes=True)
    def test_export_no_raise(self):
        y = torch.randn([3, 3, 3])

        def my_dyn_fn(a, b, c):
            if a.shape[1] == 3:
                return a.cos()
            return a * b * c

        torch._dynamo.export(my_dyn_fn, y, y, y)
        torch._dynamo.export(my_dyn_fn, y, y, y, constraints=[dynamic_dim(y, 0)])

    @config.patch(dynamic_shapes=True)
    def test_export_multi_dynamic_dim_safe_relationship(self):
        x = torch.randn([3, 3, 3])
        y = torch.randn([2, 2, 2])
        z = torch.randn([3, 3, 3])

        def my_dyn_fn(a, b, c):
            if a.shape[0] == c.shape[0]:
                return a.cos()
            return a * c, b

        torch._dynamo.export(my_dyn_fn, x, y, z)
        constraints = [dynamic_dim(x, 0), dynamic_dim(y, 0), dynamic_dim(z, 0)]
        torch._dynamo.export(my_dyn_fn, x, y, z, constraints=constraints)

    @config.patch(dynamic_shapes=True)
    def test_export_dynamic_dim_not_1(self):
        x = torch.randn([1, 1, 1])

        def my_dyn_fn(a):
            if a.shape[0] != 1:
                return a.cos()
            return a * a

        torch._dynamo.export(my_dyn_fn, x)
        with self.assertRaises(ConstraintViolationError):
            torch._dynamo.export(my_dyn_fn, x, constraints=[dynamic_dim(x, 0)])

    @config.patch(dynamic_shapes=True)
    def test_export_multi_dynamic_dim_constraint(self):
        x = torch.randn([3, 3, 3])
        y = torch.randn([2, 2, 2])
        z = torch.randn([3, 3, 3])

        def my_dyn_fn(a, b, c):
            if a.shape[0] == c.shape[0]:
                return a.cos()
            return a * c, b

        torch._dynamo.export(my_dyn_fn, x, y, z)
        constraints = [dynamic_dim(x, 0), dynamic_dim(x, 1), dynamic_dim(x, 2)]
        if config.assume_static_by_default:
            # The assume_static flag causes this to raise, as
            # we are now esentially comparing with a constant
            with self.assertRaises(ConstraintViolationError):
                torch._dynamo.export(my_dyn_fn, x, y, z, constraints=constraints)
        else:
            torch._dynamo.export(my_dyn_fn, x, y, z, constraints=constraints)

    @config.patch(dynamic_shapes=True)
    def test_list_contains(self):
        def func(x):
            assert x.size(-1) in [4, 5, 6], "bad"
            return x + x

        inps = (torch.randn(1, 5),)
        opt_func = torch._dynamo.optimize("eager", nopython=True)(func)
        real_result = opt_func(*inps)

        torch._dynamo.reset()

        exported = torch._dynamo.export(func, *inps, aten_graph=True)
        out_graph = exported[0]

        dynamo_result = out_graph(*inps)

        self.assertTrue(torch._dynamo.utils.same(real_result, dynamo_result))

    def test_list_not_contains(self):
        def func(x):
            assert x.size(0) not in [4, 5, 6], "bad1"
            assert "monkey" not in ["cow", "pig"], "bad2"
            return x + x

        inps = (torch.randn(1, 5),)
        opt_func = torch._dynamo.optimize("eager", nopython=True)(func)
        real_result = opt_func(*inps)

        torch._dynamo.reset()

        exported = torch._dynamo.export(func, *inps, aten_graph=True)
        out_graph = exported[0]

        dynamo_result = out_graph(*inps)

        self.assertTrue(torch._dynamo.utils.same(real_result, dynamo_result))

    def test_export_identity(self):
        inp = torch.tensor([0.1, 0.1])

        def func(x):
            return x

        torch._dynamo.reset()
        exported, _ = torch._dynamo.export(func, inp)
        dynamo_result = exported(inp)
        self.assertTrue(torch._dynamo.utils.same(inp, dynamo_result))

    def test_export_specialized_int(self):
        class Foo(torch.nn.Module):
            def __init__(
                self,
                input_dim,
            ):
                super().__init__()
                self.torch_module = torch.nn.LayerNorm(
                    input_dim, eps=1e-5, elementwise_affine=True
                )
                self.int_val = 100

            def forward(self, input):
                return input.cos() * self.int_val * self.torch_module.eps

        mod = Foo(128)
        inp = torch.randn(3, 128)

        # In export, int & float in forward should always be specialized
        with config.patch(dynamic_shapes=True):
            gm, _ = torch._dynamo.export(
                mod, inp, aten_graph=True, tracing_mode="symbolic"
            )
            count = 0
            for node in gm.graph.nodes:
                if node.op == "placeholder":
                    count += 1
            self.assertEqual(count, 1)

    def test_export_pass_arg_by_name(self):
        class BasicModule(torch.nn.Module):
            def __init__(self):
                super().__init__()
                self.my_lin = torch.nn.Linear(3, 4, bias=True)

            def forward(self, x):
                return self.my_lin(x)

        mod, input_tensor = BasicModule(), torch.randn(2, 3)
        gm, guard = torch._dynamo.export(mod, input_tensor, aten_graph=True)
        ref = mod(x=input_tensor)
        res = gm(x=input_tensor)
        self.assertTrue(torch._dynamo.utils.same(ref, res))

    def test_export_pass_arg_by_name_star_args(self):
        class BasicModule(torch.nn.Module):
            def __init__(self):
                super().__init__()
                self.my_lin = torch.nn.Linear(3, 4, bias=True)

            def forward(self, *args):
                return self.my_lin(args[0]) * self.my_lin(args[1])

        mod, input_tensor, input_tensor2 = (
            BasicModule(),
            torch.randn(2, 3),
            torch.randn(2, 3),
        )
        gm, guard = torch._dynamo.export(
            mod, input_tensor, input_tensor2, aten_graph=True
        )
        ref = mod(input_tensor, input_tensor2)
        res = gm(input_tensor, input_tensor2)
        self.assertTrue(torch._dynamo.utils.same(ref, res))

    @config.patch(dynamic_shapes=True)
    def test_export_mark_dynamic_conflict_dynamic_dim(self):
        y = torch.randn([3, 3, 3])

        def my_dyn_fn(x):
            if x.shape[0] > 3:
                return x.sin()
            return x.cos()

        torch._dynamo.mark_dynamic(y, 0)
        with self.assertRaisesRegex(
            RuntimeError,
            "Constraints violated",
        ):
            torch._dynamo.export(my_dyn_fn, y, constraints=[dynamic_dim(y, 0)])

    @config.patch(dynamic_shapes=True)
    def test_export_dynamic_dim_cleanup(self):
        y = torch.randn([3, 3, 3])

        def my_dyn_fn(x):
            return x.cos()

        constraints = [dynamic_dim(y, 0)]
        torch._dynamo.export(my_dyn_fn, y, constraints=constraints)

<<<<<<< HEAD
    @config.patch(assume_static_by_default=True, dynamic_shapes=True)
    def test_propagate_assume_static_by_default(self):
        def f(x):
            if x.shape[0] > 3:
                return x.sin()
            return x.cos()

        gm, _ = torch._dynamo.export(
            f, torch.ones(6, 4), aten_graph=True, tracing_mode="symbolic"
        )

        for node in gm.graph.nodes:
            val = node.meta.get("val", None)
            if val is not None:
                shapes = val.shape
                # there should no symbols
                for shape in shapes:
                    self.assertTrue(is_concrete_int(shape))

        # this should be captured as static, as export won't generate any symbols.
        self.assertEqual(gm(torch.ones(2, 4)), torch.ones(2, 4).sin())
=======
    @config.patch(dynamic_shapes=True, capture_dynamic_output_shape_ops=True)
    def test_export_dynamic_control_flow_error(self):
        def f(x):
            if x.nonzero() > 3:
                return x.cos()
            return x.sin()

        with self.assertRaisesRegex(
            torch._dynamo.exc.UserError,
            "Dynamic control flow is not supported at the moment",
        ):
            gm, _ = torch._dynamo.export(
                f, torch.randn(5, 6), aten_graph=True, tracing_mode="symbolic"
            )
>>>>>>> 9281c9ae


common_utils.instantiate_parametrized_tests(ExportTests)

if __name__ == "__main__":
    from torch._dynamo.test_case import run_tests

    run_tests()<|MERGE_RESOLUTION|>--- conflicted
+++ resolved
@@ -2285,7 +2285,21 @@
         constraints = [dynamic_dim(y, 0)]
         torch._dynamo.export(my_dyn_fn, y, constraints=constraints)
 
-<<<<<<< HEAD
+    @config.patch(dynamic_shapes=True, capture_dynamic_output_shape_ops=True)
+    def test_export_dynamic_control_flow_error(self):
+        def f(x):
+            if x.nonzero() > 3:
+                return x.cos()
+            return x.sin()
+
+        with self.assertRaisesRegex(
+            torch._dynamo.exc.UserError,
+            "Dynamic control flow is not supported at the moment",
+        ):
+            gm, _ = torch._dynamo.export(
+                f, torch.randn(5, 6), aten_graph=True, tracing_mode="symbolic"
+            )
+
     @config.patch(assume_static_by_default=True, dynamic_shapes=True)
     def test_propagate_assume_static_by_default(self):
         def f(x):
@@ -2307,22 +2321,6 @@
 
         # this should be captured as static, as export won't generate any symbols.
         self.assertEqual(gm(torch.ones(2, 4)), torch.ones(2, 4).sin())
-=======
-    @config.patch(dynamic_shapes=True, capture_dynamic_output_shape_ops=True)
-    def test_export_dynamic_control_flow_error(self):
-        def f(x):
-            if x.nonzero() > 3:
-                return x.cos()
-            return x.sin()
-
-        with self.assertRaisesRegex(
-            torch._dynamo.exc.UserError,
-            "Dynamic control flow is not supported at the moment",
-        ):
-            gm, _ = torch._dynamo.export(
-                f, torch.randn(5, 6), aten_graph=True, tracing_mode="symbolic"
-            )
->>>>>>> 9281c9ae
 
 
 common_utils.instantiate_parametrized_tests(ExportTests)
