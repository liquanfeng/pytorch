# Owner(s): ["module: inductor"]
import sys
import unittest
from typing import NamedTuple

import torch._dynamo
from torch._inductor import config
from torch.testing._internal.common_utils import (
    IS_MACOS,
    TEST_WITH_ASAN,
    TestCase as TorchTestCase,
)
from torch.testing._internal.inductor_utils import HAS_CPU, HAS_CUDA


try:
    try:
        from . import test_cpu_repro, test_torchinductor
    except ImportError:
        import test_cpu_repro
        import test_torchinductor
except unittest.SkipTest:
    if __name__ == "__main__":
        sys.exit(0)
    raise


RUN_CPU = HAS_CPU and not torch.backends.mps.is_available() and not IS_MACOS
RUN_CUDA = HAS_CUDA and not TEST_WITH_ASAN


class CppWrapperTemplate:
    pass


class CudaWrapperTemplate:
    pass


class TestCppWrapper(TorchTestCase):
    device = "cpu"


class TestCudaWrapper(TorchTestCase):
    device = "cuda"


def make_test_case(name, device, tests):
    test_name = f"{name}_{device}" if device else name

    @config.patch(cpp_wrapper=True, search_autotune_cache=False)
    def fn(self):
        tests.setUpClass()
        tests.setUp()
        try:
            func = getattr(tests, test_name)
            assert callable(func), "not a callable"
            code = test_torchinductor.run_and_get_cpp_code(func)
            self.assertEqual("load_inline" in code, True)
        finally:
            tests.tearDown()
            tests.tearDownClass()

    fn.__name__ = test_name
<<<<<<< HEAD
    setattr(TestCppWrapper, test_name, fn)


for name in [
    "test_as_strided",  # buffer reuse
    "test_bitwise",  # int32
    "test_bmm1",
    "test_bmm2",
    "test_cat",  # alias
    "test_conv2d_binary",
    "test_conv2d_unary",
    "test_linear1",
    "test_linear2",
    "test_linear_packed",
    "test_linear_unary",
    "test_lowmem_dropout1",  # None as output
    "test_mm_views",
    "test_profiler_mark_wrapper_call",
    "test_reduction1",  # Reduction
    "test_relu",  # multiple inputs
    "test_silu",  # single input, single output
    "test_sum_dtype",  # float64
    "test_sum_int",  # bool, int64, int8, uint8
    "test_transpose",  # multiple outputs, buffer clear
]:
    make_test_case(name)
=======
    setattr(
        CppWrapperTemplate if device == "cpu" else CudaWrapperTemplate, test_name, fn
    )


if RUN_CPU:

    class BaseTest(NamedTuple):
        name: str
        device: str = "cpu"
        tests: TorchTestCase = test_torchinductor.CpuTests()

    for item in [
        BaseTest("test_as_strided"),  # buffer reuse
        BaseTest("test_bitwise"),  # int32
        BaseTest("test_bmm1"),
        BaseTest("test_bmm2"),
        BaseTest("test_cat"),  # alias
        BaseTest("test_index_put_deterministic_fallback"),
        BaseTest("test_int_div", "", test_cpu_repro.CPUReproTests()),
        BaseTest("test_linear1"),
        BaseTest("test_linear2"),
        BaseTest("test_linear_packed"),
        BaseTest("test_lowmem_dropout1"),  # None as output
        BaseTest("test_mm_views"),
        BaseTest("test_profiler_mark_wrapper_call"),
        BaseTest("test_reduction1"),  # Reduction
        BaseTest("test_relu"),  # multiple inputs
        BaseTest("test_scalar_input"),
        BaseTest("test_silu"),  # single input, single output
        BaseTest("test_sum_dtype"),  # float64
        BaseTest("test_sum_int"),  # bool, int64, int8, uint8
        BaseTest("test_transpose"),  # multiple outputs, buffer clear
    ]:
        make_test_case(item.name, item.device, item.tests)

    test_torchinductor.copy_tests(CppWrapperTemplate, TestCppWrapper, "cpp_wrapper")

if RUN_CUDA:

    class BaseTest(NamedTuple):
        name: str
        device: str = "cuda"
        tests: TorchTestCase = test_torchinductor.CudaTests()

    # Maintain two separate test lists for cuda and cpp for now
    for item in [
        BaseTest("test_as_strided"),  # buffer reuse
        BaseTest("test_bitwise"),  # int32
        BaseTest("test_bmm1"),
        BaseTest("test_bmm2"),
        BaseTest("test_cat"),  # alias
        BaseTest("test_convolution1"),
        BaseTest("test_index_put_deterministic_fallback"),
        BaseTest("test_linear1"),
        BaseTest("test_linear2"),
        BaseTest("test_linear_packed"),
        # BaseTest("test_lowmem_dropout1"),  # None as output
        BaseTest("test_mm_views"),
        BaseTest("test_profiler_mark_wrapper_call"),
        BaseTest("test_reduction1"),  # Reduction
        BaseTest("test_relu"),  # multiple inputs
        BaseTest("test_scalar_input"),
        BaseTest("test_silu"),  # single input, single output
        BaseTest("test_sum_dtype"),  # float64
        BaseTest("test_sum_int"),  # bool, int64, int8, uint8
        BaseTest("test_transpose"),  # multiple outputs, buffer clear
    ]:
        make_test_case(item.name, item.device, item.tests)

    test_torchinductor.copy_tests(CudaWrapperTemplate, TestCudaWrapper, "cuda_wrapper")

>>>>>>> 690b771a

if __name__ == "__main__":
    from torch._dynamo.test_case import run_tests

    if RUN_CPU or RUN_CUDA:
        run_tests(needs="filelock")<|MERGE_RESOLUTION|>--- conflicted
+++ resolved
@@ -15,9 +15,10 @@
 
 try:
     try:
-        from . import test_cpu_repro, test_torchinductor
+        from . import test_cpu_repro, test_mkldnn_pattern_matcher, test_torchinductor
     except ImportError:
         import test_cpu_repro
+        import test_mkldnn_pattern_matcher
         import test_torchinductor
 except unittest.SkipTest:
     if __name__ == "__main__":
@@ -62,36 +63,8 @@
             tests.tearDownClass()
 
     fn.__name__ = test_name
-<<<<<<< HEAD
-    setattr(TestCppWrapper, test_name, fn)
-
-
-for name in [
-    "test_as_strided",  # buffer reuse
-    "test_bitwise",  # int32
-    "test_bmm1",
-    "test_bmm2",
-    "test_cat",  # alias
-    "test_conv2d_binary",
-    "test_conv2d_unary",
-    "test_linear1",
-    "test_linear2",
-    "test_linear_packed",
-    "test_linear_unary",
-    "test_lowmem_dropout1",  # None as output
-    "test_mm_views",
-    "test_profiler_mark_wrapper_call",
-    "test_reduction1",  # Reduction
-    "test_relu",  # multiple inputs
-    "test_silu",  # single input, single output
-    "test_sum_dtype",  # float64
-    "test_sum_int",  # bool, int64, int8, uint8
-    "test_transpose",  # multiple outputs, buffer clear
-]:
-    make_test_case(name)
-=======
     setattr(
-        CppWrapperTemplate if device == "cpu" else CudaWrapperTemplate, test_name, fn
+        CppWrapperTemplate if device != "cuda" else CudaWrapperTemplate, test_name, fn
     )
 
 
@@ -108,6 +81,13 @@
         BaseTest("test_bmm1"),
         BaseTest("test_bmm2"),
         BaseTest("test_cat"),  # alias
+        BaseTest(
+            "test_conv2d_binary", "", test_mkldnn_pattern_matcher.TestPaternMatcher()
+        ),
+        BaseTest(
+            "test_conv2d_unary", "", test_mkldnn_pattern_matcher.TestPaternMatcher()
+        ),
+        BaseTest("test_convolution1"),
         BaseTest("test_index_put_deterministic_fallback"),
         BaseTest("test_int_div", "", test_cpu_repro.CPUReproTests()),
         BaseTest("test_linear1"),
@@ -162,7 +142,6 @@
 
     test_torchinductor.copy_tests(CudaWrapperTemplate, TestCudaWrapper, "cuda_wrapper")
 
->>>>>>> 690b771a
 
 if __name__ == "__main__":
     from torch._dynamo.test_case import run_tests
