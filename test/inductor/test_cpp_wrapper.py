--- conflicted
+++ resolved
@@ -47,11 +47,7 @@
     device = "cuda"
 
 
-<<<<<<< HEAD
-def make_test_case(name, device, tests, slow=False):
-=======
-def make_test_case(name, device, tests, condition=True):
->>>>>>> 7012600a
+def make_test_case(name, device, tests, condition=True, slow=False):
     test_name = f"{name}_{device}" if device else name
 
     @config.patch(cpp_wrapper=True, search_autotune_cache=False)
@@ -69,18 +65,12 @@
             tests.tearDownClass()
 
     fn.__name__ = test_name
-<<<<<<< HEAD
-    setattr(
-        CppWrapperTemplate if device != "cuda" else CudaWrapperTemplate, test_name, fn
-    )
-=======
     if condition:
         setattr(
             CppWrapperTemplate if device != "cuda" else CudaWrapperTemplate,
             test_name,
             fn,
         )
->>>>>>> 7012600a
 
 
 if RUN_CPU:
@@ -89,11 +79,8 @@
         name: str
         device: str = "cpu"
         tests: TorchTestCase = test_torchinductor.CpuTests()
-<<<<<<< HEAD
+        condition: bool = True
         slow: bool = False
-=======
-        condition: bool = True
->>>>>>> 7012600a
 
     for item in [
         BaseTest("test_as_strided"),  # buffer reuse
@@ -101,16 +88,13 @@
         BaseTest("test_bmm1"),
         BaseTest("test_bmm2"),
         BaseTest("test_cat"),  # alias
-<<<<<<< HEAD
+        BaseTest("test_embedding_bag"),  # test default FallbackKernel
         BaseTest(
             "test_conv2d_unary",
             "",
             test_mkldnn_pattern_matcher.TestPaternMatcher(),
-            True,
+            slow=True,
         ),
-=======
-        BaseTest("test_embedding_bag"),  # test default FallbackKernel
->>>>>>> 7012600a
         BaseTest("test_index_put_deterministic_fallback"),
         BaseTest("test_int_div", "", test_cpu_repro.CPUReproTests()),
         BaseTest("test_linear1"),
@@ -134,11 +118,7 @@
         BaseTest("test_sum_int"),  # bool, int64, int8, uint8
         BaseTest("test_transpose"),  # multiple outputs, buffer clear
     ]:
-<<<<<<< HEAD
-        make_test_case(item.name, item.device, item.tests, item.slow)
-=======
-        make_test_case(item.name, item.device, item.tests, item.condition)
->>>>>>> 7012600a
+        make_test_case(item.name, item.device, item.tests, item.condition, item.slow)
 
     test_torchinductor.copy_tests(CppWrapperTemplate, TestCppWrapper, "cpp_wrapper")
 
