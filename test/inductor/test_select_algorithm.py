--- conflicted
+++ resolved
@@ -43,9 +43,6 @@
 
 
 class TestSelectAlgorithm(TestCase):
-<<<<<<< HEAD
-    @skipIfRocm
-=======
     def check_counter(self, counter, expected):
         if not inductor_config.cpp_wrapper:
             self.assertEqual(counter, expected)
@@ -53,7 +50,7 @@
             # cpp_wrapper for the CUDA backend runs two passes
             self.assertEqual(counter, 2 * expected)
 
->>>>>>> e936277c
+    @skipIfRocm
     @patches
     def test_linear_relu(self):
         @torch.compile
