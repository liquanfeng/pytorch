--- conflicted
+++ resolved
@@ -2798,11 +2798,6 @@
     xfail('linalg.lstsq', 'grad_oriented'),  # aten.linalg_lstsq.default - couldn't find symbolic meta funct...
     xfail('linalg.lu_solve', ''),  # aten.linalg_lu_solve.default - couldn't find symbolic meta function/deco...
     xfail('linalg.multi_dot', ''),  # Cannot call sizes() on tensor with symbolic sizes/strides
-<<<<<<< HEAD
-    xfail('linalg.slogdet', ''),  # aten._linalg_slogdet.default - couldn't find symbolic meta function/decom...
-=======
-    xfail('linalg.tensorsolve', ''),  # Cannot call sizes() on tensor with symbolic sizes/strides
->>>>>>> 2477b37c
     xfail('logaddexp2', ''),  # aten.logaddexp2.default - couldn't find symbolic meta function/decomposition
     xfail('masked.prod', ''),  # Cannot call sizes() on tensor with symbolic sizes/strides
     xfail('masked_scatter', ''),  # Cannot call sizes() on tensor with symbolic sizes/strides
