--- conflicted
+++ resolved
@@ -2785,7 +2785,6 @@
     xfail('cholesky_inverse', ''),  # could not find kernel
     xfail('cholesky_solve', ''),  # could not find kernel
     xfail('combinations', ''),  # aten.masked_select.default
-    xfail('cumprod', ''),  # aten.cumprod.default - couldn't find symbolic meta function/decomposition
     xfail('diff', ''),  # aten.zeros_like.default - couldn't find symbolic meta function/decomposition
     xfail('digamma', ''),  # aten.polygamma.default - couldn't find symbolic meta function/decomposition
     xfail('frexp', ''),  # aten.frexp.Tensor - couldn't find symbolic meta function/decomposition
@@ -2804,17 +2803,12 @@
     xfail('linalg.slogdet', ''),  # aten._linalg_slogdet.default - couldn't find symbolic meta function/decom...
     xfail('linalg.solve', ''),  # aten._linalg_solve_ex.default - couldn't find symbolic meta function/decomp...
     xfail('linalg.solve_ex', ''),  # aten._linalg_solve_ex.default - couldn't find symbolic meta function/dec...
-<<<<<<< HEAD
-=======
     xfail('linalg.tensorsolve', ''),  # Cannot call sizes() on tensor with symbolic sizes/strides
-    xfail('linalg.vander', ''),  # Cannot call sizes() on tensor with symbolic sizes/strides
->>>>>>> 81b344f6
     xfail('logaddexp2', ''),  # aten.logaddexp2.default - couldn't find symbolic meta function/decomposition
     xfail('logdet', ''),  # Cannot call sizes() on tensor with symbolic sizes/strides
     xfail('lu', ''),  # aten.linalg_lu_factor_ex.default - couldn't find symbolic meta function/decomposition
     xfail('lu_solve', ''),  # aten.linalg_lu_solve.default - couldn't find symbolic meta function/decomposition
     xfail('lu_unpack', ''),  # aten.lu_unpack.default - couldn't find symbolic meta function/decomposition
-    xfail('masked.cumprod', ''),  # aten.cumprod.default - couldn't find symbolic meta function/decomposition
     xfail('masked.prod', ''),  # Cannot call sizes() on tensor with symbolic sizes/strides
     xfail('masked_scatter', ''),  # Cannot call sizes() on tensor with symbolic sizes/strides
     xfail('masked_select', ''),  # aten.masked_select.default - couldn't find symbolic meta function/decompos...
